--- conflicted
+++ resolved
@@ -399,11 +399,8 @@
     F_PRODR,
     F_MEANC,
     F_MEANR,
-<<<<<<< HEAD
     F_ASORT,
-=======
     HF_GLASSO,
->>>>>>> 85173701
     F2_MAX,	  /* SEPARATOR: end of two-arg functions */
     F_WMEAN,
     F_WVAR,
