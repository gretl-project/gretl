/*
 *  gretl -- Gnu Regression, Econometrics and Time-series Library
 *  Copyright (C) 2001 Allin Cottrell and Riccardo "Jack" Lucchetti
 *
 *  This program is free software: you can redistribute it and/or modify
 *  it under the terms of the GNU General Public License as published by
 *  the Free Software Foundation, either version 3 of the License, or
 *  (at your option) any later version.
 *
 *  This program is distributed in the hope that it will be useful,
 *  but WITHOUT ANY WARRANTY; without even the implied warranty of
 *  MERCHANTABILITY or FITNESS FOR A PARTICULAR PURPOSE.  See the
 *  GNU General Public License for more details.
 *
 *  You should have received a copy of the GNU General Public License
 *  along with this program.  If not, see <http://www.gnu.org/licenses/>.
 *
 */

/* The BFGS and Newton optimizers plus the fdjac Jacobian function */

#include "libgretl.h"
#include "gretl_bfgs.h"
#include "libset.h"
#include "matrix_extra.h"
#include "usermat.h"
#include "uservar.h"
#include "gretl_func.h"

#include "../../minpack/minpack.h"
#include <float.h>
#include <errno.h>

#define BFGS_DEBUG 0

#define BFGS_MAXITER_DEFAULT 600

void BFGS_defaults (int *maxit, double *tol, int ci)
{
    *maxit = libset_get_int(BFGS_MAXITER);
    *tol = libset_get_user_tolerance(BFGS_TOLER);

    if (ci != MLE && ci != GMM && *maxit <= 0) {
        *maxit = 1000;
    }

    if (ci == PROBIT || ci == INTREG || ci == ARMA ||
        ci == NEGBIN || ci == DURATION) {
        if (na(*tol)) {
            *tol = 1.0e-12;
        }
    } else if (ci == TOBIT) {
        if (na(*tol)) {
            *tol = 1.0e-10; /* calibrated against Wm Greene */
        }
    } else if (ci == HECKIT) {
        if (na(*tol)) {
            *tol = 1.0e-09;
        }
    } else if (ci == GARCH) {
        if (na(*tol)) {
            *tol = 1.0e-13;
        }
    } else if (ci == MLE || ci == GMM) {
        if (*maxit <= 0) {
            *maxit = BFGS_MAXITER_DEFAULT;
        }
        if (na(*tol)) {
            *tol = libset_get_double(BFGS_TOLER);
        }
    }
}

static void free_triangular_array (double **m, int n)
{
    if (m != NULL) {
        int i;

        for (i=0; i<n; i++) {
            free(m[i]);
        }
        free(m);
    }
}

static double **triangular_array_new (int n)
{
    double **m = malloc(n * sizeof *m);
    int i;

    if (m != NULL) {
        for (i=0; i<n; i++) {
            m[i] = NULL;
        }
        for (i=0; i<n; i++) {
            m[i] = malloc((i + 1) * sizeof **m);
            if (m[i] == NULL) {
                free_triangular_array(m, n);
                return NULL;
            }
        }
    }

    return m;
}

/**
 * hessian_from_score:
 * @b: array of k parameter estimates.
 * @H: k x k matrix to receive the (negative) Hessian.
 * @gradfunc: function to compute gradient.
 * @cfunc: function to compute criterion (or NULL, see below).
 * @data: data to be passed to the @gradfunc callback.
 *
 * Uses the score function (@gradfunc) is to construct a
 * numerical approximation to the Hessian. This is primarily
 * intended for building a covariance matrix at convergence;
 * note that it may not work well at an arbitrary point in
 * the parameter space.
 *
 * Note that the only use of @cfunc within this function is
 * as an argument to be passed to @gradfunc. It is therefore
 * OK to pass NULL for @cfunc provided that @gradfunc does not
 * use its 4th argument, which corresponds to the BFGS_CRIT_FUNC
 * parameter.
 *
 * Returns: 0 on successful completion, non-zero error code
 * on error.
 */

int hessian_from_score (double *b, gretl_matrix *H,
                        BFGS_GRAD_FUNC gradfunc,
                        BFGS_CRIT_FUNC cfunc,
                        void *data)
{
    double *g, *splus, *sminus, *splus2, *sminus2;
    double x, den, b0, eps = 1.0e-05;
    int n = gretl_matrix_rows(H);
    int extra_precision = 0;
    int i, j, err = 0;

    char *s = getenv("H_EXTRA");

    if (s != NULL && *s != '\0') {
        extra_precision = 1;
        fprintf(stderr, "hessian_from_score: using extra precision\n");
    }

    if (extra_precision) {
        splus = malloc(5 * n * sizeof *splus);
        splus2 = splus + n;
        sminus = splus2 + n;
        sminus2 = sminus + n;
        g = sminus2 + n;
        den = 12*eps;
    } else {
        splus = malloc(3 * n * sizeof *splus);
        sminus = splus + n;
        g = sminus + n;
        splus2 = sminus2 = NULL;
        den = 2*eps;
    }

    if (splus == NULL) {
        return E_ALLOC;
    }

    for (i=0; i<n; i++) {
        b0 = b[i];
        b[i] = b0 + eps;
        err = gradfunc(b, g, n, cfunc, data);
        if (err) goto restore;
        for (j=0; j<n; j++) {
            splus[j] = g[j];
        }
        b[i] = b0 - eps;
        err = gradfunc(b, g, n, cfunc, data);
        if (err) goto restore;
        for (j=0; j<n; j++) {
            sminus[j] = g[j];
        }
        if (extra_precision) {
            b[i] = b0 - 2*eps;
            err = gradfunc(b, g, n, cfunc, data);
            if (err) goto restore;
            for (j=0; j<n; j++) {
                sminus2[j] = g[j];
            }
            b[i] = b0 + 2*eps;
            err = gradfunc(b, g, n, cfunc, data);
            if (err) goto restore;
            for (j=0; j<n; j++) {
                splus2[j] = g[j];
            }
        }
    restore:
        b[i] = b0;
        if (err) {
            break;
        }
        for (j=0; j<n; j++) {
            if (extra_precision) {
                x = -(splus2[j] - sminus2[j]) + 8*(splus[j] - sminus[j]);
            } else {
                x = splus[j] - sminus[j];
            }
            gretl_matrix_set(H, i, j, -x / den);
        }
    }

    if (!err) {
        gretl_matrix_xtr_symmetric(H);
    }

    free(splus);

    return err;
}

/**
 * hessian_inverse_from_score:
 * @b: array of parameter estimates.
 * @n: the number of elements in @b.
 * @gradfunc: function to compute gradient.
 * @cfunc: function to compute criterion.
 * @data: data to be passed to the @gradfunc callback.
 * @err: location to receive error code.
 *
 * A wrapper for hessian_from_score() which takes care of
 * (a) allocation of the Hessian and (b) inversion.
 *
 * Returns: the inverse of the (negative) Hessian on successful
 * completion, NULL on error.
 */

gretl_matrix *hessian_inverse_from_score (double *b, int n,
                                          BFGS_GRAD_FUNC gradfunc,
                                          BFGS_CRIT_FUNC cfunc,
                                          void *data, int *err)
{
    gretl_matrix *H = gretl_zero_matrix_new(n, n);

    if (H == NULL) {
        *err = E_ALLOC;
    } else {
        *err = hessian_from_score(b, H, gradfunc, cfunc, data);
    }

    if (!*err) {
        *err = gretl_invert_symmetric_matrix(H);
        if (*err) {
            fprintf(stderr, "hessian_inverse_from_score: failed\n");
            gretl_matrix_free(H);
            H = NULL;
        }
    }

    return H;
}

struct uhess_data {
    GENERATOR *genr;
    DATASET *dset;
};

/* Callback from numerical_hessian() for use in user_hess().
   The first argument is redundant here, since the user
   matrix referenced in the function-call in @genr will
   already contain the values in @b. But we need to
   respect the typedef for BFGS_CRIT_FUNC.
*/

static double uhess_callback (const double *b, void *data)
{
    struct uhess_data *uh = data;
    double ret = NADBL;
    int err;

    err = execute_genr(uh->genr, uh->dset, NULL);
    if (!err) {
        ret = get_scalar_value_by_name("$umax", &err);
    }

    return ret;
}

/* apparatus for constructing numerical approximation to
   the Hessian */

static void hess_h_init (double *h, double *h0, int n)
{
    memcpy(h, h0, n * sizeof *h);
}

static void hess_h_reduce (double *h, double v, int n)
{
    int i;

    for (i=0; i<n; i++) {
        h[i] /= v;
    }
}

static int numgrad_status;

int numgrad_in_progress (void)
{
    return numgrad_status;
}

static void set_numgrad_status (int s)
{
    numgrad_status = s;
}

/* number of Richardson steps */
#define RSTEPS 4

/* Default @d for numerical_hessian (2017-10-03: was 0.0001).
   Note 2018-10-05: this "new" value seems to be much too big
   in some cases.
*/
#define numhess_d 0.01

/* The algorithm below implements the method of Richardson
   Extrapolation.  It is derived from code in the gnu R package
   "numDeriv" by Paul Gilbert, which was in turn derived from code
   by Xinqiao Liu.  Turned into C and modified for gretl by
   Allin Cottrell, June 2006.  On successful completion, writes
   the Hessian (or the negative Hessian, if @neg is non-zero)
   into @H, which must be correctly sized to receive the result.
*/

int numerical_hessian (double *b, gretl_matrix *H,
                       BFGS_CRIT_FUNC func, void *data,
                       int neg, double d)
{
    double Dx[RSTEPS];
    double Hx[RSTEPS];
    double *wspace;
    double *h0, *h, *Hd, *D;
    int r = RSTEPS;
    double dsmall = 0.0001;
    double ztol, eps = 1e-4;
    double v = 2.0;    /* reduction factor for h */
    double f0, f1, f2;
    double p4m, hij;
    double bi0, bj0;
    int n = gretl_matrix_rows(H);
    int vn = (n * (n + 1)) / 2;
    int dn = vn + n;
    int i, j, k, m, u;
    int err = 0;

    if (d == 0.0) {
        d = numhess_d;
    }

    wspace = malloc((3 * n + dn) * sizeof *wspace);
    if (wspace == NULL) {
        return E_ALLOC;
    }

    h0 = wspace;
    h = h0 + n;
    Hd = h + n;
    D = Hd + n; /* D is of length dn */

#if 0
    ztol = sqrt(DBL_EPSILON / 7e-7); /* as per R */
#else
    ztol = 0.01;
#endif

    set_numgrad_status(1);

 try_again:

    /* note: numDeriv has

       h0 <- abs(d*x) + eps * (abs(x) < zero.tol)

       where the defaults are eps = 1e-4, d = 0.1,
       and zero.tol = sqrt(double.eps/7e-7)

       C translation:
       double ztol = sqrt(DBL_EPSILON / 7e-7);
       h0[i] = fabs(d*b[i]) + eps * (fabs(b[i]) < ztol);

       The above @ztol is about 1.78e-05. Below, we are
       currently using a bigger value, 0.01.
    */
    for (i=0; i<n; i++) {
        h0[i] = fabs(d*b[i]) + eps * (fabs(b[i]) < ztol);
    }

    f0 = func(b, data);

    /* first derivatives and Hessian diagonal */

    for (i=0; i<n; i++) {
        bi0 = b[i];
        hess_h_init(h, h0, n);
        for (k=0; k<r; k++) {
            b[i] = bi0 + h[i];
            f1 = func(b, data);
            if (na(f1)) {
                if (d <= dsmall) {
                    fprintf(stderr, "numerical_hessian: 1st derivative: "
                            "criterion=NA for theta[%d] = %g (d=%g)\n", i, b[i], d);
                }
                b[i] = bi0;
                err = E_NAN;
                goto end_first_try;
            }
            b[i] = bi0 - h[i];
            f2 = func(b, data);
            if (na(f2)) {
                if (d <= dsmall) {
                    fprintf(stderr, "numerical_hessian: 1st derivative: "
                            "criterion=NA for theta[%d] = %g (d=%g)\n", i, b[i], d);
                }
                b[i] = bi0;
                err = E_NAN;
                goto end_first_try;
            }
            /* F'(i) */
            Dx[k] = (f1 - f2) / (2 * h[i]);
            /* F''(i) */
            Hx[k] = (f1 - 2*f0 + f2) / (h[i] * h[i]);
            hess_h_reduce(h, v, n);
        }
        b[i] = bi0;
        p4m = 4.0;
        for (m=0; m<r-1; m++) {
            for (k=0; k<r-m-1; k++) {
                Dx[k] = (Dx[k+1] * p4m - Dx[k]) / (p4m - 1);
                Hx[k] = (Hx[k+1] * p4m - Hx[k]) / (p4m - 1);
            }
            p4m *= 4.0;
        }
        D[i] = Dx[0];
        Hd[i] = Hx[0];
    }

    /* second derivatives: lower half of Hessian only */

    u = n;
    for (i=0; i<n; i++) {
        bi0 = b[i];
        for (j=0; j<=i; j++) {
            if (i == j) {
                D[u] = Hd[i];
            } else {
                hess_h_init(h, h0, n);
                bj0 = b[j];
                for (k=0; k<r; k++) {
                    b[i] = bi0 + h[i];
                    b[j] = bj0 + h[j];
                    f1 = func(b, data);
                    if (na(f1)) {
                        if (d <= dsmall) {
                            fprintf(stderr, "numerical_hessian: 2nd derivatives (%d,%d): "
                                    "objective function gave NA\n", i, j);
                        }
                        b[i] = bi0;
                        b[j] = bj0;
                        err = E_NAN;
                        goto end_first_try;
                    }
                    b[i] = bi0 - h[i];
                    b[j] = bj0 - h[j];
                    f2 = func(b, data);
                    if (na(f2)) {
                        if (d <= dsmall) {
                            fprintf(stderr, "numerical_hessian: 2nd derivatives (%d,%d): "
                                    "objective function gave NA\n", i, j);
                        }
                        b[i] = bi0;
                        b[j] = bj0;
                        err = E_NAN;
                        goto end_first_try;
                    }
                    /* cross-partial */
                    Dx[k] = (f1 - 2*f0 + f2 - Hd[i]*h[i]*h[i]
                             - Hd[j]*h[j]*h[j]) / (2*h[i]*h[j]);
                    hess_h_reduce(h, v, n);
                }
                p4m = 4.0;
                for (m=0; m<r-1; m++) {
                    for (k=0; k<r-m-1; k++) {
                        Dx[k] = (Dx[k+1] * p4m - Dx[k]) / (p4m - 1);
                    }
                    p4m *= 4.0;
                }
                D[u] = Dx[0];
                b[j] = bj0;
            }
            u++;
        }
        b[i] = bi0;
    }

 end_first_try:
    if (err == E_NAN && d > dsmall) {
        err = 0;
        gretl_error_clear();
        d /= 10;
        goto try_again;
    }

    if (!err) {
        /* transcribe the (negative of?) the Hessian */
        u = n;
        for (i=0; i<n; i++) {
            for (j=0; j<=i; j++) {
                hij = neg ? -D[u] : D[u];
                gretl_matrix_set(H, i, j, hij);
                gretl_matrix_set(H, j, i, hij);
                u++;
            }
        }
    }

    if (neg) {
        /* internal use, not user_numhess(): we should ensure
           that the original criterion value is restored after
           calculating with a perturbed version of @b
        */
        func(b, data);
    }

    if (err && err != E_ALLOC) {
        gretl_errmsg_set(_("Failed to compute numerical Hessian"));
    }

    set_numgrad_status(0);

    free(wspace);

    return err;
}

/**
 * numerical_hessian_inverse:
 * @b: array of parameter estimates.
 * @n: the number of elements in @b.
 * @func: function to compute criterion.
 * @data: data to be passed to the @gradfunc callback.
 * @d: step size (give 0.0 for automatic).
 * @err: location to receive error code.
 *
 * A wrapper for numerical_hessian() which takes care of
 * (a) allocation of the Hessian and (b) inversion.
 *
 * Returns: the inverse of the (negative) Hessian on successful
 * completion, NULL on error.
 */

gretl_matrix *numerical_hessian_inverse (const double *b, int n,
                                         BFGS_CRIT_FUNC func,
                                         void *data, double d,
                                         int *err)
{
    gretl_matrix *H = gretl_zero_matrix_new(n, n);

    if (H == NULL) {
        *err = E_ALLOC;
    } else {
        *err = numerical_hessian((double *) b, H, func, data, 1, d);
    }

    if (!*err) {
        *err = gretl_invert_symmetric_matrix(H);
        if (*err) {
            fprintf(stderr, "numerical_hessian_inverse: failed\n");
            gretl_errmsg_set(_("Failed to compute numerical Hessian"));
            gretl_matrix_free(H);
            H = NULL;
        }
    }

    return H;
}

static int NR_fallback_hessian (double *b, gretl_matrix *H,
                                BFGS_GRAD_FUNC gradfunc,
                                BFGS_CRIT_FUNC cfunc,
                                void *data)
{
    if (gradfunc != NULL) {
        return hessian_from_score(b, H, gradfunc, cfunc, data);
    } else {
        return numerical_hessian(b, H, cfunc, data, 1, 0.0);
    }
}

/* In the case of ARMA with missing values we can end up with
   a certain number of trailing NAs in the score calculation.
   This function checks for that condition and if necessary
   trims off the rows in question.
*/

static gretl_matrix *maybe_trim_score (gretl_matrix *G)
{
    gretl_matrix *ret = NULL;
    int T = G->rows;
    int okrows = T;
    int i, t, nancount;

    for (t=T-1; t>0; t--) {
        nancount = 0;
        for (i=0; i<G->cols; i++) {
            if (isnan(gretl_matrix_get(G, t, i))) {
                nancount++;
            }
        }
        if (nancount == G->cols) {
            okrows--;
        } else {
            break;
        }
    }

    if (okrows < T) {
        ret = gretl_matrix_alloc(okrows, G->cols);

        if (ret != NULL) {
            size_t csize = okrows * sizeof(double);
            double *dest = ret->val;
            double *src = G->val;

            for (i=0; i<G->cols; i++) {
                memcpy(dest, src, csize);
                dest += okrows;
                src += G->rows;
            }
            gretl_matrix_free(G);
        }
    } else {
        ret = G;
    }

    return ret;
}

#define ALT_OPG 0

/* build the T x k matrix G, given a set of coefficient estimates,
   @b, and a function for calculating the per-observation contributions
   to the loglikelihood, @lltfun
*/

gretl_matrix *numerical_score_matrix (double *b, int T, int k,
                                      BFGS_LLT_FUNC lltfun,
                                      void *data, int *err)
{
    double h = 1e-8;
#if ALT_OPG
    double d = 1.0e-4;
#endif
    gretl_matrix *G;
    const double *x;
    double bi0, x0;
    int i, t;

    G = gretl_zero_matrix_new(T, k);
    if (G == NULL) {
        *err = E_ALLOC;
        return NULL;
    }

    set_numgrad_status(1);

    for (i=0; i<k; i++) {
        bi0 = b[i];
#if ALT_OPG
        h = d * bi0 + d * (floateq(b[i], 0.0));
#endif
        b[i] = bi0 - h;
        x = lltfun(b, i, data);
        if (x == NULL) {
            *err = E_NAN;
            goto bailout;
        }
        for (t=0; t<T; t++) {
            gretl_matrix_set(G, t, i, x[t]);
        }
        b[i] = bi0 + h;
        x = lltfun(b, i, data);
        if (x == NULL) {
            *err = E_NAN;
            goto bailout;
        }
        for (t=0; t<T; t++) {
            x0 = gretl_matrix_get(G, t, i);
            gretl_matrix_set(G, t, i, (x[t] - x0) / (2.0 * h));
        }
        b[i] = bi0;
#if NLS_DEBUG
        fprintf(stderr, "b[%d]: using %#.12g and %#.12g\n", i, bi0 - h, bi0 + h);
#endif
    }

    set_numgrad_status(0);

    /* trim missing values? */
    G = maybe_trim_score(G);

#if NLS_DEBUG
    gretl_matrix_print(G, "Numerically estimated score");
#endif

 bailout:

    if (*err) {
        gretl_matrix_free(G);
        G = NULL;
    }

    return G;
}

static int richardson_gradient (double *b, double *g, int n,
                                BFGS_CRIT_FUNC func, void *data)
{
    double df[RSTEPS];
    double eps = 1.0e-4;
    double d = 0.0001;
    double h, p4m;
    double bi0, f1, f2;
    int r = RSTEPS;
    int i, k, m;

    for (i=0; i<n; i++) {
        bi0 = b[i];
        h = fabs(d * b[i]) + eps * (floateq(b[i], 0.0));
        for (k=0; k<r; k++) {
            b[i] = bi0 - h;
            f1 = func(b, data);
            b[i] = bi0 + h;
            f2 = func(b, data);
            if (na(f1) || na(f2)) {
                b[i] = bi0;
                return 1;
            }
            df[k] = (f2 - f1) / (2 * h);
            h /= 2.0;
        }
        b[i] = bi0;
        p4m = 4.0;
        for (m=0; m<r-1; m++) {
            for (k=0; k<r-m-1; k++) {
                df[k] = (df[k+1] * p4m - df[k]) / (p4m - 1.0);
            }
            p4m *= 4.0;
        }
        g[i] = df[0];
    }

    return 0;
}

/* trigger for switch to Richardson gradient */
#define B_RELMIN 1.0e-14

static int simple_gradient (double *b, double *g, int n,
                            BFGS_CRIT_FUNC func, void *data,
                            int *redo)
{
    const double h = 1.0e-8;
    double bi0, f1, f2;
    int i;

    for (i=0; i<n; i++) {
        bi0 = b[i];
        b[i] = bi0 - h;
        if (bi0 != 0.0 && fabs((bi0 - b[i]) / bi0) < B_RELMIN) {
            fprintf(stderr, "numerical gradient: switching to Richardson\n");
            *redo = 1;
            return 0;
        }
        f1 = func(b, data);
        b[i] = bi0 + h;
        f2 = func(b, data);
        b[i] = bi0;
        if (na(f1) || na(f2)) {
            return 1;
        }
        g[i] = (f2 - f1) / (2.0 * h);
#if BFGS_DEBUG > 1
        fprintf(stderr, "g[%d] = (%.16g - %.16g) / (2.0 * %g) = %g\n",
                i, f2, f1, h, g[i]);
#endif
    }

    return 0;
}

/* default numerical calculation of gradient in context of BFGS */

int numeric_gradient (double *b, double *g, int n,
                      BFGS_CRIT_FUNC func, void *data)
{
    int err = 0;

    if (libset_get_bool(BFGS_RSTEP)) {
        err = richardson_gradient(b, g, n, func, data);
    } else {
        int redo = 0;

        err = simple_gradient(b, g, n, func, data, &redo);
        if (redo) {
            err = richardson_gradient(b, g, n, func, data);
        }
    }

#if BFGS_DEBUG
    fprintf(stderr, "numeric_gradient returning, err = %d\n", err);
#endif

    return err;
}

#define STEPFRAC        0.2
#define acctol          1.0e-7 /* alt: 0.0001 or 1.0e-7 (?) */
#define reltest         10.0

#define coeff_unchanged(a,b) (reltest + a == reltest + b)

static int broken_gradient (double *g, int n)
{
    int i;

    for (i=0; i<n; i++) {
        if (isnan(g[i])) {
            return 1;
        }
    }

    return 0;
}

/*
   If "set initvals" has been used, replace whatever initial values
   might have been in place with those given by the user (the customer
   is always right).  In addition, respect user settings for the
   maximum number of iterations, the convergence tolerance and
   so on.
*/

static void optim_get_user_values (double *b, int n, int *maxit,
                                   double *reltol, double *gradmax,
                                   gretlopt opt, PRN *prn)
{
    int umaxit;
    double utol;

    if (opt & OPT_U) {
        /* we first check to see if we've been a usable initialization
           for the parameter estimates */
        gretl_matrix *uinit;
        int i, uilen;

        uinit = get_initvals();
        uilen = gretl_vector_get_length(uinit);

        if (uilen > 0) {
            /* the user has given something */
            if (uilen < n) {
                fprintf(stderr, "Only %d initial values given, but %d "
                        "are necessary\n", uilen, n);
            } else {
                for (i=0; i<n; i++) {
                    b[i] = uinit->val[i];
                }
                if ((opt & OPT_V) && !(opt & OPT_A)) {
                    /* OPT_A: arma: this is handled elsewhere */
                    pputs(prn, _("\n\n*** User-specified starting values:\n"));
                    for (i=0; i<n; i++) {
                        pprintf(prn, " %12.6f", b[i]);
                        if (i % 6 == 5) {
                            pputc(prn, '\n');
                        }
                    }
                    pputs(prn, "\n\n");
                }
            }
        }
        gretl_matrix_free(uinit);
    }

    if (reltol == NULL || gradmax == NULL) {
        /* Newton */
        return;
    }

    /* check for a setting of the maximum number of iterations */
    umaxit = libset_get_int(BFGS_MAXITER);
    if (umaxit >= 0) {
        *maxit = umaxit;
    } else if (*maxit < 0) {
        *maxit = BFGS_MAXITER_DEFAULT;
    }

    /* convergence tolerance */
    utol = libset_get_user_tolerance(BFGS_TOLER);
    if (!na(utol)) {
        /* the user has actually set a value */
        *reltol = utol;
        if (!(opt & OPT_Q)) {
            fprintf(stderr, "user-specified BFGS tolerance = %g\n", utol);
        }
    } else if (*reltol == 0) {
        /* use the generic BFGS default */
        *reltol = libset_get_double(BFGS_TOLER);
    }

    /* maximum acceptable gradient norm */
    *gradmax = libset_get_double(BFGS_MAXGRAD);
}

#define bfgs_print_iter(v,s,i) (v && (s == 1 || i % s == 0))

#define GRAD_TOLER 1.0

static int copy_initial_hessian (double **H,
                                 const gretl_matrix *A,
                                 int n)
{
    int i, j, vlen = gretl_vector_get_length(A);
    int err = 0;

#if BFGS_DEBUG > 1
    gretl_matrix_print(A, "BFGS: initial Hessian inverse");
#endif

    if (gretl_is_null_matrix(A)) {
        /* set identity matrix */
        for (i=0; i<n; i++) {
            for (j=0; j<i; j++) {
                H[i][j] = 0.0;
            }
            H[i][i] = 1.0;
        }
    } else if (vlen == n) {
        /* set the diagonal */
        for (i=0; i<n; i++) {
            for (j=0; j<i; j++) {
                H[i][j] = 0.0;
            }
            H[i][i] = A->val[i];
        }
    } else  if (A->rows == n && A->cols == n) {
        /* set the whole matrix */
        for (i=0; i<n; i++) {
            for (j=0; j<=i; j++) {
                H[i][j] = gretl_matrix_get(A, i, j);
            }
        }
    } else {
        err = E_NONCONF;
    }

    return err;
}

static double optim_fncall (BFGS_CRIT_FUNC cfunc,
                            double *b, void *data,
                            int minimize)
{
    double ret = cfunc(b, data);

    return na(ret) ? ret : minimize ? -ret : ret;
}

static int optim_gradcall (BFGS_GRAD_FUNC gradfunc,
                           double *b, double *g, int n,
                           BFGS_CRIT_FUNC cfunc,
                           void *data,
                           int minimize)
{
    int ret = gradfunc(b, g, n, cfunc, data);

    if (minimize) {
        int i;

        for (i=0; i<n; i++) {
            if (!na(g[i])) {
                g[i] = -g[i];
            }
        }
    }

    return ret;
}

static double simple_slen (int n, int *pndelta, double *b, double *X, double *t,
                           double *pf, BFGS_CRIT_FUNC cfunc, void *data,
                           double g0, double f0, int *pfcount, int minimize)
{
    double d, steplen = 1.0;
    double f1 = *pf;
    int i, crit_ok = 0, fcount = 0;
    int ndelta = *pndelta;

    /* Below: iterate so long as (a) we haven't achieved an acceptable
       value of the criterion and (b) there is still some prospect
       of doing so.
    */

    do {
        ndelta = n;
        crit_ok = 0;
        for (i=0; i<n; i++) {
            b[i] = X[i] + steplen * t[i];
            if (coeff_unchanged(b[i], X[i])) {
                ndelta--;
            }
        }
        if (ndelta > 0) {
            f1 = optim_fncall(cfunc, b, data, minimize);
            fcount++;
            d = g0 * steplen * acctol;
            crit_ok = !na(f1) && (f1 >= f0 + d);
            if (!crit_ok) {
                /* calculated criterion no good: try smaller step */
                steplen *= STEPFRAC;
            }
        }
    } while (ndelta != 0 && !crit_ok);

    *pndelta = ndelta;
    *pfcount += fcount;
    *pf = f1;

    return steplen;
}

static int BFGS_orig (double *b, int n, int maxit, double reltol,
                      int *fncount, int *grcount, BFGS_CRIT_FUNC cfunc,
                      int crittype, BFGS_GRAD_FUNC gradfunc, void *data,
                      const gretl_matrix *A0, gretlopt opt, PRN *prn)
{
    int verbskip, verbose = (opt & OPT_V);
    int minimize = (opt & OPT_I);
    double *wspace = NULL;
    double **H = NULL;
    double *g, *t, *X, *c;
    int fcount, gcount, ndelta = 0;
    int show_activity = 0;
    double sumgrad, gradmax, gradnorm = 0.0;
    double fmax, f, f0, s, steplen = 0.0;
    double fdiff, D1, D2;
    int i, j, ilast, iter, done = 0;
    int err = 0;

    optim_get_user_values(b, n, &maxit, &reltol, &gradmax, opt, prn);

    wspace = malloc(4 * n * sizeof *wspace);
    H = triangular_array_new(n);
    if (wspace == NULL || H == NULL) {
        err = E_ALLOC;
        goto bailout;
    }

    if (gradfunc == NULL) {
        gradfunc = numeric_gradient;
    }

    /* initialize curvature matrix */
    if (A0 != NULL) {
        err = copy_initial_hessian(H, A0, n);
    } else {
        gretl_matrix *A1 = get_initcurv();

        err = copy_initial_hessian(H, A1, n);
        gretl_matrix_free(A1);
    }
    if (err) {
        goto bailout;
    }

    g = wspace;
    t = g + n;
    X = t + n;
    c = X + n;

    f = optim_fncall(cfunc, b, data, minimize);

    if (na(f)) {
        gretl_errmsg_set(_("BFGS: initial value of objective function is not finite"));
        err = E_NAN;
        goto bailout;
    }

#if BFGS_DEBUG
    fprintf(stderr, "*** BFGS: first evaluation of f = %g\n", f);
#endif

    f0 = fmax = f;
    iter = ilast = fcount = gcount = 1;
    optim_gradcall(gradfunc, b, g, n, cfunc, data, minimize);

#if BFGS_DEBUG > 1
    fprintf(stderr, "initial gradient:\n");
    for (i=0; i<n; i++) {
        fprintf(stderr, " g[%d] = %g\n", i, g[i]);
    }
#endif

    if (maxit == 0) {
        goto skipcalc;
    }

    verbskip = libset_get_int(BFGS_VERBSKIP);
    show_activity = show_activity_func_installed();

    do {
        if (bfgs_print_iter(verbose, verbskip, iter)) {
            print_iter_info(iter, f, crittype, n, b, g, steplen, prn);
        }

        if (show_activity && (iter % 10 == 0)) {
            show_activity_callback();
        }

        if (iter > 1 && ilast == gcount) {
            /* restart: set curvature matrix to I */
            for (i=0; i<n; i++) {
                for (j=0; j<i; j++) {
                    H[i][j] = 0.0;
                }
                H[i][i] = 1.0;
            }
        }

        for (i=0; i<n; i++) {
            /* copy coefficients to X, gradient to c */
            X[i] = b[i];
            c[i] = g[i];
        }

        gradnorm = sumgrad = 0.0;

        for (i=0; i<n; i++) {
            s = 0.0;
            for (j=0; j<=i; j++) {
                s += H[i][j] * g[j];
            }
            for (j=i+1; j<n; j++) {
                s += H[j][i] * g[j];
            }
            t[i] = s;
            sumgrad += s * g[i];
            gradnorm += fabs(b[i] * g[i]);
        }

        gradnorm = sqrt(gradnorm / n);

#if BFGS_DEBUG
        fprintf(stderr, "\niter %d: sumgrad=%g, gradnorm=%g\n",
                iter, sumgrad, gradnorm);
#endif

#if BFGS_DEBUG > 1
        fprintf(stderr, "H = \n");
        for (i=0; i<n; i++) {
            for (j=0; j<=i; j++) {
                fprintf(stderr, "%15.6f", H[i][j]);
            }
            fputc('\n', stderr);
        }
#endif
        if (sumgrad > 0.0) {
            /* heading in the right direction (uphill) */
            steplen = simple_slen(n, &ndelta, b, X, t, &f, cfunc, data,
                                  sumgrad, fmax, &fcount, minimize);
            fdiff = fabs(fmax - f);
            if (iter > 1 || fdiff > 0) {
                done = fdiff <= reltol * (fabs(fmax) + reltol);
#if BFGS_DEBUG
                fprintf(stderr, "convergence test: LHS=%g, RHS=%g; done=%d\n",
                        fdiff, reltol * (fabs(fmax) + reltol), done);
#endif
            }

            /* prepare to stop if relative change is small enough */
            if (done) {
                ndelta = 0;
                fmax = f;
            }

            if (ndelta > 0) {
                /* making progress */
#if BFGS_DEBUG
                fprintf(stderr, "making progress, ndelta = %d\n", ndelta);
#endif
                fmax = f;
                optim_gradcall(gradfunc, b, g, n, cfunc, data, minimize);
#if BFGS_DEBUG > 1
                fprintf(stderr, "new gradient:\n");
                for (i=0; i<n; i++) {
                    fprintf(stderr, "%15.6f", g[i]);
                }
                fputc('\n', stderr);
#endif
                gcount++;
                iter++;
                D1 = 0.0;
                for (i=0; i<n; i++) {
                    t[i] *= steplen;
                    c[i] -= g[i];
                    D1 += t[i] * c[i];
                }
#if BFGS_DEBUG
                fprintf(stderr, "D1 = %g\n", D1);
#endif
                if (D1 > 0.0) {
                    D2 = 0.0;
                    for (i=0; i<n; i++) {
                        s = 0.0;
                        for (j=0; j<=i; j++) {
                            s += H[i][j] * c[j];
                        }
                        for (j=i+1; j<n; j++) {
                            s += H[j][i] * c[j];
                        }
                        X[i] = s;
                        D2 += s * c[i];
                    }
                    D2 = 1.0 + D2 / D1;
                    for (i=0; i<n; i++) {
                        for (j=0; j<=i; j++) {
                            H[i][j] += (D2 * t[i]*t[j] - X[i]*t[j] - t[i]*X[j]) / D1;
                        }
                    }
#if BFGS_DEBUG
                    fprintf(stderr, "D2 = %g\n", D2);
#endif
                } else {
                    /* D1 <= 0.0 */
                    ilast = gcount;
                }
            } else if (ilast < gcount) {
                ndelta = n;
                ilast = gcount;
            }
        } else if (sumgrad == 0.0) {
#if 0
            fprintf(stderr, "gradient is exactly zero!\n");
#endif
            break;
        } else {
            /* heading in the wrong direction */
            if (ilast == gcount) {
                /* we just did a reset, so don't reset again; instead set
                   ndelta = 0 so that we exit the main loop
                */
                ndelta = 0;
                if (gcount == 1) {
                    err = (broken_gradient(g, n))? E_NAN : E_NOCONV;
                }
            } else {
                /* reset for another attempt */
                ilast = gcount;
                ndelta = n;
            }
        }

        if (iter >= maxit) {
            break;
        }

        if (gcount - ilast > 2 * n) {
            /* periodic restart of curvature computation */
            ilast = gcount;
        }

    } while (ndelta > 0 || ilast < gcount);

#if BFGS_DEBUG
    fprintf(stderr, "terminated: fmax=%g, ndelta=%d, ilast=%d, gcount=%d\n",
            fmax, ndelta, ilast, gcount);
    fprintf(stderr, "gradnorm = %g, vs gradmax = %g\n", gradnorm, gradmax);
#endif

    if (iter >= maxit) {
        gretl_errmsg_sprintf(_("Reached the maximum iterations (%d)"), maxit);
        err = E_NOCONV;
    } else if (gradnorm > gradmax) {
        gretl_errmsg_sprintf(_("Norm of gradient %g exceeds maximum of %g"),
                             gradnorm, gradmax);
        err = E_NOCONV;
    } else if (fmax < f0) {
        /* allow a small sloppiness factor here? */
        double rdiff;

        rdiff = (f0 == 0.0)? -fmax : fabs((f0 - fmax) / f0);
        if (rdiff > 1.0e-12) {
            fprintf(stderr, "failed to match initial value of objective function:\n"
                    " f0=%.18g, fmax=%.18g\n", f0, fmax);
            err = E_NOCONV;
        }
    }

    if (!err && gradnorm > GRAD_TOLER && gretl_warnings_on()) {
        gretl_warnmsg_sprintf(_("norm of gradient = %g"), gradnorm);
        set_gretl_warning(W_GRADIENT);
    }

 skipcalc:

    /* particularly relevant for iterated GMM: increment,
       don't just set, these two counts
    */
    *fncount += fcount;
    *grcount += gcount;

    if (verbose) {
        print_iter_info(-1, f, crittype, n, b, g, steplen, prn);
        /* pputc(prn, '\n'); */
    }

 bailout:

    free(wspace);
    free_triangular_array(H, n);

#if BFGS_DEBUG
    fprintf(stderr, "BFGS_max: returning %d\n", err);
#endif

    return err;
}

/* Note: we need this because the original L-BFGS-B code is
   set up as a minimizer.  We could get rid of it if anyone
   has the strength to go into lbfgsb.c (ex Fortran) and make
   the necessary adjustments.
*/

static void reverse_gradient (double *g, int n)
{
    int i;

    for (i=0; i<n; i++) {
        if (!na(g[i])) {
            g[i] = -g[i];
        }
    }
}

static int transcribe_lbfgs_bounds (const gretl_matrix *m,
                                    int nparm, int *nbd,
                                    double *l, double *u)
{
    double h = libset_get_double(CONV_HUGE);
    int i, j, c = gretl_matrix_cols(m);
    int err = 0;

    if (c != 3) {
        fprintf(stderr, "lbfgs_bounds: matrix should have 3 cols\n");
        return E_INVARG;
    }

    for (i=0; i<nparm; i++) {
        /* mark as unbounded */
        nbd[i] = 0;
    }

    for (i=0; i<m->rows && !err; i++) {
        j = (int) gretl_matrix_get(m, i, 0);
        if (j < 1 || j > nparm) {
            fprintf(stderr, "lbfgs_bounds: out-of-bounds index %d\n", j);
            err = E_INVARG;
        } else {
            j--; /* convert to zero-based */
            l[j] = gretl_matrix_get(m, i, 1);
            u[j] = gretl_matrix_get(m, i, 2);
            if (l[j] > u[j]) {
                err = E_INVARG;
            } else if (l[j] != -h && u[j] != h) {
                /* both lower and upper bounds */
                nbd[j] = 2;
            } else if (l[j] != -h) {
                /* lower bound only */
                nbd[j] = 1;
            } else if (u[j] != h) {
                /* upper bound only */
                nbd[j] = 3;
            }
        }
    }

    return err;
}

int LBFGS_max (double *b, int n,
               int maxit, double reltol,
               int *fncount, int *grcount,
               BFGS_CRIT_FUNC cfunc, int crittype,
               BFGS_GRAD_FUNC gradfunc,
               BFGS_COMBO_FUNC combfunc,
               void *data,
               const gretl_matrix *bounds,
               gretlopt opt,
               PRN *prn)
{
    double *wspace = NULL;
    int *ispace = NULL;
    double *g, *l, *u, *wa;
    int *iwa, *nbd;
    int i, m, dim;
    char task[60];
    char csave[60];
    double f, pgtol;
    double factr;
    double gradmax;
    double dsave[29];
    int isave[44];
    int lsave[4];
    int iter, ibak = 0;
    int show_activity = 0;
    int maximize;
    int verbskip, verbose = (opt & OPT_V);
    int err = 0;

    maximize = (crittype != C_SSR) && !(opt & OPT_I);

    *fncount = *grcount = 0;

    optim_get_user_values(b, n, &maxit, &reltol, &gradmax, opt, prn);

    /*
      m: the number of corrections used in the limited memory matrix.
      It is not altered by the routine.  Values of m < 3 are not
      recommended, and large values of m can result in excessive
      computing time. The range 3 <= m <= 20 is recommended.

      Was initially set to 5 (then 10, then 8; and 8 is the default).
    */
    m = libset_get_int(LBFGS_MEM);

    dim = (2*m+5)*n + 11*m*m + 8*m; /* for wa */
    dim += 3*n;                     /* for g, l and u */

    wspace = malloc(dim * sizeof *wspace);
    ispace = malloc(4*n * sizeof *ispace);

    if (wspace == NULL || ispace == NULL) {
        err = E_ALLOC;
        goto bailout;
    }

    g = wspace;
    l = g + n;
    u = l + n;
    wa = u + n;

    nbd = ispace;
    iwa = nbd + n;

    verbskip = libset_get_int(BFGS_VERBSKIP);
    show_activity = show_activity_func_installed();

    if (gradfunc == NULL && combfunc == NULL) {
        gradfunc = numeric_gradient;
    }

    /* Gradient convergence criterion (currently unused --
       we use reltol instead) */
    pgtol = 0.0;

    /* tol = (factr * macheps) => factr = tol/macheps */
    factr = reltol / pow(2.0, -52);

    if (!gretl_is_null_matrix(bounds)) {
        /* Handle specified bounds on the parameters */
        err = transcribe_lbfgs_bounds(bounds, n, nbd, l, u);
        if (err) {
            goto bailout;
        }
    } else {
        /* By default we just set all parameters to be
           less than some ridiculously large number */
        for (i=0; i<n; i++) {
            nbd[i] = 3; /* case 3: upper bound only */
            u[i] = DBL_MAX / 100;
        }
    }

    /* Start the iteration by initializing @task */
    strcpy(task, "START");

    while (1) {
        /* Call the L-BFGS-B code */
        setulb_(&n, &m, b, l, u, nbd, &f, g, &factr, &pgtol, wa, iwa,
                task, csave, lsave, isave, dsave);

        iter = isave[29] + 1;

        if (!strncmp(task, "FG", 2)) {
            /* Compute function value, f */
            if (combfunc != NULL) {
                f = combfunc(b, g, n, data);
            } else {
                f = cfunc(b, data);
            }
            if (!na(f)) {
                if (maximize) f = -f;
            } else if (*fncount == 0) {
                fprintf(stderr, "initial value of f is not finite\n");
                err = E_DATA;
                break;
            }
            *fncount += 1;
            if (combfunc == NULL) {
                /* Compute gradient, g */
                gradfunc(b, g, n, cfunc, data);
            }
            if (maximize) {
                reverse_gradient(g, n);
            }
            *grcount += 1;
        } else if (!strncmp(task, "NEW_X", 5)) {
            /* The optimizer has produced a new set of parameter values */
            if (isave[33] >= maxit) {
                strcpy(task, "STOP: TOTAL NO. of f AND g "
                       "EVALUATIONS EXCEEDS LIMIT");
                err = E_NOCONV;
                break;
            }
        } else {
            if (strncmp(task, "CONVER", 6)) {
                fprintf(stderr, "%s\n", task);
            }
            break;
        }

        if (bfgs_print_iter(verbose, verbskip, iter)) {
            if (iter != ibak) {
                double steplen = (iter == 1)? NADBL : dsave[13];

                if (maximize) reverse_gradient(g, n);
                print_iter_info(iter, -f, crittype, n, b, g, steplen, prn);
                if (maximize) reverse_gradient(g, n);
            }
            ibak = iter;
        }

        if (show_activity && (iter % 10 == 0)) {
            show_activity_callback();
        }
    }

    if (!err && crittype == C_GMM) {
        /* finalize GMM computations */
        f = cfunc(b, data);
    }

    if (opt & OPT_V) {
        if (maximize) reverse_gradient(g, n);
        print_iter_info(-1, -f, crittype, n, b, g, dsave[13], prn);
        pputc(prn, '\n');
    }

 bailout:

    free(wspace);
    free(ispace);

    return err;
}

/**
 * BFGS_max:
 * @b: array of adjustable coefficients.
 * @n: number elements in array @b.
 * @maxit: the maximum number of iterations to allow.
 * @reltol: relative tolerance for terminating iteration.
 * @fncount: location to receive count of function evaluations.
 * @grcount: location to receive count of gradient evaluations.
 * @cfunc: pointer to function used to calculate maximand.
 * @crittype: code for type of the maximand/minimand: should
 * be %C_LOGLIK, %C_GMM or %C_OTHER.  Used only in printing
 * iteration info.
 * @gradfunc: pointer to function used to calculate the
 * gradient, or %NULL for default numerical calculation.
 * @data: pointer that will be passed as the last
 * parameter to the callback functions @cfunc and @gradfunc.
 * @A0: initial approximation to the inverse of the Hessian
 * (or %NULL to use identity matrix)
 * @opt: may contain %OPT_V for verbose operation, %OPT_L to
 * force use of L-BFGS-B.
 * @prn: printing struct (or %NULL).  Only used if @opt
 * includes %OPT_V.
 *
 * Obtains the set of values for @b which jointly maximize the
 * criterion value as calculated by @cfunc. By default uses the BFGS
 * variable-metric method (based on Pascal code in J. C. Nash,
 * "Compact Numerical Methods for Computers," 2nd edition, converted
 * by p2c then re-crafted by B. D. Ripley for gnu R; revised for
 * gretl by Allin Cottrell and Jack Lucchetti). Alternatively,
 * if OPT_L is given, uses the L-BFGS-B method (limited memory
 * BFGS), based on Lbfgsb.3.0 by Ciyou Zhu, Richard Byrd, Jorge
 * Nocedal and Jose Luis Morales.
 *
 * Returns: 0 on successful completion, non-zero error code
 * on error.
 */

int BFGS_max (double *b, int n, int maxit, double reltol,
              int *fncount, int *grcount, BFGS_CRIT_FUNC cfunc,
              int crittype, BFGS_GRAD_FUNC gradfunc, void *data,
              const gretl_matrix *A0, gretlopt opt, PRN *prn)
{
    int ret, wnum;

    gretl_iteration_push();

    if ((opt & OPT_L) || libset_get_bool(USE_LBFGS)) {
        ret = LBFGS_max(b, n, maxit, reltol,
                        fncount, grcount, cfunc,
                        crittype, gradfunc, NULL, data,
                        NULL, opt, prn);
    } else {
        ret = BFGS_orig(b, n, maxit, reltol,
                        fncount, grcount, cfunc,
                        crittype, gradfunc, data,
                        A0, opt, prn);
    }

    gretl_iteration_pop();

    wnum = check_gretl_warning();
    if (wnum != W_GRADIENT) {
        /* suppress expected numerical warnings */
        set_gretl_warning(0);
    }

    return ret;
}

/* constrained L_BFGS-B */

static int BFGS_cmax (double *b, int n,
                      int maxit, double reltol,
                      int *fncount, int *grcount,
                      BFGS_CRIT_FUNC cfunc, int crittype,
                      BFGS_GRAD_FUNC gradfunc,
                      void *data,
                      const gretl_matrix *bounds,
                      gretlopt opt, PRN *prn)
{
    int ret, wnum;

    gretl_iteration_push();

    ret = LBFGS_max(b, n, maxit, reltol,
                    fncount, grcount, cfunc,
                    crittype, gradfunc, NULL, data,
                    bounds, opt, prn);

    gretl_iteration_pop();

    wnum = check_gretl_warning();
    if (wnum != W_GRADIENT) {
        /* suppress expected numerical warnings */
        set_gretl_warning(0);
    }

    return ret;
}

/* user-level access to BFGS, NR and fdjac */

typedef struct umax_ umax;

struct umax_ {
    GretlType gentype;    /* GRETL_TYPE_DOUBLE or GRETL_TYPE_MATRIX */
    char *pxname;         /* name of scalar parameter value */
    gretl_matrix *b;      /* parameter vector */
    gretl_matrix *g;      /* gradient vector */
    gretl_matrix *h;      /* hessian matrix */
    int ncoeff;           /* number of coefficients */
    GENERATOR *gf;        /* for generating scalar or matrix result */
    GENERATOR *gg;        /* for generating gradient */
    GENERATOR *gh;        /* for generating Hessian */
    double fx_out;        /* function double value */
    gretl_matrix *fm_out; /* function matrix value */
    char gmname[VNAMELEN]; /* name of user-defined gradient vector */
    char hmname[VNAMELEN]; /* name of user-defined Hessian matrix */
    DATASET *dset;        /* dataset */
    PRN *prn;             /* optional printing struct */
};

static umax *umax_new (GretlType t)
{
    umax *u = malloc(sizeof *u);

    if (u != NULL) {
        u->gentype = t;
        u->pxname = NULL;
        u->b = NULL;
        u->g = NULL;
        u->h = NULL;
        u->ncoeff = 0;
        u->gf = NULL;
        u->gg = NULL;
        u->gh = NULL;
        u->fx_out = NADBL;
        u->fm_out = NULL;
        u->gmname[0] = '\0';
        u->hmname[0] = '\0';
        u->dset = NULL;
        u->prn = NULL;
    }

    return u;
}

static void umax_unset_no_replace_flag (umax *u)
{
    user_var *uv = get_user_var_by_data(u->b);

    if (uv != NULL) {
        user_var_unset_flag(uv, UV_NOREPL);
    }
}

static void umax_destroy (umax *u)
{
    if (u->dset != NULL) {
        /* drop any private "$" series created */
        dataset_drop_listed_variables(NULL, u->dset, NULL, NULL);
    }

    umax_unset_no_replace_flag(u);
    user_var_delete_by_name("$umax", NULL);
    free(u->pxname);

    destroy_genr(u->gf);
    destroy_genr(u->gg);
    destroy_genr(u->gh);

    free(u);
}

/* user-defined optimizer: get the criterion value */

static double user_get_criterion (const double *b, void *p)
{
    umax *u = (umax *) p;
    double x = NADBL;
    int i, t, err;

    for (i=0; i<u->ncoeff; i++) {
        u->b->val[i] = b[i];
    }

    err = execute_genr(u->gf, u->dset, u->prn);

    if (err) {
        return NADBL;
    }

    t = genr_get_output_type(u->gf);

    if (t == GRETL_TYPE_DOUBLE) {
        x = genr_get_output_scalar(u->gf);
    } else if (t == GRETL_TYPE_MATRIX) {
        gretl_matrix *m = genr_get_output_matrix(u->gf);

        if (gretl_matrix_is_scalar(m)) {
            x = m->val[0];
        } else {
            err = E_TYPES;
        }
    } else {
        err = E_TYPES;
    }

    u->fx_out = x;

    return x;
}

static double user_get_criterion2 (double b, void *p)
{
    umax *u = (umax *) p;
    double x = NADBL;
    int t, err;

    gretl_scalar_set_value(u->pxname, b);
    err = execute_genr(u->gf, u->dset, u->prn);

    if (err) {
        return NADBL;
    }

    t = genr_get_output_type(u->gf);

    if (t == GRETL_TYPE_DOUBLE) {
        x = genr_get_output_scalar(u->gf);
    } else if (t == GRETL_TYPE_MATRIX) {
        gretl_matrix *m = genr_get_output_matrix(u->gf);

        if (gretl_matrix_is_scalar(m)) {
            x = m->val[0];
        } else {
            err = E_TYPES;
        }
    } else {
        err = E_TYPES;
    }

    u->fx_out = x;

    return x;
}

/* user-defined optimizer: get the gradient, if specified */

static int user_get_gradient (double *b, double *g, int k,
                              BFGS_CRIT_FUNC func, void *p)
{
    umax *u = (umax *) p;
    gretl_matrix *ug;
    int i, err;

    for (i=0; i<k; i++) {
        u->b->val[i] = b[i];
    }

    err = execute_genr(u->gg, u->dset, u->prn);

    if (err) {
        return err;
    }

    ug = get_matrix_by_name(u->gmname);

    if (ug == NULL) {
        err = E_UNKVAR;
    } else if (gretl_vector_get_length(ug) != k) {
        err = E_NONCONF;
    } else {
        for (i=0; i<k; i++) {
            g[i] = ug->val[i];
        }
    }

    return err;
}

/* user-defined optimizer: get the hessian, if specified */

static int user_get_hessian (double *b, gretl_matrix *H,
                             void *p)
{
    umax *u = (umax *) p;
    gretl_matrix *uH;
    int k = H->rows;
    int i, err;

    for (i=0; i<k; i++) {
        u->b->val[i] = b[i];
    }

    err = execute_genr(u->gh, u->dset, u->prn);

    if (err) {
        return err;
    }

    uH = get_matrix_by_name(u->hmname);

    if (uH == NULL) {
        err = E_UNKVAR;
    } else if (uH->rows != k || uH->cols != k) {
        err = E_NONCONF;
    } else {
        gretl_matrix_copy_values(H, uH);
    }

    return err;
}

/* parse the name of the user gradient matrix (vector) or
   Hessian out of the associated function call, where it
   must be the first argument, given in pointer form
*/

int optimizer_get_matrix_name (const char *fncall, char *name)
{
    const char *s = strchr(fncall, '(');
    int n, err = 0;

    if (s == NULL) {
        err = E_DATA;
    } else {
        s++;
        s += strspn(s, " ");
        if (*s != '&') {
            err = E_TYPES;
        } else {
            s++;
            n = gretl_namechar_spn(s);
            if (n >= VNAMELEN) {
                err = E_DATA;
            } else {
                strncat(name, s, n);
            }
        }
    }

    return err;
}

static int check_optimizer_scalar_parm (umax *u, const char *s)
{
    int n = gretl_namechar_spn(s);
    int err = 0;

    if (n > 0 && n < VNAMELEN) {
        char vname[VNAMELEN];

        *vname = '\0';
        strncat(vname, s, n);
        if (!gretl_is_scalar(vname)) {
            err = gretl_scalar_add(vname, NADBL);
        }
        if (!err) {
            u->pxname = gretl_strdup(vname);
        }
    } else if (n >= VNAMELEN) {
        err = E_INVARG;
    }

    return err;
}

/* Ensure that we can find the specified callback function,
   and that it cannot replace/move its param-vector argument,
   given by u->b.
*/

static int check_optimizer_callback (umax *u, const char *fncall)
{
    int n = strcspn(fncall, "(");
    int err = 0;

    if (n > 0 && n < FN_NAMELEN) {
        char fname[FN_NAMELEN];
        user_var *uvar = NULL;
        ufunc *ufun;

        *fname = '\0';
        strncat(fname, fncall, n);
        ufun = get_user_function_by_name(fname);
        if (u->b == NULL) {
            check_optimizer_scalar_parm(u, fncall + n + 1);
        } else {
            uvar = get_user_var_by_data(u->b);
        }
        if (ufun != NULL && uvar != NULL) {
            user_var_set_flag(uvar, UV_NOREPL);
        }
    } else if (n >= FN_NAMELEN) {
        err = E_INVARG;
    }

    return err;
}

static int user_gen_setup (umax *u,
                           const char *fncall,
                           const char *gradcall,
                           const char *hesscall,
                           DATASET *dset)
{
    gchar *formula;
    int err;

    err = check_optimizer_callback(u, fncall);
    if (!err && gradcall != NULL) {
        err = check_optimizer_callback(u, gradcall);
    }
    if (!err && hesscall != NULL) {
        err = check_optimizer_callback(u, hesscall);
    }
    if (err) {
        return err;
    }

    formula = g_strdup_printf("$umax=%s", fncall);
    u->gf = genr_compile(formula, dset, u->gentype, OPT_P,
                         u->prn, &err);

    if (!err && gradcall != NULL) {
        /* process gradient formula */
        err = optimizer_get_matrix_name(gradcall, u->gmname);
        if (!err) {
            u->gg = genr_compile(gradcall, dset, GRETL_TYPE_ANY,
                                 OPT_P | OPT_O, u->prn, &err);
        }
    }

    if (!err && hesscall != NULL) {
        /* process Hessian formula */
        err = optimizer_get_matrix_name(hesscall, u->hmname);
        if (!err) {
            u->gh = genr_compile(hesscall, dset, GRETL_TYPE_ANY,
                                 OPT_P | OPT_O, u->prn, &err);
        }
    }

    if (!err) {
        u->dset = dset;
        u->fm_out = genr_get_output_matrix(u->gf);
    } else {
        umax_unset_no_replace_flag(u);
        destroy_genr(u->gf);
        destroy_genr(u->gg);
        u->gf = u->gg = NULL;
    }

    g_free(formula);

    return err;
}

double user_BFGS (gretl_matrix *b,
                  const char *fncall,
                  const char *gradcall,
                  DATASET *dset,
                  const gretl_matrix *bounds,
                  int minimize, PRN *prn,
                  int *err)
{
    umax *u;
    gretlopt opt = OPT_NONE;
    int maxit = BFGS_MAXITER_DEFAULT;
    int verbose, fcount = 0, gcount = 0;
    double tol;
    double ret = NADBL;

    u = umax_new(GRETL_TYPE_DOUBLE);
    if (u == NULL) {
        *err = E_ALLOC;
        return ret;
    }

    u->ncoeff = gretl_vector_get_length(b);
    if (u->ncoeff == 0) {
        *err = E_DATA;
        goto bailout;
    }

    u->b = b;
    u->prn = prn; /* placement of this? */

    *err = user_gen_setup(u, fncall, gradcall, NULL, dset);
    if (*err) {
        return NADBL;
    }

    tol = libset_get_double(BFGS_TOLER);
    verbose = libset_get_int(MAX_VERBOSE);

    if (verbose) {
        opt |= OPT_V;
    }

    if (minimize) {
        opt |= OPT_I;
    }

    if (bounds != NULL) {
        *err = BFGS_cmax(b->val, u->ncoeff,
                         maxit, tol, &fcount, &gcount,
                         user_get_criterion, C_OTHER,
                         (u->gg == NULL)? NULL : user_get_gradient,
                         u, bounds, opt, prn);
    } else {
        *err = BFGS_max(b->val, u->ncoeff,
                        maxit, tol, &fcount, &gcount,
                        user_get_criterion, C_OTHER,
                        (u->gg == NULL)? NULL : user_get_gradient,
                        u, NULL, opt, prn);
    }

    if (fcount > 0 && (verbose || !gretl_looping())) {
        pprintf(prn, _("Function evaluations: %d\n"), fcount);
        pprintf(prn, _("Evaluations of gradient: %d\n"), gcount);
    }

    if (!*err) {
        ret = u->fx_out;
    }

 bailout:

    umax_destroy(u);

    return ret;
}

double user_NR (gretl_matrix *b,
                const char *fncall,
                const char *gradcall,
                const char *hesscall,
                DATASET *dset,
                int minimize,
                PRN *prn, int *err)
{
    umax *u;
    double crittol = 1.0e-7;
    double gradtol = 1.0e-7;
    gretlopt opt = OPT_NONE;
    int maxit = 100;
    int iters = 0;
    double ret = NADBL;

    u = umax_new(GRETL_TYPE_DOUBLE);
    if (u == NULL) {
        *err = E_ALLOC;
        return ret;
    }

    u->ncoeff = gretl_vector_get_length(b);
    if (u->ncoeff == 0) {
        *err = E_DATA;
        goto bailout;
    }

    u->b = b;

    *err = user_gen_setup(u, fncall, gradcall, hesscall, dset);
    if (*err) {
        fprintf(stderr, "user_NR: failed on user_gen_setup\n");
        return NADBL;
    }

    if (libset_get_int(MAX_VERBOSE)) {
        opt |= OPT_V;
    }

    if (minimize) {
        opt |= OPT_I;
    }

    u->prn = prn; /* 2015-03-10: this was conditional on OPT_V */

    *err = newton_raphson_max(b->val, u->ncoeff, maxit,
                              crittol, gradtol,
                              &iters, C_OTHER,
                              user_get_criterion,
                              (u->gg == NULL)? NULL : user_get_gradient,
                              (u->gh == NULL)? NULL : user_get_hessian,
                              u, opt, prn);

    if (!*err) {
        ret = u->fx_out;
    }

 bailout:

    umax_destroy(u);

    return ret;
}

double deriv_free_optimize (MaxMethod method,
                            gretl_matrix *b,
                            const char *fncall,
                            int maxit,
                            double tol,
                            int minimize,
                            DATASET *dset,
                            PRN *prn, int *err)
{
    umax *u;
    gretlopt opt = OPT_NONE;
    double ret = NADBL;

    if (b->is_complex) {
        *err = E_CMPLX;
        return ret;
    }

    u = umax_new(GRETL_TYPE_DOUBLE);
    if (u == NULL) {
        *err = E_ALLOC;
        return ret;
    }

    u->ncoeff = gretl_vector_get_length(b);
    if (u->ncoeff == 0 || (method == ROOT_FIND && u->ncoeff != 2)) {
        *err = E_INVARG;
        goto bailout;
    }

    if (method != ROOT_FIND) {
        u->b = b;
    }

    *err = user_gen_setup(u, fncall, NULL, NULL, dset);
    if (*err) {
        return NADBL;
    }

    if (libset_get_int(MAX_VERBOSE)) {
        opt = OPT_V;
        u->prn = prn;
    }

    if (minimize) {
        opt |= OPT_I;
    }

    if (method == SIMANN_MAX) {
        *err = gretl_simann(b->val, u->ncoeff, maxit,
                            user_get_criterion, u,
                            opt, prn);
    } else if (method == NM_MAX) {
        *err = gretl_amoeba(b->val, u->ncoeff, maxit,
                            user_get_criterion, u,
                            opt, prn);
    } else if (method == GSS_MAX) {
        int iters = 0;

        *err = gretl_gss(b->val, tol, &iters,
                         user_get_criterion, u,
                         opt, prn);
    } else if (method == ROOT_FIND) {
        *err = gretl_fzero(b->val, tol,
                           user_get_criterion2, u,
                           &ret, opt, prn);
    }

    if (!*err && method != ROOT_FIND) {
        ret = user_get_criterion(b->val, u);
    }

 bailout:

    umax_destroy(u);

    return ret;
}

#define JAC_DEBUG 0

static int user_calc_fvec (int m, int n, double *x, double *fvec,
                           int *iflag, void *p)
{
    umax *u = (umax *) p;
    gretl_matrix *v;
    int i, err;

    for (i=0; i<n; i++) {
        u->b->val[i] = x[i];
    }

#if JAC_DEBUG
    gretl_matrix_print(u->b, "user_calc_fvec: u->b");
#endif

    err = execute_genr(u->gf, u->dset, u->prn);
    if (err) {
        fprintf(stderr, "execute_genr: err = %d\n", err);
    }

    if (err) {
        *iflag = -1;
        return 0;
    }

    v = genr_get_output_matrix(u->gf);

#if JAC_DEBUG
    gretl_matrix_print(v, "matrix from u->f");
#endif

    if (v == NULL || gretl_vector_get_length(v) != m) {
        fprintf(stderr, "user_calc_fvec: got bad matrix\n");
        *iflag = -1;
    } else {
        for (i=0; i<m; i++) {
            fvec[i] = v->val[i];
        }
    }

    return 0;
}

static int fdjac_allocate (int m, int n,
                           gretl_matrix **J,
                           double **w, double **f)
{
    *J = gretl_matrix_alloc(m, n);
    if (*J == NULL) {
        return E_ALLOC;
    }

    *w = malloc(m * sizeof **w);
    *f = malloc(m * sizeof **f);

    if (*w == NULL || *f == NULL) {
        return E_ALLOC;
    }

    return 0;
}

gretl_matrix *user_fdjac (gretl_matrix *theta, const char *fncall,
                          double eps, DATASET *dset, int *err)
{
    umax *u;
    gretl_matrix *J = NULL;
    int m, n, nnf = 0;
    int iflag = 0;
    double *wa = NULL;
    double *fvec = NULL;
    int i;

    *err = 0;

    u = umax_new(GRETL_TYPE_MATRIX);
    if (u == NULL) {
        *err = E_ALLOC;
        return NULL;
    }

    n = gretl_vector_get_length(theta);
    if (n == 0) {
        fprintf(stderr, "fdjac: gretl_vector_get_length gave %d for theta\n",
                n);
        *err = E_DATA;
        return NULL;
    }

    u->b = theta;
    u->ncoeff = n;

    *err = user_gen_setup(u, fncall, NULL, NULL, dset);
    if (*err) {
        fprintf(stderr, "fdjac: error %d from user_gen_setup\n", *err);
        goto bailout;
    }

    if (u->fm_out == NULL) {
        fprintf(stderr, "fdjac: u.fm_out is NULL\n");
        *err = E_DATA; /* FIXME */
        goto bailout;
    }

    m = gretl_vector_get_length(u->fm_out);
    if (m == 0) {
        *err = E_DATA;
        goto bailout;
    }

    *err = fdjac_allocate(m, n, &J, &wa, &fvec);
    if (*err) {
        goto bailout;
    }

    for (i=0; i<m; i++) {
        fvec[i] = u->fm_out->val[i];
        if (na(fvec[i])) {
            nnf++;
        }
    }

    if (nnf > 0) {
<<<<<<< HEAD
	gretl_errmsg_sprintf(_("fdjac: got %d non-finite value(s) on input"),
			     nnf);
	*err = E_DATA;
=======
        gretl_errmsg_sprintf("fdjac: got %d non-finite value(s) on input",
                             nnf);
        *err = E_DATA;
>>>>>>> 1ab502b6
    } else {
        int quality = libset_get_int(FDJAC_QUAL);

        fdjac2_(user_calc_fvec, m, n, quality, theta->val, fvec, J->val,
                m, &iflag, eps, wa, u);
    }

 bailout:

    free(wa);
    free(fvec);

    if (*err) {
        gretl_matrix_free(J);
        J = NULL;
    }

    umax_destroy(u);

    return J;
}

gretl_matrix *user_numhess (gretl_matrix *b, const char *fncall,
                            double d, DATASET *dset, int *err)
{
    gretl_matrix *H = NULL;
    struct uhess_data uh = {0};
    gchar *formula = NULL;
    int n;

    if (get_user_var_by_data(b) == NULL) {
        fprintf(stderr, "numhess: b must be a named matrix\n");
        *err = E_DATA;
        return NULL;
    }

    n = gretl_vector_get_length(b);
    if (n == 0) {
        fprintf(stderr, "numhess: gretl_vector_get_length gave %d for b\n", n);
        *err = E_DATA;
        return NULL;
    }

    if (!*err) {
        formula = g_strdup_printf("$umax=%s", fncall);
        uh.genr = genr_compile(formula, dset, GRETL_TYPE_DOUBLE, OPT_P,
                               NULL, err);
    }

    if (*err) {
        fprintf(stderr, "numhess: error %d from genr_compile\n", *err);
    } else {
        H = gretl_zero_matrix_new(n, n);
        if (H == NULL) {
            *err = E_ALLOC;
        }
    }

    if (!*err) {
        uh.dset = dset;
        *err = numerical_hessian(b->val, H, uhess_callback,
                                 &uh, 0, d);
    }

    g_free(formula);
    user_var_delete_by_name("$umax", NULL);
    destroy_genr(uh.genr);

    if (*err && H != NULL) {
        gretl_matrix_free(H);
        H = NULL;
    }

    return H;
}

/* Below: Newton-Raphson code, starting with a few
   auxiliary functions */

static int broken_matrix (const gretl_matrix *m)
{
    int i, n = m->rows * m->cols;

    for (i=0; i<n; i++) {
        if (na(m->val[i])) {
            return 1;
        }
    }

    return 0;
}

static void copy_to (double *targ, const double *src, int n)
{
    int i;

    for (i=0; i<n; i++) {
        targ[i] = src[i];
    }
}

static void copy_plus (double *targ, const double *src,
                       double step, const double *a, int n)
{
    int i;

    for (i=0; i<n; i++) {
        targ[i] = src[i] + step * a[i];
    }
}

static double scalar_xpx (const gretl_matrix *m)
{
    double xpx = 0.0;
    int i;

    for (i=0; i<m->rows; i++) {
        xpx += m->val[i] * m->val[i];
    }

    return xpx;
}

enum {
    GRADTOL_MET = 1,
    CRITTOL_MET,
    STEPMIN_MET
};

static void print_NR_status (int status, double crittol, double gradtol,
                             double sumgrad, PRN *prn)
{
    int msgs = gretl_messages_on();

    if (status == GRADTOL_MET) {
        if (msgs) {
            pprintf(prn, _("Gradient within tolerance (%g)\n"), gradtol);
        }
    } else if (status == CRITTOL_MET) {
        if (msgs) {
            pprintf(prn, _("Successive criterion values within tolerance (%g)\n"),
                    crittol);
        }
    } else if (status == STEPMIN_MET && gretl_warnings_on()) {
        if (sumgrad > 0) {
            pprintf(prn, _("Warning: couldn't improve criterion (gradient = %g)\n"),
                    sumgrad);
        } else {
            pprintf(prn, _("Warning: couldn't improve criterion\n"));
        }
    }
}

/*
   The strategy here may be simplistic, but appears to be effective in
   quite a few cases: If the (negative) Hessian is not pd, we try to
   nudge it towards positive definiteness without losing too much
   information on curvature by downsizing the off-diagonal elements of
   H. In practice, we use

   C = \lambda H + (1-lambda) diag(H)

   where lambda is reasonably close to 1. Note that, if lambda was 0,
   a NR iteration would just amount to an iteration of the simple
   gradient method (on a scaled version of the coefficients).
   Hopefully, a few of those should be able to "tow us away" from the
   non-pd region. In desperate cases, we use the a diagonal matrix
   with the absolute values of H_{i,i} plus one.
*/

static int NR_invert_hessian (gretl_matrix *H, const gretl_matrix *Hcpy)
{
    double hii, hmin = 1.0e-28; /* was 1.0e-20 */
    int i, j, n = H->rows;
    int restore = 0;
    double x;
    int err = 0;

    /* first, check if all the elements along the diagonal are
       numerically positive
    */
    for (i=0; i<n && !err; i++) {
        hii = gretl_matrix_get(H, i, i);
        if (hii < hmin) {
            err = 1;
            break;
        }
    }

    if (err) {
        fprintf(stderr, "NR_invert_hessian: non-positive "
                "diagonal (H(%d,%d) = %g)\n", i+1, i+1, hii);
    } else {
        err = gretl_invert_symmetric_matrix(H);

        if (err == E_NOTPD) {
            double lambda = 1.0;
            int s;

            for (s=0; lambda > 0.1 && err; s++) {
                lambda *= 0.8;
                fprintf(stderr, "newton hessian fixup: round %d, lambda=%g\n",
                        s, lambda);
                /* restore the original H */
                gretl_matrix_copy_values(H, Hcpy);
                for (i=0; i<n; i++) {
                    for (j=0; j<i; j++) {
                        x = lambda * gretl_matrix_get(H, i, j);
                        gretl_matrix_set(H, i, j, x);
                        gretl_matrix_set(H, j, i, x);
                    }
                }
                err = gretl_invert_symmetric_matrix(H);
            }
            restore = (err != 0);
        }
    }

    if (err) {
        fprintf(stderr, "NR_invert_hessian: major surgery needed\n");
        if (restore) {
            gretl_matrix_copy_values(H, Hcpy);
        }
        for (i=0; i<n; i++) {
            for (j=0; j<n; j++) {
                x = (i==j) ? 1/(1 + fabs(gretl_matrix_get(H, i, j))): 0;
                gretl_matrix_set(H, i, j, x);
            }
        }
    }

    return 0;
}

/**
 * newton_raphson_max:
 * @b: array of adjustable coefficients.
 * @n: number elements in array @b.
 * @maxit: the maximum number of iterations to allow.
 * @crittol: tolerance for terminating iteration, in terms of
 * the change in the criterion.
 * @gradtol: tolerance for terminating iteration, in terms of
 * the gradient.
 * @itercount: location to receive count of iterations.
 * @crittype: code for type of the maximand/minimand: should
 * be %C_LOGLIK, %C_GMM or %C_OTHER.  Used only in printing
 * iteration info.
 * @cfunc: pointer to function used to calculate maximand.
 * @gradfunc: pointer to function used to calculate the
 * gradient, or %NULL for default numerical calculation.
 * @hessfunc: pointer to function used to calculate the
 * Hessian.
 * @data: pointer that will be passed as the last
 * parameter to the callback functions @cfunc, @gradfunc
 * and @hessfunc.
 * @opt: may contain %OPT_V for verbose operation.
 * @prn: printing struct (or %NULL).  Only used if @opt
 * includes %OPT_V.
 *
 * The functions @cfunc (computes the criterion, usually a
 * loglikelihood) and @gradfunc (score, provides an updated
 * estimate of the gradient in its second argument) are just as in
 * BFGS_max above.
 *
 * The @hessfunc callback should compute the negative Hessian,
 * _not_ inverted; newton_raphson_max takes care of the inversion,
 * with a routine for fixing up the matrix if it's not positive
 * definite. If @hessfunc is NULL we fall back on a numerical
 * approximation to the Hessian.
 *
 * Returns: 0 on successful completion, non-zero error code
 * on error.
 */

int newton_raphson_max (double *b, int n, int maxit,
                        double crittol, double gradtol,
                        int *itercount, int crittype,
                        BFGS_CRIT_FUNC cfunc,
                        BFGS_GRAD_FUNC gradfunc,
                        HESS_FUNC hessfunc,
                        void *data, gretlopt opt,
                        PRN *prn)
{
    BFGS_GRAD_FUNC realgrad = NULL;
    int verbose = (opt & OPT_V);
    int minimize = (opt & OPT_I);
    double stepmin = 1.0e-6;
    gretl_matrix_block *B;
    gretl_matrix *H0, *H1;
    gretl_matrix *g, *a;
    double *b0, *b1;
    double f0, f1, sumgrad = 0;
    double steplen = 1.0;
    int status = 0;
    int iter = 0;
    int err = 0;

    b0 = malloc(2 * n * sizeof *b0);
    if (b0 == NULL) {
        return E_ALLOC;
    }

    B = gretl_matrix_block_new(&H0, n, n,
                               &H1, n, n,
                               &g, n, 1,
                               &a, n, 1,
                               NULL);
    if (B == NULL) {
        free(b0);
        return E_ALLOC;
    }

    if (gradfunc == NULL) {
        gradfunc = numeric_gradient;
    } else {
        realgrad = gradfunc;
    }

    /* needs some work */
    optim_get_user_values(b, n, NULL, NULL, NULL, opt, prn);

    b1 = b0 + n;
    copy_to(b1, b, n);

    f1 = optim_fncall(cfunc, b1, data, minimize);
    if (na(f1)) {
        gretl_errmsg_set(_("Initial value of objective function is not finite"));
        err = E_NAN;
    }

    if (!err) {
        err = optim_gradcall(gradfunc, b, g->val, n, cfunc, data, minimize);
        if (err) {
            fprintf(stderr, "newton_raphson_max: err = %d from %s\n", err,
                    realgrad ? "supplied gradfunc" : "numeric_gradient");
        }
    }

    if (!err) {
        if (hessfunc != NULL) {
            err = hessfunc(b, H1, data);
        } else {
            err = NR_fallback_hessian(b, H1, realgrad, cfunc, data);
        }
        if (!err) {
            if (minimize) {
                gretl_matrix_multiply_by_scalar(H1, -1.0);
            }
            gretl_matrix_copy_values(H0, H1);
            err = NR_invert_hessian(H1, H0);
        }
    }

    gretl_iteration_push();

    while (status == 0 && !err) {
        iter++;
        steplen = 1.0;
        f0 = f1;

        copy_to(b0, b1, n);

        if (broken_matrix(g)) {
            fprintf(stderr, "NA in gradient\n");
            err = E_NAN;
            break;
        }

        gretl_matrix_copy_values(H0, H1);
        if (broken_matrix(H0)) {
            fprintf(stderr, "NA in Hessian\n");
            err = E_NAN;
            break;
        }

        /* apply quadratic approximation */
        gretl_matrix_multiply(H0, g, a);
        copy_plus(b1, b0, steplen, a->val, n);
        f1 = optim_fncall(cfunc, b1, data, minimize);

        while (na(f1) || ((f1 < f0) && (steplen > stepmin))) {
            /* try smaller step */
            steplen /= 2.0;
            copy_plus(b1, b0, steplen, a->val, n);
            f1 = optim_fncall(cfunc, b1, data, minimize);
        }

        if (verbose) {
            print_iter_info(iter, f1, crittype, n, b1, g->val,
                            steplen, prn);
        }

        err = optim_gradcall(gradfunc, b1, g->val, n, cfunc, data,
                             minimize);

        if (err || broken_matrix(g)) {
            err = (err == 0)? E_NAN : err;
            break;
        }

        if (hessfunc != NULL) {
            err = hessfunc(b1, H1, data);
        } else {
            err = NR_fallback_hessian(b1, H1, realgrad, cfunc, data);
        }

        if (err || broken_matrix(H1)) {
            err = (err == 0)? E_NAN : err;
            break;
        }

        if (!err) {
            if (minimize) {
                gretl_matrix_multiply_by_scalar(H1, -1.0);
            }
            gretl_matrix_copy_values(H0, H1);
            err = NR_invert_hessian(H1, H0);
            if (err) {
                break;
            }
        }

        sumgrad = sqrt(scalar_xpx(g));

        if (steplen < stepmin) {
            status = STEPMIN_MET;
        } else if (iter > maxit) {
            err = E_NOCONV;
        } else if (sumgrad < gradtol) {
            status = GRADTOL_MET;
        } else if (f1 - f0 < crittol) {
            status = CRITTOL_MET;
        }
    }

    gretl_iteration_pop();

    if (verbose) {
        print_iter_info(-1, f1, crittype, n, b1, g->val,
                        steplen, prn);
        pputc(prn, '\n');
    }

    *itercount = iter;

    if (!err) {
        copy_to(b, b1, n);
        if (prn != NULL) {
            print_NR_status(status, crittol, gradtol, sumgrad, prn);
        }
    }

    free(b0);
    gretl_matrix_block_destroy(B);

    return err;
}

static double simann_call (BFGS_CRIT_FUNC cfunc,
                           double *b, void *data,
                           int minimize)
{
    double ret = cfunc(b, data);

    return na(ret) ? NADBL : minimize ? -ret : ret;
}

/**
 * gretl_simann:
 * @theta: parameter array.
 * @n: length of @theta.
 * @maxit: the maximum number of iterations to perform.
 * @cfunc: the function to be maximized.
 * @data: pointer to be passed to the @cfunc callback.
 * @opt: may include %OPT_V for verbose operation.
 * @prn: printing struct, or NULL.
 *
 * Simulated annealing: can help to improve the initialization
 * of @theta for numerical optimization. On exit the value of
 * @theta is set to the func-best point in case of improvement,
 * otherwise to the last point visited.
 *
 * Returns: 0 on success, non-zero code on error.
 */

int gretl_simann (double *theta, int n, int maxit,
                  BFGS_CRIT_FUNC cfunc, void *data,
                  gretlopt opt, PRN *prn)
{
    gretl_matrix b;
    gretl_matrix *b0 = NULL;
    gretl_matrix *b1 = NULL;
    gretl_matrix *bstar = NULL;
    gretl_matrix *d = NULL;
    double f0, f1;
    double fbest, fworst;
    double Temp = 1.0;
    double radius = 1.0;
    int improved = 0;
    int minimize;
    int i, err = 0;

    if (maxit <= 0) {
        maxit = 1024;
    }

    /* maximize by default, but minimize if OPT_I is given */
    minimize = (opt & OPT_I)? 1 : 0;

    gretl_matrix_init_full(&b, n, 1, theta);

    b0 = gretl_matrix_copy(&b);
    b1 = gretl_matrix_copy(&b);
    bstar = gretl_matrix_copy(&b);
    d = gretl_column_vector_alloc(n);

    if (b0 == NULL || b1 == NULL || bstar == NULL || d == NULL) {
        err = E_ALLOC;
        goto bailout;
    }

    f0 = fbest = fworst = simann_call(cfunc, b.val, data, minimize);

    if (opt & OPT_V) {
<<<<<<< HEAD
	pprintf(prn, _("\nSimulated annealing: initial function value = %.8g\n"),
		f0);
=======
        pprintf(prn, "\nSimulated annealing: initial function value = %.8g\n",
                f0);
>>>>>>> 1ab502b6
    }

    gretl_iteration_push();

    /* Question: should the initial radius be a function of the scale
       of the initial parameter vector?
    */

    for (i=0; i<maxit; i++) {
        gretl_matrix_random_fill(d, D_NORMAL);
        gretl_matrix_multiply_by_scalar(d, radius);
        gretl_matrix_add_to(b1, d);
        f1 = simann_call(cfunc, b1->val, data, minimize);

        if (!na(f1) && (f1 > f0 || gretl_rand_01() < Temp)) {
            /* jump to the new point */
            f0 = f1;
            gretl_matrix_copy_values(b0, b1);
            if (f0 > fbest) {
                fbest = f0;
                gretl_matrix_copy_values(bstar, b0);
                if (opt & OPT_V) {
                    if (!improved) {
                        pprintf(prn, "\n%6s %12s %12s %12s\n",
                                "iter", "temp", "radius", "fbest");
                    }
                    pprintf(prn, "%6d %#12.6g %#12.6g %#12.6g\n",
                            i, Temp, radius, fbest);
                }
                improved = 1;
            } else if (f0 < fworst) {
                fworst = f0;
            }
        } else {
            /* revert to where we were */
            gretl_matrix_copy_values(b1, b0);
            f1 = f0;
        }

        Temp *= 0.999;
        radius *= 0.9999;
    }

    gretl_iteration_pop();

    if (improved) {
        /* use the best point */
        gretl_matrix_copy_values(&b, bstar);
    } else {
        /* use the last point */
        gretl_matrix_copy_values(&b, b0);
    }

    if (improved) {
        if (opt & OPT_V) pputc(prn, '\n');
    } else {
<<<<<<< HEAD
	pprintf(prn, _("No improvement found in %d iterations\n\n"), maxit);
    }

    if (fbest - fworst < 1.0e-9) {
	pprintf(prn, _("*** warning: surface seems to be flat\n"));
=======
        pprintf(prn, "No improvement found in %d iterations\n\n", maxit);
    }

    if (fbest - fworst < 1.0e-9) {
        pprintf(prn, "*** warning: surface seems to be flat\n");
>>>>>>> 1ab502b6
    }

 bailout:

    gretl_matrix_free(b0);
    gretl_matrix_free(b1);
    gretl_matrix_free(bstar);
    gretl_matrix_free(d);

    return err;
}

/*
  nelder_mead: this is based closely on the nelmin function as written
  in C by John Burkardt; see
  http://people.sc.fsu.edu/~jburkardt/c_src/asa047
  It is converted to a maximizer, and modified for use with the
  gretl library.

  Burkardt's code is distributed under the GNU LGPL license, and was
  last modified on 28 October 2010. It draws on original Fortran code
  by R. O'Neill, for which see "Algorithm AS 47: Function Minimization
  Using a Simplex Procedure", Journal of the Royal Statistical
  Society, Series C (Applied Statistics), Vol. 20, No. 3, 1971.
*/

static double nm_call (BFGS_CRIT_FUNC cfunc,
                       double *b, void *data,
                       int *ncalls, int minimize)
{
    double ret = cfunc(b, data);

    *ncalls += 1;

    return minimize ? ret : na(ret) ? ret : -ret;
}

static int
nelder_mead (BFGS_CRIT_FUNC cfunc, int n, double start[],
             double xmin[], double *ynewlo, double reqmin,
             double step[], int maxcalls, int *ncalls, int *nresets,
             void *data, gretlopt opt, PRN *prn)
{
    gretl_matrix *pmat = NULL;
    double ccoeff = 0.5;
    double ecoeff = 2.0;
    double rcoeff = 1.0;
    double eps = 0.001;
    double del = 1.0;
    double *wspace;
    double *p;
    double *p2star;
    double *pbar;
    double *pstar;
    double *y;
    double rq, x, z;
    double ylo, ystar, y2star;
    /* frequency of convergence check */
    int konvge = 10;
    int i, ihi, ilo;
    int l, j, jcount;
    int outer, inner;
    int getmin;
    int err = 0;

    /* use a gretl_matrix in case we want to print it */
    pmat = gretl_matrix_alloc(n, n + 1);
    wspace = malloc((4*n + 1) * sizeof *wspace);

    if (pmat == NULL || wspace == NULL) {
        gretl_matrix_free(pmat);
        free(wspace);
        return E_ALLOC;
    }

    p = pmat->val;
    pstar = wspace;
    p2star = pstar + n;
    pbar = p2star + n;
    y = pbar + n;

    *ncalls = *nresets = 0;
    jcount = konvge;
    rq = reqmin * n;

    /* maximize by default, but minimize if OPT_I is given */
    getmin = (opt & OPT_I)? 1 : 0;

    gretl_iteration_push();

    for (outer=1; ; outer++) {
<<<<<<< HEAD
	for (i=0; i<n; i++) {
	    p[i+n*n] = start[i];
	}
	y[n] = nm_call(cfunc, start, data, ncalls, getmin);

	if (opt & OPT_V) {
	    if (outer == 1) {
		pprintf(prn, _("\nOuter iteration %d: function value = %#g\n"),
			outer, y[n]);
	    } else {
		pprintf(prn, _("Outer iteration %d (reset)\n"), outer);
	    }
	}

	/* construct the simplex */
	for (j=0; j<n; j++) {
	    x = start[j];
	    start[j] += step[j] * del;
	    for (i=0; i<n; i++) {
		p[i+j*n] = start[i];
	    }
	    y[j] = nm_call(cfunc, start, data, ncalls, getmin);
	    start[j] = x;
	}

	/* find the lowest y value */
	ylo = y[0];
	ilo = 0;
	for (i=1; i<=n; i++) {
	    if (y[i] < ylo) {
		ylo = y[i];
		ilo = i;
	    }
	}

	for (inner=1; *ncalls < maxcalls; inner++) {
	    *ynewlo = y[0];
	    ihi = 0;

	    for (i=1; i<=n; i++) {
		if (*ynewlo < y[i]) {
		    *ynewlo = y[i];
		    ihi = i;
		}
	    }
	    /* calculate pbar, the centroid of the simplex */
	    for (i=0; i<n; i++) {
		z = 0.0;
		for (j=0; j<=n; j++) {
		    z += p[i+j*n];
		}
		z -= p[i+ihi*n];
		pbar[i] = z / n;
	    }

	    /* reflection through the centroid */
	    for (i=0; i<n; i++) {
		pstar[i] = pbar[i] + rcoeff * (pbar[i] - p[i+ihi*n]);
	    }
	    ystar = nm_call(cfunc, pstar, data, ncalls, getmin);

	    if ((opt & OPT_V) && (inner == 1 || inner % 10 == 0)) {
		pprintf(prn, _(" inner iter %3d: function value %#g\n"),
			inner, ystar);
	    }

	    if (ystar < ylo) {
		/* successful reflection, so extension */
		for (i=0; i<n; i++) {
		    p2star[i] = pbar[i] + ecoeff * (pstar[i] - pbar[i]);
		}
		y2star = nm_call(cfunc, p2star, data, ncalls, getmin);
		/* check extension */
		if (ystar < y2star) {
		    for (i=0; i<n; i++) {
			p[i+ihi*n] = pstar[i];
		    }
		    y[ihi] = ystar;
		} else {
		    for (i=0; i<n; i++) {
			p[i+ihi*n] = p2star[i];
		    }
		    y[ihi] = y2star;
		}
	    } else {
		l = 0;
		for (i=0; i<=n; i++) {
		    if (ystar < y[i]) {
			l++;
		    }
		}
		if (l > 1) {
		    for (i=0; i<n; i++) {
			p[i+ihi*n] = pstar[i];
		    }
		    y[ihi] = ystar;
		} else if (l == 0) {
		    for (i=0; i<n; i++) {
			p2star[i] = pbar[i] + ccoeff * (p[i+ihi*n] - pbar[i]);
		    }
		    y2star = nm_call(cfunc, p2star, data, ncalls, getmin);
		    /* contract the whole simplex */
		    if (y[ihi] < y2star) {
			for (j=0; j<=n; j++) {
			    for (i=0; i<n; i++) {
				p[i+j*n] = (p[i+j*n] + p[i+ilo*n]) * 0.5;
				xmin[i] = p[i+j*n];
			    }
			    y[j] = nm_call(cfunc, xmin, data, ncalls, getmin);
			}
			ylo = y[0];
			ilo = 0;
			for (i=1; i<=n; i++) {
			    if (y[i] < ylo) {
				ylo = y[i];
				ilo = i;
			    }
			}
			continue;
		    } else {
			for (i=0; i<n; i++) {
			    p[i+ihi*n] = p2star[i];
			}
			y[ihi] = y2star;
		    }
		} else if (l == 1) {
		    for (i=0; i<n; i++) {
			p2star[i] = pbar[i] + ccoeff * (pstar[i] - pbar[i]);
		    }
		    y2star = nm_call(cfunc, p2star, data, ncalls, getmin);
		    /* retain reflection? */
		    if (y2star <= ystar) {
			for (i=0; i<n; i++) {
			    p[i+ihi*n] = p2star[i];
			}
			y[ihi] = y2star;
		    } else {
			for (i=0; i<n; i++) {
			    p[i+ihi*n] = pstar[i];
			}
			y[ihi] = ystar;
		    }
		}
	    }

	    /* check if ylo improved */
	    if (y[ihi] < ylo) {
		ylo = y[ihi];
		ilo = ihi;
	    }
	    jcount--;

	    if (jcount > 0) {
		continue;
	    }

	    /* check to see if optimum reached */
	    if (*ncalls <= maxcalls) {
		jcount = konvge;
		z = 0.0;
		for (i=0; i<=n; i++) {
		    z += y[i];
		}
		x = z / (n+1);
		z = 0.0;
		for (i=0; i<=n; i++) {
		    z += (y[i] - x) * (y[i] - x);
		}
		if (z <= rq) {
		    break;
		}
	    }
	}

	/* check that ynewlo is a local minimum */
	for (i=0; i<n; i++) {
	    xmin[i] = p[i+ilo*n];
	}
	*ynewlo = y[ilo];

	if (*ncalls > maxcalls) {
	    err = E_NOCONV;
	    break;
	}

	err = 0;

	for (i=0; i<n; i++) {
	    double xsave = xmin[i];
	    double dx = step[i] * eps;

	    xmin[i] = xsave + dx;
	    z = nm_call(cfunc, xmin, data, ncalls, getmin);
	    if (z < *ynewlo) {
		err = E_NOCONV;
		break;
	    }
	    xmin[i] = xsave - dx;
	    z = nm_call(cfunc, xmin, data, ncalls, getmin);
	    if (z < *ynewlo) {
		err = E_NOCONV;
		break;
	    }
	    xmin[i] = xsave;
	}

	if (err == 0) {
	    if (opt & OPT_V) {
		double crit = getmin ? *ynewlo : -(*ynewlo);

		pprintf(prn, _("Found optimum %#g after %d function calls, "
			"%d resets\n\n"), crit, *ncalls, *nresets);
	    }
	    break;
	}

	/* prepare to restart */
	for (i=0; i<n; i++) {
	    start[i] = xmin[i];
	}
	del = eps;
	*nresets += 1;
=======
        for (i=0; i<n; i++) {
            p[i+n*n] = start[i];
        }
        y[n] = nm_call(cfunc, start, data, ncalls, getmin);

        if (opt & OPT_V) {
            if (outer == 1) {
                pprintf(prn, "\nOuter iteration %d: function value = %#g\n",
                        outer, y[n]);
            } else {
                pprintf(prn, "Outer iteration %d (reset)\n", outer);
            }
        }

        /* construct the simplex */
        for (j=0; j<n; j++) {
            x = start[j];
            start[j] += step[j] * del;
            for (i=0; i<n; i++) {
                p[i+j*n] = start[i];
            }
            y[j] = nm_call(cfunc, start, data, ncalls, getmin);
            start[j] = x;
        }

        /* find the lowest y value */
        ylo = y[0];
        ilo = 0;
        for (i=1; i<=n; i++) {
            if (y[i] < ylo) {
                ylo = y[i];
                ilo = i;
            }
        }

        for (inner=1; *ncalls < maxcalls; inner++) {
            *ynewlo = y[0];
            ihi = 0;

            for (i=1; i<=n; i++) {
                if (*ynewlo < y[i]) {
                    *ynewlo = y[i];
                    ihi = i;
                }
            }
            /* calculate pbar, the centroid of the simplex */
            for (i=0; i<n; i++) {
                z = 0.0;
                for (j=0; j<=n; j++) {
                    z += p[i+j*n];
                }
                z -= p[i+ihi*n];
                pbar[i] = z / n;
            }

            /* reflection through the centroid */
            for (i=0; i<n; i++) {
                pstar[i] = pbar[i] + rcoeff * (pbar[i] - p[i+ihi*n]);
            }
            ystar = nm_call(cfunc, pstar, data, ncalls, getmin);

            if ((opt & OPT_V) && (inner == 1 || inner % 10 == 0)) {
                pprintf(prn, " inner iter %3d: function value %#g\n",
                        inner, ystar);
            }

            if (ystar < ylo) {
                /* successful reflection, so extension */
                for (i=0; i<n; i++) {
                    p2star[i] = pbar[i] + ecoeff * (pstar[i] - pbar[i]);
                }
                y2star = nm_call(cfunc, p2star, data, ncalls, getmin);
                /* check extension */
                if (ystar < y2star) {
                    for (i=0; i<n; i++) {
                        p[i+ihi*n] = pstar[i];
                    }
                    y[ihi] = ystar;
                } else {
                    for (i=0; i<n; i++) {
                        p[i+ihi*n] = p2star[i];
                    }
                    y[ihi] = y2star;
                }
            } else {
                l = 0;
                for (i=0; i<=n; i++) {
                    if (ystar < y[i]) {
                        l++;
                    }
                }
                if (l > 1) {
                    for (i=0; i<n; i++) {
                        p[i+ihi*n] = pstar[i];
                    }
                    y[ihi] = ystar;
                } else if (l == 0) {
                    for (i=0; i<n; i++) {
                        p2star[i] = pbar[i] + ccoeff * (p[i+ihi*n] - pbar[i]);
                    }
                    y2star = nm_call(cfunc, p2star, data, ncalls, getmin);
                    /* contract the whole simplex */
                    if (y[ihi] < y2star) {
                        for (j=0; j<=n; j++) {
                            for (i=0; i<n; i++) {
                                p[i+j*n] = (p[i+j*n] + p[i+ilo*n]) * 0.5;
                                xmin[i] = p[i+j*n];
                            }
                            y[j] = nm_call(cfunc, xmin, data, ncalls, getmin);
                        }
                        ylo = y[0];
                        ilo = 0;
                        for (i=1; i<=n; i++) {
                            if (y[i] < ylo) {
                                ylo = y[i];
                                ilo = i;
                            }
                        }
                        continue;
                    } else {
                        for (i=0; i<n; i++) {
                            p[i+ihi*n] = p2star[i];
                        }
                        y[ihi] = y2star;
                    }
                } else if (l == 1) {
                    for (i=0; i<n; i++) {
                        p2star[i] = pbar[i] + ccoeff * (pstar[i] - pbar[i]);
                    }
                    y2star = nm_call(cfunc, p2star, data, ncalls, getmin);
                    /* retain reflection? */
                    if (y2star <= ystar) {
                        for (i=0; i<n; i++) {
                            p[i+ihi*n] = p2star[i];
                        }
                        y[ihi] = y2star;
                    } else {
                        for (i=0; i<n; i++) {
                            p[i+ihi*n] = pstar[i];
                        }
                        y[ihi] = ystar;
                    }
                }
            }

            /* check if ylo improved */
            if (y[ihi] < ylo) {
                ylo = y[ihi];
                ilo = ihi;
            }
            jcount--;

            if (jcount > 0) {
                continue;
            }

            /* check to see if optimum reached */
            if (*ncalls <= maxcalls) {
                jcount = konvge;
                z = 0.0;
                for (i=0; i<=n; i++) {
                    z += y[i];
                }
                x = z / (n+1);
                z = 0.0;
                for (i=0; i<=n; i++) {
                    z += (y[i] - x) * (y[i] - x);
                }
                if (z <= rq) {
                    break;
                }
            }
        }

        /* check that ynewlo is a local minimum */
        for (i=0; i<n; i++) {
            xmin[i] = p[i+ilo*n];
        }
        *ynewlo = y[ilo];

        if (*ncalls > maxcalls) {
            err = E_NOCONV;
            break;
        }

        err = 0;

        for (i=0; i<n; i++) {
            double xsave = xmin[i];
            double dx = step[i] * eps;

            xmin[i] = xsave + dx;
            z = nm_call(cfunc, xmin, data, ncalls, getmin);
            if (z < *ynewlo) {
                err = E_NOCONV;
                break;
            }
            xmin[i] = xsave - dx;
            z = nm_call(cfunc, xmin, data, ncalls, getmin);
            if (z < *ynewlo) {
                err = E_NOCONV;
                break;
            }
            xmin[i] = xsave;
        }

        if (err == 0) {
            if (opt & OPT_V) {
                double crit = getmin ? *ynewlo : -(*ynewlo);

                pprintf(prn, "Found optimum %#g after %d function calls, "
                        "%d resets\n\n", crit, *ncalls, *nresets);
            }
            break;
        }

        /* prepare to restart */
        for (i=0; i<n; i++) {
            start[i] = xmin[i];
        }
        del = eps;
        *nresets += 1;
>>>>>>> 1ab502b6
    }

    gretl_iteration_pop();

    gretl_matrix_free(pmat);
    free(wspace);

    return err;
}

int gretl_amoeba (double *theta, int n, int maxit,
                  BFGS_CRIT_FUNC cfunc, void *data,
                  gretlopt opt, PRN *prn)
{
    int ncalls = 0;
    int nresets = 0;
    int maxcalls;
    double reqmin = 1.0e-12;
    double fval = 0.0;
    double *step;
    double *xmin;
    int i, err = 0;

    step = malloc(n * sizeof *step);
    xmin = malloc(n * sizeof *xmin);

    if (step == NULL || xmin == NULL) {
        free(step); free(xmin);
        return E_ALLOC;
    }

    for (i=0; i<n; i++) {
        step[i] = 1.0;
        xmin[i] = 0.0;
    }

    if (maxit < 0) {
        maxcalls = -maxit;
        opt |= OPT_F; /* fail on non-convergence */
    } else {
        maxcalls = maxit == 0 ? 2000 : maxit;
    }

    err = nelder_mead(cfunc, n, theta, xmin, &fval, reqmin,
                      step, maxcalls, &ncalls, &nresets,
                      data, opt, prn);

    fprintf(stderr, "asa047: fncalls=%d, err=%d\n", ncalls, err);

    if (err == E_NOCONV && !(opt & OPT_F)) {
        /* tolerate non-convergence */
        err = 0;
    }

    if (!err) {
        for (i=0; i<n; i++) {
            theta[i] = xmin[i];
        }
    }

    free(step);
    free(xmin);

    return err;
}

int gretl_gss (double *theta, double tol, int *ic,
               BFGS_CRIT_FUNC cfunc, void *data,
               gretlopt opt, PRN *prn)
{
    double gr = (sqrt(5.0) + 1) / 2.0;
    double a = theta[1];
    double b = theta[2];
    double c = b - (b - a) / gr;
    double d = a + (b - a) / gr;
    double fc, fd;
    int minimize = (opt & OPT_I);
    int cond, iter = 1;
    int err = 0;

    if (na(tol)) {
        tol = 1.0e-4; /* ?? */
    }

    while (fabs(c - d) > tol) {
        theta[0] = c;
        fc = cfunc(theta, data);
        theta[0] = d;
        fd = cfunc(theta, data);
        if (opt & OPT_V) {
            pprintf(prn, "%d: bracket={%g,%g}, values={%g,%g}\n",
                    iter, c, d, fc, fd);
        }
        if (na(fc) || na(fd)) {
            err = E_NAN;
            break;
        }
        cond = minimize ? fc < fd : fc > fd;
        if (cond) {
            b = d;
        } else {
            a = c;
        }
        /* recompute c and d to preserve precision */
        c = b - (b - a) / gr;
        d = a + (b - a) / gr;
        iter++;
    }

    if (ic != NULL) {
        *ic = iter;
    }

    if (!err) {
        /* record the optimum and the bracket */
        theta[0] = (b + a) / 2;
        theta[1] = a;
        theta[2] = b;
    }

    return err;
}

static int sgn (double x)
{
    return x == 0 ? 0 : x < 0 ? -1 : 1;
}

/* Try to find a value for x1 which brackets a zero-crossing.
   Based on Octave's fzero.m but with a little extra stuff.
*/

static double find_x1 (double x0, double y0, double *py1,
                       ZFUNC zfunc, void *data)
{
    double srch[] = {
        -0.01, 0.025, -0.05, 0.10, -0.25, 0.50,
        -1.01, 2.5, -5, 10, -50, 100, -500, 1000
    };
    double x1, y1, a = x0;
    int warnsave, negbad = 0;
    int i;

    warnsave = libset_get_bool(WARNINGS);
    libset_set_bool(WARNINGS, 0);

    if (fabs(x0) < 0.001) {
        a = (x0 == 0)? 0.1 : sgn(x0) * 0.1;
    }

    errno = 0;
    *py1 = NADBL;

    for (i=0; i<G_N_ELEMENTS(srch); i++) {
        x1 = a + a * srch[i];
        if (negbad && x1 < 0) {
            x1 = -x1;
        }
        y1 = zfunc(x1, data);
        if (na(y1)) {
            if (errno == EDOM && x1 < 0) {
                negbad = 1;
            }
            errno = 0;
        } else if (sgn(y1) * sgn(y0) <= 0) {
            /* found a candidate */
            *py1 = y1;
            break;
        }
    }

    libset_set_bool(WARNINGS, warnsave);

    return na(*py1) ? NADBL : x1;
}

int gretl_fzero (double *bracket, double tol,
                 ZFUNC zfunc, void *data, double *px,
                 gretlopt opt, PRN *prn)
{
    int MAXITER = 80;
    double ytol = 1.0e-14;
    double xtol = 1.0e-15;
    double y, y0, y1, y2;
    double x, x0, x1, x2;
    double dx, d0, d1;
    int i, err = 0;

    x0 = bracket[0];
    x1 = bracket[1];

    if (!na(tol)) {
        ytol = tol;
    }
    if (na(x0)) {
        /* exact zero is too risky as default */
        x0 = 0.107;
    }

    y0 = zfunc(x0, data);
    if (na(y0)) {
        return E_NAN;
    }
    if (!na(x1)) {
        y1 = zfunc(x1, data);
        if (na(y1)) {
            return E_NAN;
        }
    } else {
        x1 = find_x1(x0, y0, &y1, zfunc, data);
        if (na(x1)) {
            return E_NOCONV;
        }
    }

    if (y0 == 0) {
        *px = x0;
        return 0;
    } else if (y1 == 0) {
        *px = x1;
        return 0;
    } else if (y0 * y1 > 0) {
        return E_NOCONV;
    }

    if (opt & OPT_V) {
        pprintf(prn, "Initial bracket {%#.6g, %#.6g}\n", x0, x1);
    }

    for (i=0; i<MAXITER && !err; i++) {
        x2 = (x0 + x1) / 2;
        y2 = zfunc(x2, data);
        /* exponential interpolation of x */
        x = x2 + (x2-x0) * sgn(y0-y1)*y2 / sqrt(y2*y2 - y0*y1);
        d0 = fabs(x-x0);
        d1 = fabs(x-x1);
        dx = d0 < d1 ? d0 : d1;
        y = zfunc(x, data);
        if (opt & OPT_V) {
            pprintf(prn, "Iter %2d: f(%#.9g) = %g\n", i+1, x, y);
        }
        if (dx < xtol || fabs(y) < ytol) {
            break;
        }
        if (sgn(y2) != sgn(y)) {
            x0 = x2;
            y0 = y2;
            x1 = x;
            y1 = y;
        } else if (sgn(y1) != sgn(y)) {
            x0 = x;
            y0 = y;
        } else {
            x1 = x;
            y1 = y;
        }
    }

    if (!err && fabs(y) > ytol) {
        x = NADBL;
        err = E_NOCONV;
    }

    if (!err) {
        /* record the root */
        *px = x;
    }

    return err;
}<|MERGE_RESOLUTION|>--- conflicted
+++ resolved
@@ -2376,15 +2376,9 @@
     }
 
     if (nnf > 0) {
-<<<<<<< HEAD
-	gretl_errmsg_sprintf(_("fdjac: got %d non-finite value(s) on input"),
-			     nnf);
-	*err = E_DATA;
-=======
-        gretl_errmsg_sprintf("fdjac: got %d non-finite value(s) on input",
+        gretl_errmsg_sprintf(_("fdjac: got %d non-finite value(s) on input"),
                              nnf);
         *err = E_DATA;
->>>>>>> 1ab502b6
     } else {
         int quality = libset_get_int(FDJAC_QUAL);
 
@@ -2909,13 +2903,8 @@
     f0 = fbest = fworst = simann_call(cfunc, b.val, data, minimize);
 
     if (opt & OPT_V) {
-<<<<<<< HEAD
-	pprintf(prn, _("\nSimulated annealing: initial function value = %.8g\n"),
-		f0);
-=======
-        pprintf(prn, "\nSimulated annealing: initial function value = %.8g\n",
+        pprintf(prn, _("\nSimulated annealing: initial function value = %.8g\n"),
                 f0);
->>>>>>> 1ab502b6
     }
 
     gretl_iteration_push();
@@ -2972,19 +2961,11 @@
     if (improved) {
         if (opt & OPT_V) pputc(prn, '\n');
     } else {
-<<<<<<< HEAD
-	pprintf(prn, _("No improvement found in %d iterations\n\n"), maxit);
+        pprintf(prn, _("No improvement found in %d iterations\n\n"), maxit);
     }
 
     if (fbest - fworst < 1.0e-9) {
-	pprintf(prn, _("*** warning: surface seems to be flat\n"));
-=======
-        pprintf(prn, "No improvement found in %d iterations\n\n", maxit);
-    }
-
-    if (fbest - fworst < 1.0e-9) {
-        pprintf(prn, "*** warning: surface seems to be flat\n");
->>>>>>> 1ab502b6
+        pprintf(prn, _("*** warning: surface seems to be flat\n"));
     }
 
  bailout:
@@ -3076,230 +3057,6 @@
     gretl_iteration_push();
 
     for (outer=1; ; outer++) {
-<<<<<<< HEAD
-	for (i=0; i<n; i++) {
-	    p[i+n*n] = start[i];
-	}
-	y[n] = nm_call(cfunc, start, data, ncalls, getmin);
-
-	if (opt & OPT_V) {
-	    if (outer == 1) {
-		pprintf(prn, _("\nOuter iteration %d: function value = %#g\n"),
-			outer, y[n]);
-	    } else {
-		pprintf(prn, _("Outer iteration %d (reset)\n"), outer);
-	    }
-	}
-
-	/* construct the simplex */
-	for (j=0; j<n; j++) {
-	    x = start[j];
-	    start[j] += step[j] * del;
-	    for (i=0; i<n; i++) {
-		p[i+j*n] = start[i];
-	    }
-	    y[j] = nm_call(cfunc, start, data, ncalls, getmin);
-	    start[j] = x;
-	}
-
-	/* find the lowest y value */
-	ylo = y[0];
-	ilo = 0;
-	for (i=1; i<=n; i++) {
-	    if (y[i] < ylo) {
-		ylo = y[i];
-		ilo = i;
-	    }
-	}
-
-	for (inner=1; *ncalls < maxcalls; inner++) {
-	    *ynewlo = y[0];
-	    ihi = 0;
-
-	    for (i=1; i<=n; i++) {
-		if (*ynewlo < y[i]) {
-		    *ynewlo = y[i];
-		    ihi = i;
-		}
-	    }
-	    /* calculate pbar, the centroid of the simplex */
-	    for (i=0; i<n; i++) {
-		z = 0.0;
-		for (j=0; j<=n; j++) {
-		    z += p[i+j*n];
-		}
-		z -= p[i+ihi*n];
-		pbar[i] = z / n;
-	    }
-
-	    /* reflection through the centroid */
-	    for (i=0; i<n; i++) {
-		pstar[i] = pbar[i] + rcoeff * (pbar[i] - p[i+ihi*n]);
-	    }
-	    ystar = nm_call(cfunc, pstar, data, ncalls, getmin);
-
-	    if ((opt & OPT_V) && (inner == 1 || inner % 10 == 0)) {
-		pprintf(prn, _(" inner iter %3d: function value %#g\n"),
-			inner, ystar);
-	    }
-
-	    if (ystar < ylo) {
-		/* successful reflection, so extension */
-		for (i=0; i<n; i++) {
-		    p2star[i] = pbar[i] + ecoeff * (pstar[i] - pbar[i]);
-		}
-		y2star = nm_call(cfunc, p2star, data, ncalls, getmin);
-		/* check extension */
-		if (ystar < y2star) {
-		    for (i=0; i<n; i++) {
-			p[i+ihi*n] = pstar[i];
-		    }
-		    y[ihi] = ystar;
-		} else {
-		    for (i=0; i<n; i++) {
-			p[i+ihi*n] = p2star[i];
-		    }
-		    y[ihi] = y2star;
-		}
-	    } else {
-		l = 0;
-		for (i=0; i<=n; i++) {
-		    if (ystar < y[i]) {
-			l++;
-		    }
-		}
-		if (l > 1) {
-		    for (i=0; i<n; i++) {
-			p[i+ihi*n] = pstar[i];
-		    }
-		    y[ihi] = ystar;
-		} else if (l == 0) {
-		    for (i=0; i<n; i++) {
-			p2star[i] = pbar[i] + ccoeff * (p[i+ihi*n] - pbar[i]);
-		    }
-		    y2star = nm_call(cfunc, p2star, data, ncalls, getmin);
-		    /* contract the whole simplex */
-		    if (y[ihi] < y2star) {
-			for (j=0; j<=n; j++) {
-			    for (i=0; i<n; i++) {
-				p[i+j*n] = (p[i+j*n] + p[i+ilo*n]) * 0.5;
-				xmin[i] = p[i+j*n];
-			    }
-			    y[j] = nm_call(cfunc, xmin, data, ncalls, getmin);
-			}
-			ylo = y[0];
-			ilo = 0;
-			for (i=1; i<=n; i++) {
-			    if (y[i] < ylo) {
-				ylo = y[i];
-				ilo = i;
-			    }
-			}
-			continue;
-		    } else {
-			for (i=0; i<n; i++) {
-			    p[i+ihi*n] = p2star[i];
-			}
-			y[ihi] = y2star;
-		    }
-		} else if (l == 1) {
-		    for (i=0; i<n; i++) {
-			p2star[i] = pbar[i] + ccoeff * (pstar[i] - pbar[i]);
-		    }
-		    y2star = nm_call(cfunc, p2star, data, ncalls, getmin);
-		    /* retain reflection? */
-		    if (y2star <= ystar) {
-			for (i=0; i<n; i++) {
-			    p[i+ihi*n] = p2star[i];
-			}
-			y[ihi] = y2star;
-		    } else {
-			for (i=0; i<n; i++) {
-			    p[i+ihi*n] = pstar[i];
-			}
-			y[ihi] = ystar;
-		    }
-		}
-	    }
-
-	    /* check if ylo improved */
-	    if (y[ihi] < ylo) {
-		ylo = y[ihi];
-		ilo = ihi;
-	    }
-	    jcount--;
-
-	    if (jcount > 0) {
-		continue;
-	    }
-
-	    /* check to see if optimum reached */
-	    if (*ncalls <= maxcalls) {
-		jcount = konvge;
-		z = 0.0;
-		for (i=0; i<=n; i++) {
-		    z += y[i];
-		}
-		x = z / (n+1);
-		z = 0.0;
-		for (i=0; i<=n; i++) {
-		    z += (y[i] - x) * (y[i] - x);
-		}
-		if (z <= rq) {
-		    break;
-		}
-	    }
-	}
-
-	/* check that ynewlo is a local minimum */
-	for (i=0; i<n; i++) {
-	    xmin[i] = p[i+ilo*n];
-	}
-	*ynewlo = y[ilo];
-
-	if (*ncalls > maxcalls) {
-	    err = E_NOCONV;
-	    break;
-	}
-
-	err = 0;
-
-	for (i=0; i<n; i++) {
-	    double xsave = xmin[i];
-	    double dx = step[i] * eps;
-
-	    xmin[i] = xsave + dx;
-	    z = nm_call(cfunc, xmin, data, ncalls, getmin);
-	    if (z < *ynewlo) {
-		err = E_NOCONV;
-		break;
-	    }
-	    xmin[i] = xsave - dx;
-	    z = nm_call(cfunc, xmin, data, ncalls, getmin);
-	    if (z < *ynewlo) {
-		err = E_NOCONV;
-		break;
-	    }
-	    xmin[i] = xsave;
-	}
-
-	if (err == 0) {
-	    if (opt & OPT_V) {
-		double crit = getmin ? *ynewlo : -(*ynewlo);
-
-		pprintf(prn, _("Found optimum %#g after %d function calls, "
-			"%d resets\n\n"), crit, *ncalls, *nresets);
-	    }
-	    break;
-	}
-
-	/* prepare to restart */
-	for (i=0; i<n; i++) {
-	    start[i] = xmin[i];
-	}
-	del = eps;
-	*nresets += 1;
-=======
         for (i=0; i<n; i++) {
             p[i+n*n] = start[i];
         }
@@ -3307,10 +3064,10 @@
 
         if (opt & OPT_V) {
             if (outer == 1) {
-                pprintf(prn, "\nOuter iteration %d: function value = %#g\n",
+                pprintf(prn, _("\nOuter iteration %d: function value = %#g\n"),
                         outer, y[n]);
             } else {
-                pprintf(prn, "Outer iteration %d (reset)\n", outer);
+                pprintf(prn, _("Outer iteration %d (reset)\n"), outer);
             }
         }
 
@@ -3362,7 +3119,7 @@
             ystar = nm_call(cfunc, pstar, data, ncalls, getmin);
 
             if ((opt & OPT_V) && (inner == 1 || inner % 10 == 0)) {
-                pprintf(prn, " inner iter %3d: function value %#g\n",
+                pprintf(prn, _(" inner iter %3d: function value %#g\n"),
                         inner, ystar);
             }
 
@@ -3510,8 +3267,8 @@
             if (opt & OPT_V) {
                 double crit = getmin ? *ynewlo : -(*ynewlo);
 
-                pprintf(prn, "Found optimum %#g after %d function calls, "
-                        "%d resets\n\n", crit, *ncalls, *nresets);
+                pprintf(prn, _("Found optimum %#g after %d function calls, "
+                        "%d resets\n\n"), crit, *ncalls, *nresets);
             }
             break;
         }
@@ -3522,7 +3279,6 @@
         }
         del = eps;
         *nresets += 1;
->>>>>>> 1ab502b6
     }
 
     gretl_iteration_pop();
