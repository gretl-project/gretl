/*
 *  gretl -- Gnu Regression, Econometrics and Time-series Library
 *  Copyright (C) 2001 Allin Cottrell and Riccardo "Jack" Lucchetti
 *
 *  This program is free software: you can redistribute it and/or modify
 *  it under the terms of the GNU General Public License as published by
 *  the Free Software Foundation, either version 3 of the License, or
 *  (at your option) any later version.
 *
 *  This program is distributed in the hope that it will be useful,
 *  but WITHOUT ANY WARRANTY; without even the implied warranty of
 *  MERCHANTABILITY or FITNESS FOR A PARTICULAR PURPOSE.  See the
 *  GNU General Public License for more details.
 *
 *  You should have received a copy of the GNU General Public License
 *  along with this program.  If not, see <http://www.gnu.org/licenses/>.
 *
 */

#include "libgretl.h"
#include "libset.h"
#include "gretl_mt.h"
#include "gretl_matrix.h"
#include "gretl_cmatrix.h"

#include <errno.h>
#include <assert.h>
#include <complex.h>

#include "gretl_f2c.h"
#include "clapack_double.h"
#include "clapack_complex.h"
#include "../../cephes/libprob.h"

#ifdef HAVE_FENV_H
# include <fenv.h>
#endif

#if defined(_OPENMP)
# include <omp.h>
#endif

#if defined(USE_AVX)
# define USE_SIMD 1
# if defined(HAVE_IMMINTRIN_H)
#  include <immintrin.h>
# else
#  include <mmintrin.h>
#  include <xmmintrin.h>
#  include <emmintrin.h>
# endif
#endif

/**
 * SECTION:gretl_matrix
 * @short_description: construct and manipulate matrices
 * @title: Matrices
 * @include: libgretl.h
 *
 * Libgretl implements most of the matrix functionality that is
 * likely to be required in econometric calculation.  For basics
 * such as decomposition and inversion we use LAPACK as the
 * underlying engine.
 *
 * To get yourself a gretl matrix, use gretl_matrix_alloc() or
 * one of the more specialized constructors; to free such a
 * matrix use gretl_matrix_free().
 */

struct gretl_matrix_block_ {
    int n;
    double *val;
    gretl_matrix **matrix;
};

#define gretl_is_vector(v) (v->rows == 1 || v->cols == 1)
#define matrix_is_scalar(m) (m->rows == 1 && m->cols == 1)

#define mdx(a,i,j) ((j)*a->rows+(i))

#define matrix_transp_get(m,i,j) (m->val[(i)*m->rows+(j)])
#define matrix_transp_set(m,i,j,x) (m->val[(i)*m->rows+(j)]=x)

#define cmatrix_transp_get(m,i,j) (m->z[(i)*m->rows+(j)])
#define cmatrix_transp_set(m,i,j,x) (m->z[(i)*m->rows+(j)]=x)

#define INFO_INVALID 0xdeadbeef
#define is_block_matrix(m) (m->info == (matrix_info *) INFO_INVALID)

#define is_one_by_one(m) (m->rows == 1 && m->cols == 1)

#define no_metadata(m) (m->info == NULL || is_block_matrix(m))

static int real_invert_symmetric_matrix (gretl_matrix *a,
                                         int checked,
                                         int verbose);

static int alt_qform (const gretl_matrix *A, GretlMatrixMod amod,
                      const gretl_matrix *X, gretl_matrix *C,
                      GretlMatrixMod cmod);

static inline void *mval_malloc (size_t sz)
{
#if 0 /* ifdef USE_SIMD */
    void *mem = NULL;
    int err;

    err = posix_memalign(&mem, 32, sz);
    if (err) {
        fprintf(stderr, "posix_memalign: failed\n");
    }
    return mem;
#else
    /* forestall "invalid reads" by OpenBLAS */
    return malloc(sz % 16 ? sz + 8 : sz);
#endif
}

static inline void *mval_realloc (void *ptr, size_t sz)
{
    /* comment as for mval_malloc() */
    return realloc(ptr, sz % 16 ? sz + 8 : sz);
}

#define mval_free(m) free(m)

#ifdef USE_SIMD
# include "matrix_simd.c"
#endif

/* Below: setting of the maximal value of K = the shared inner
   dimension in matrix multiplication for use of SIMD. Also
   setting of the minimum value of M x N for doing matrix
   addition and subtraction via SIMD. If these variables are
   set to -1 that disables SIMD by default (though the user
   can change that via the "set" command).
*/

static int simd_k_max = 8;   /* 2014-03-07: was -1 */
static int simd_mn_min = 16; /* 2014-03-07: was -1 */

void set_simd_k_max (int k)
{
    simd_k_max = k;
}

int get_simd_k_max (void)
{
    return simd_k_max;
}

void set_simd_mn_min (int mn)
{
    simd_mn_min = mn;
}

int get_simd_mn_min (void)
{
    return simd_mn_min;
}

#define simd_add_sub(mn) (simd_mn_min > 0 && mn >= simd_mn_min)

#define SVD_SMIN 1.0e-9

/* maybe experiment with these? */
#define QR_RCOND_MIN  1.0e-14
#define QR_RCOND_WARN 1.0e-07

static int add_scalar_to_matrix (gretl_matrix *targ, double x);
static int gretl_matrix_copy_info (gretl_matrix *targ,
                                   const gretl_matrix *src);

/* matrix metadata struct, not allocated by default */

struct matrix_info_ {
    int t1;
    int t2;
    char **colnames;
    char **rownames;
};

typedef enum {
    COLNAMES = 1 << 0,
    ROWNAMES = 1 << 1,
    REVERSED = 1 << 2
} NameFlags;

/* Central accounting for error in matrix allocation */

static int gretl_matrix_err;

/* get, and clear, the matrix error code */

int get_gretl_matrix_err (void)
{
    int ret = gretl_matrix_err;
    gretl_matrix_err = 0;
    return ret;
}

void clear_gretl_matrix_err (void)
{
    gretl_matrix_err = 0;
}

static void set_gretl_matrix_err (int err)
{
    if (gretl_matrix_err == 0) {
        gretl_matrix_err = err;
    }
}

static int wspace_fail (integer info, double w0)
{
    int iinfo = (int) info;

    fprintf(stderr, "gretl_matrix: workspace query failed: info = %d, "
            "work[0] = %g\n", iinfo, w0);
    return E_DATA;
}

/* An efficient means of allocating temporary storage for lapack
   operations: this should be used _only_ for temporary allocations
   that would ordinarily be freed before returning from the function
   in question.  In this mode we keep the chunk around for future use,
   expanding it as needed.
*/

static void *lapack_mem_chunk;
static size_t lapack_mem_sz;

/* Note: we haven't yet figured out how to support TLS on OS X.
   That means that we have to be careful _not_ to call any
   functions that make use of lapack_malloc() in a threaded
   context, on OS X.
*/

#if defined(_OPENMP) && !defined(OS_OSX)
#pragma omp threadprivate(lapack_mem_chunk, lapack_mem_sz)
#endif

static void *lapack_malloc (size_t sz)
{
    void *mem = NULL;

    if (sz > lapack_mem_sz) {
        void *chunk = realloc(lapack_mem_chunk, sz);

        if (chunk != NULL) {
            lapack_mem_chunk = mem = chunk;
            lapack_mem_sz = sz;
        }
    } else {
        mem = lapack_mem_chunk;
    }

    return mem;
}

static void *lapack_realloc (void *p, size_t sz)
{
    return lapack_malloc(sz);
}

/**
 * lapack_mem_free:
 *
 * Cleanup function, called by libgretl_cleanup(). Frees
 * any memory that has been allocated internally as
 * temporary workspace for LAPACK functions.
 */

void lapack_mem_free (void)
{
    free(lapack_mem_chunk);
    lapack_mem_chunk = NULL;
    lapack_mem_sz = 0;
}

static void lapack_free (void *p)
{
    return;
}

static void math_err_init (void)
{
    errno = 0;
#ifdef HAVE_FENV_H
    feclearexcept(FE_ALL_EXCEPT);
#endif
}

/* the following is called after math operations only
   if @errno is found to be non-zero */

static int math_err_check (const char *msg, int errnum)
{
#ifdef HAVE_FENV_H
    int err = E_DATA;

    if (!fetestexcept(FE_INVALID | FE_DIVBYZERO | FE_OVERFLOW)) {
        /* we'll let "pure" underflow pass */
        fprintf(stderr, "warning: calculation underflow\n");
        err = 0;
    } else {
        gretl_errmsg_set_from_errno(msg, errnum);
    }
    feclearexcept(FE_ALL_EXCEPT);
    errno = 0;
    return err;
#else
    gretl_errmsg_set_from_errno(msg, errnum);
    errno = 0;
    return E_DATA;
#endif
}

static int matrix_block_error (const char *f)
{
    fprintf(stderr, "CODING ERROR: illegal call to %s on "
            "member of matrix block\n", f);
    return E_DATA;
}

/**
 * gretl_matrix_alloc:
 * @rows: desired number of rows in matrix.
 * @cols: desired number of columns.
 *
 * Returns: pointer to a newly allocated gretl_matrix, or NULL
 * on failure.  Note that the actual data storage is not
 * initialized.
 */

gretl_matrix *gretl_matrix_alloc (int rows, int cols)
{
    gretl_matrix *m;
    int n;

    if (rows < 0 || cols < 0) {
        fprintf(stderr, "gretl error: gretl_matrix_alloc: rows=%d, cols=%d\n",
                rows, cols);
        return NULL;
    }

    m = malloc(sizeof *m);
    if (m == NULL) {
        set_gretl_matrix_err(E_ALLOC);
        return NULL;
    }

    n = rows * cols;

    if (n == 0) {
        m->val = NULL;
    } else {
        m->val = mval_malloc(n * sizeof *m->val);
        if (m->val == NULL) {
            set_gretl_matrix_err(E_ALLOC);
            free(m);
            return NULL;
        }
    }

    m->rows = rows;
    m->cols = cols;
    m->is_complex = 0;
    m->z = NULL;
    m->info = NULL;

    return m;
}

gretl_matrix *gretl_cmatrix_new (int r, int c)
{
    gretl_matrix *m = gretl_matrix_alloc(2*r, c);

    if (m != NULL) {
        m->is_complex = 1;
        m->z = (double complex *) m->val;
        m->rows = r;
    }
    return m;
}

gretl_matrix *gretl_cmatrix_new0 (int r, int c)
{
    gretl_matrix *m = gretl_zero_matrix_new(2*r, c);

    if (m != NULL) {
        m->is_complex = 1;
        m->z = (double complex *) m->val;
        m->rows = r;
    }
    return m;
}

gretl_matrix *gretl_matching_matrix_new (int r, int c,
                                         const gretl_matrix *m)
{
    if (m->is_complex) {
        return gretl_cmatrix_new(r, c);
    } else {
        return gretl_matrix_alloc(r, c);
    }
}

static int matrix_set_complex (gretl_matrix *m, int c, int full)
{
    if (m == NULL) {
        return E_INVARG;
    } else if (c && !m->is_complex) {
        if (full && m->rows % 2 != 0) {
            return E_INVARG;
        } else {
            m->is_complex = 1;
            m->z = (double complex *) m->val;
            if (full) {
                m->rows /= 2;
            }
        }
    } else if (!c && m->is_complex) {
        m->is_complex = 0;
        m->z = NULL;
        if (full) {
            m->rows *= 2;
        }
    } else if (c && m->is_complex) {
	m->z = (double complex *) m->val;
    }

    return 0;
}

int gretl_matrix_set_complex (gretl_matrix *m, int c)
{
    return matrix_set_complex(m, c, 0);
}

int gretl_matrix_set_complex_full (gretl_matrix *m, int c)
{
    return matrix_set_complex(m, c, 1);
}

void gretl_matrix_block_destroy (gretl_matrix_block *B)
{
    int i;

    if (B == NULL) {
        return;
    }

    if (B->matrix != NULL) {
        for (i=0; i<B->n; i++) {
            free(B->matrix[i]);
        }
        free(B->matrix);
    }

    free(B->val);
    free(B);
}

void gretl_matrix_block_zero (gretl_matrix_block *B)
{
    if (B != NULL && B->matrix != NULL) {
        int i;

        for (i=0; i<B->n; i++) {
            gretl_matrix_zero(B->matrix[i]);
        }
    }
}

/* Create an array of n matrices.  The "..." should be filled with (at
   minimum) the number of rows and columns for the first matrix to
   create, which will be written to the location given by @pm.
   Following this there can be any number of triples of type
   (gretl_matrix **, int, int), representing the location of a matrix
   to be filled out and the desired number of rows and columns,
   respectively.  The argument list must be terminated by NULL.

   This is supposed to economize on calls to alloc() and free(), since
   we allocate a combined data block for all the matrices in the
   array.

   Matrices in this array should be destroyed by calling
   gretl_matrix_block_destroy() on the block -- do NOT call
   gretl_matrix_free on individual member-matrices.
*/

gretl_matrix_block *gretl_matrix_block_new (gretl_matrix **pm, ...)
{
    va_list ap;
    gretl_matrix_block *B;
    gretl_matrix **targ;
    gretl_matrix *m;
    size_t vsize = 0;
    int i, err = 0;

    B = malloc(sizeof *B);
    if (B == NULL) {
        return NULL;
    }

    /* first pass: determine the number of
       (pointer, int, int) triples */
    va_start(ap, pm);
    for (i=1; ; i++) {
        va_arg(ap, int);
        va_arg(ap, int);
        targ = va_arg(ap, gretl_matrix **);
        if (targ == NULL) {
            break;
        }
    }
    va_end(ap);

    /* initialize B */
    B->n = i;
    B->matrix = malloc(B->n * sizeof *B->matrix);
    if (B->matrix == NULL) {
        free(B);
        return NULL;
    }

    /* NULL everything in case we fail */
    B->val = NULL;
    for (i=0; i<B->n; i++) {
        B->matrix[i] = NULL;
    }

    /* now allocate and initialize the matrices */
    for (i=0; i<B->n; i++) {
        B->matrix[i] = malloc(sizeof **B->matrix);
        if (B->matrix[i] == NULL) {
            gretl_matrix_block_destroy(B);
            return NULL;
        }
        B->matrix[i]->info = (matrix_info *) INFO_INVALID;
        B->matrix[i]->val = NULL;
        B->matrix[i]->z = NULL;
        B->matrix[i]->is_complex = 0;
    }

    /* second pass through arg list */

    va_start(ap, pm);

    for (i=0; i<B->n; i++) {
        m = B->matrix[i];
        if (i == 0) {
            *pm = m;
        } else {
            targ = va_arg(ap, gretl_matrix **);
            *targ = m;
        }
        m->rows = va_arg(ap, int);
        m->cols = va_arg(ap, int);
        if (m->rows < 0 || m->cols < 0) {
            err = 1;
            break;
        }
        vsize += m->rows * m->cols;
    }

    va_end(ap);

    if (!err && vsize > 0) {
        /* allocate combined data block */
        B->val = malloc(vsize * sizeof *B->val);
        if (B->val == NULL) {
            err = 1;
        }
    }

    if (err) {
        gretl_matrix_block_destroy(B);
        B = NULL;
    } else {
        /* set the val pointers */
        double *val = B->val;
        int n;

        for (i=0; i<B->n; i++) {
            m = B->matrix[i];
            n = m->rows * m->cols;
            if (n > 0) {
                m->val = val;
                val += n;
            }
        }
    }

    return B;
}

int gretl_matrix_block_n_matrices (gretl_matrix_block *B)
{
    return B == NULL ? 0 : B->n;
}

gretl_matrix *gretl_matrix_block_get_matrix (gretl_matrix_block *B,
                                             int i)
{
    if (B == NULL || i < 0 || i >= B->n) {
        return NULL;
    } else {
        return B->matrix[i];
    }
}

int gretl_matrix_na_check (const gretl_matrix *m)
{
    if (m != NULL) {
        int i, n = m->rows * m->cols;

        for (i=0; i<n; i++) {
            if (na(m->val[i])) {
                return E_NAN;
            }
        }
    }

    return 0;
}

int gretl_matrix_get_structure (const gretl_matrix *m)
{
    int ret = 0;

    if (gretl_is_null_matrix(m)) {
        return 0;
    }

    if (m != NULL) {
        if (m->rows == m->cols) {
            ret = GRETL_MATRIX_SQUARE;
            if (m->rows == 1) {
                ret = GRETL_MATRIX_SCALAR;
            }
        }
    }

    if (ret == GRETL_MATRIX_SQUARE) {
        double x;
        int uzero = 1;
        int lzero = 1;
        int symm = 1;
        int udiag = 1;
        int i, j;

        for (i=0; i<m->rows; i++) {
            for (j=0; j<m->cols; j++) {
                x = gretl_matrix_get(m,i,j);
                if (j > i) {
                    if (x != 0.0) {
                        uzero = 0;
                    }
                } else if (i > j) {
                    if (x != 0.0) {
                        lzero = 0;
                    }
                } else if (i == j) {
                    if (x != 1.0) {
                        udiag = 0;
                    }
                }
                if (j != i && x != gretl_matrix_get(m,j,i)) {
                    symm = 0;
                }
                if (!uzero && !lzero && !symm) {
                    break;
                }
            }
            if (!uzero && !lzero && !symm) {
                break;
            }
        }

        if (udiag && uzero && lzero) {
            ret = GRETL_MATRIX_IDENTITY;
        } else if (uzero && lzero) {
            ret = GRETL_MATRIX_DIAGONAL;
        } else if (uzero) {
            ret = GRETL_MATRIX_LOWER_TRIANGULAR;
        } else if (lzero) {
            ret = GRETL_MATRIX_UPPER_TRIANGULAR;
        } else if (symm) {
            ret = GRETL_MATRIX_SYMMETRIC;
        }
    }

    return ret;
}

/**
 * gretl_matrix_reuse:
 * @m: matrix to reuse.
 * @rows: desired number of rows in "new" matrix, or -1
 * to leave the current value unchanged.
 * @cols: desired number of columns in "new" matrix, or -1
 * to leave the current value unchanged.
 *
 * An "experts only" memory-conservation trick. If @m is an
 * already-allocated gretl matrix, you can "resize" it by
 * specifying a new number of rows and columns.  This works
 * only if the product of @rows and @cols is less than or equal
 * to the product of the number of rows and columns in the
 * matrix as originally allocated; no actual reallocation of memory
 * is performed.  If you "reuse" with an excessive number of rows
 * or columns you will surely crash your program or smash the
 * stack. Note also that the matrix-pointer returned is not really
 * new, and when the matrix is to be freed, gretl_matrix_free()
 * should be applied only once.
 *
 * Returns: pointer to the "resized" gretl_matrix.
 */

gretl_matrix *gretl_matrix_reuse (gretl_matrix *m, int rows, int cols)
{
    int r = rows > 0 ? rows : m->rows;
    int c = cols > 0 ? cols : m->cols;

    m->rows = r;
    m->cols = c;

    return m;
}

/**
 * gretl_matrix_realloc:
 * @m: matrix to reallocate.
 * @rows: desired number of rows in "new" matrix.
 * @cols: desired number of columns in "new" matrix.
 *
 * Reallocates the storage in @m to the specified dimensions.
 *
 * Returns: 0 on success, %E_ALLOC on failure.
 */

int gretl_matrix_realloc (gretl_matrix *m, int rows, int cols)
{
    int n = rows * cols;
    int oldrows, oldcols;
    double *x = NULL;

    if (m == NULL) {
        return E_DATA;
    }

    if (rows == m->rows && cols == m->cols) {
        /* no-op */
        return 0;
    }

    if (m->rows * m->cols == n) {
        /* no need to reallocate storage */
        m->rows = rows;
        m->cols = cols;
        gretl_matrix_destroy_info(m);
        return 0;
    }

    if (is_block_matrix(m)) {
        matrix_block_error("gretl_matrix_realloc");
        return E_DATA;
    }

    if (n == 0) {
        mval_free(m->val);
    } else {
        if (m->is_complex) {
            x = mval_realloc(m->val, 2 * n * sizeof *m->val);
        } else {
            x = mval_realloc(m->val, n * sizeof *m->val);
        }
        if (x == NULL) {
            return E_ALLOC;
        }
    }

    oldrows = m->rows;
    oldcols = m->cols;

    m->val = x;
    m->rows = rows;
    m->cols = cols;
    if (m->is_complex) {
        m->z = (double complex *) m->val;
    }

    if (m->info != NULL) {
        if (m->rows != oldrows && m->cols != oldcols) {
            gretl_matrix_destroy_info(m);
        } else if (m->rows != oldrows && m->info->rownames != NULL) {
            strings_array_free(m->info->rownames, oldrows);
            m->info->rownames = NULL;
        } else if (m->cols != oldcols && m->info->colnames != NULL) {
            strings_array_free(m->info->colnames, oldcols);
            m->info->colnames = NULL;
        }
    }

    return 0;
}

/**
 * gretl_matrix_init_full:
 * @m: matrix to be initialized.
 * @rows: number of rows.
 * @cols: number of columns.
 * @val: data array.
 *
 * Initializes @m to be @rows by @cols and have data @val. This
 * intended for use with automatic matrices declared "on
 * the stack". It is up to the user to ensure that the size of
 * @val is compatible with the @rows and @cols specification.
 */

gretl_matrix *gretl_matrix_init_full (gretl_matrix *m,
                                      int rows, int cols,
                                      double *val)
{
    m->rows = rows;
    m->cols = cols;
    m->val = val;
    m->info = NULL;
    m->is_complex = 0;
    m->z = NULL;
    return m;
}

/**
 * gretl_matrix_init:
 * @m: matrix to be initialized.
 *
 * Initializes @m to be zero by zero with NULL data.
 */

gretl_matrix *gretl_matrix_init (gretl_matrix *m)
{
    m->rows = m->cols = 0;
    m->val = NULL;
    m->info = NULL;
    m->is_complex = 0;
    m->z = NULL;
    return m;
}

/**
 * gretl_matrix_replace:
 * @pa: location of matrix to be replaced.
 * @b: replacement matrix.
 *
 * Frees the matrix at location @pa and substitutes @b.
 *
 * Returns: the replacement matrix.
 */

gretl_matrix *gretl_matrix_replace (gretl_matrix **pa,
                                    gretl_matrix *b)
{
    gretl_matrix_free(*pa);
    *pa = b;
    return b;
}

/**
 * gretl_matrix_replace_content:
 * @targ: matrix to receive new content.
 * @donor: matrix to donate content.
 *
 * Moves the content of @donor into @targ; @donor becomes
 * a null matrix in consequence.
 *
 * Returns: 0 on success, non-zero on error.
 */

int gretl_matrix_replace_content (gretl_matrix *targ,
                                  gretl_matrix *donor)
{
    if (is_block_matrix(targ) || is_block_matrix(donor)) {
        matrix_block_error("gretl_matrix_replace_content");
        return E_DATA;
    } else {
        gretl_matrix_destroy_info(targ);
        free(targ->val);
        targ->rows = donor->rows;
        targ->cols = donor->cols;
        targ->val = donor->val;
        donor->val = NULL;
        gretl_matrix_set_complex(targ, donor->is_complex);
        return 0;
    }
}

/**
 * gretl_identity_matrix_new:
 * @n: desired number of rows and columns in the matrix.
 *
 * Returns: pointer to a newly allocated identity matrix, or NULL
 * on failure.
 */

gretl_matrix *gretl_identity_matrix_new (int n)
{
    gretl_matrix *m;
    int i, k;

    if (n < 0) {
        return NULL;
    } else if (n == 0) {
        return gretl_null_matrix_new();
    }

    m = gretl_matrix_alloc(n, n);

    if (m != NULL) {
        k = n * n;
        n++;
        for (i=0; i<k; i++) {
            m->val[i] = (i % n)? 0.0 : 1.0;
        }
    }

    return m;
}

/**
 * gretl_DW_matrix_new:
 * @n: desired number of rows and columns in the matrix.
 *
 * Returns: pointer to a newly allocated Durbin-Watson matrix, or NULL
 * on failure.  This is a tridiagonal matrix with 2 on the leading
 * diagonal (apart from 1 at the ends) and -1 on the supra- and
 * infra-diagonals.
 */

gretl_matrix *gretl_DW_matrix_new (int n)
{
    gretl_matrix *m = gretl_zero_matrix_new(n, n);
    int i, j;

    if (m == NULL) {
        return NULL;
    }

    for (i=0; i<n; i++) {
        for (j=0; j<n; j++) {
            if (j == i) {
                if (i == 0 || i == n-1) {
                    gretl_matrix_set(m, i, j, 1.0);
                } else {
                    gretl_matrix_set(m, i, j, 2.0);
                }
            } else if (j == i + 1 || i == j + 1) {
                gretl_matrix_set(m, i, j, -1.0);
            }
        }
    }

    return m;
}

static gretl_matrix *gretl_filled_matrix_new (int r, int c,
                                              double val)
{
    gretl_matrix *m = NULL;

    if (r < 0 || c < 0) {
        return NULL;
    } else if (r == 0 || c == 0) {
        m = gretl_null_matrix_new();
        if (m != NULL) {
            m->rows = r;
            m->cols = c;
        }
    } else {
        int i, n = r * c;

        m = gretl_matrix_alloc(r, c);
        if (m != NULL) {
            if (val == 0.0) {
                memset(m->val, 0, n * sizeof *m->val);
            } else {
                for (i=0; i<n; i++) {
                    m->val[i] = val;
                }
            }
        }
    }

    return m;
}

/**
 * gretl_zero_matrix_new:
 * @r: desired number of rows in the matrix.
 * @c: desired number of columns in the matrix.
 *
 * Returns: pointer to a newly allocated zero matrix, or NULL
 * on failure.
 */

gretl_matrix *gretl_zero_matrix_new (int r, int c)
{
    return gretl_filled_matrix_new(r, c, 0.0);
}

/**
 * gretl_unit_matrix_new:
 * @r: desired number of rows in the matrix.
 * @c: desired number of columns in the matrix.
 *
 * Returns: pointer to a newly allocated matrix, all
 * of whose elements equal 1, or NULL on failure.
 */

gretl_matrix *gretl_unit_matrix_new (int r, int c)
{
    return gretl_filled_matrix_new(r, c, 1.0);
}

/**
 * gretl_null_matrix_new:
 *
 * Returns: pointer to a newly allocated null matrix, or
 * NULL on failure.
 */

gretl_matrix *gretl_null_matrix_new (void)
{
    gretl_matrix *m = malloc(sizeof *m);

    if (m == NULL) {
        set_gretl_matrix_err(E_ALLOC);
        return NULL;
    }

    gretl_matrix_init(m);

    return m;
}

/**
 * gretl_matrix_seq:
 * @start: first element.
 * @end: last element.
 * @step: positive step.
 * @err: location to recieve error code.
 *
 * Returns: pointer to a row vector, containing values from
 * @start to @end, in decreasing order if @start > @end --
 * or NULL on failure.
 */

gretl_matrix *gretl_matrix_seq (double start, double end,
                                double step, int *err)
{
    gretl_matrix *v;
    int reverse = (start > end);
    double k = start;
    int i, n = 0;

    if (step <= 0) {
        *err = E_DATA;
        return NULL;
    }

    if (step == 1.0) {
        if(reverse) {
            n = start - end + 1;
            step = -step;
        } else {
            n = end - start + 1;
        }
    } else if (reverse) {
        step = -step;
        while (k >= end) {
            n++;
            k += step;
        }
    } else {
        while (k <= end) {
            n++;
            k += step;
        }
    }

    if (n == 0) {
        *err = E_DATA;
        return NULL;
    }
    v = gretl_vector_alloc(n);

    if (v == NULL) {
        *err = E_ALLOC;
    } else {
        k = start;
        if (step == 1.0) {
            for (i=0; i<n; i++) {
                v->val[i] = k++;
            }
        } else if (step == -1.0) {
            for (i=0; i<n; i++) {
                v->val[i] = k--;
            }
        } else {
            for (i=0; i<n; i++) {
                v->val[i] = k;
                k += step;
            }
        }
    }

    return v;
}

/**
 * gretl_matrix_fill:
 * @m: matrix to fill.
 * @x: value with which to fill.
 *
 * Sets all entries in @m to the value @x.
 */

void gretl_matrix_fill (gretl_matrix *m, double x)
{
    if (m != NULL) {
        int i, n = m->rows * m->cols;

        if (m->is_complex) {
            for (i=0; i<n; i++) {
                m->z[i] = x;
            }
        } else {
            for (i=0; i<n; i++) {
                m->val[i] = x;
            }
        }
    }
}

static gretl_matrix *
gretl_matrix_copy_mod (const gretl_matrix *m, int mod)
{
    gretl_matrix *c;
    int rows, cols;
    int i, j;

    if (m == NULL) {
        return NULL;
    }

    if (mod == GRETL_MOD_TRANSPOSE) {
        rows = m->cols;
        cols = m->rows;
    } else {
        rows = m->rows;
        cols = m->cols;
    }

    c = gretl_matching_matrix_new(rows, cols, m);
    if (c == NULL) {
        return NULL;
    }

    if (mod == GRETL_MOD_TRANSPOSE) {
        int k = 0;

        if (m->is_complex) {
            /* we'll do the conjugate transpose */
            double complex mij;

            for (j=0; j<m->cols; j++) {
                for (i=0; i<m->rows; i++) {
                    mij = m->z[k++];
                    gretl_cmatrix_set(c, j, i, conj(mij));
                }
            }
        } else {
            double mij;

            for (j=0; j<m->cols; j++) {
                for (i=0; i<m->rows; i++) {
                    mij = m->val[k++];
                    gretl_matrix_set(c, j, i, mij);
                }
            }
        }
    } else {
        /* not transposing */
        int n = rows * cols;

        if (m->is_complex) {
            memcpy(c->z, m->z, n * sizeof *m->z);
        } else {
            memcpy(c->val, m->val, n * sizeof *m->val);
        }
        gretl_matrix_copy_info(c, m);
    }

    return c;
}

static gretl_matrix *matrix_copy_plain (const gretl_matrix *m)
{
    gretl_matrix *c;

    if (m == NULL) {
        return NULL;
    }

    c = gretl_matching_matrix_new(m->rows, m->cols, m);

    if (c != NULL) {
        int n = c->rows * c->cols;

        if (m->is_complex) n *= 2;
        memcpy(c->val, m->val, n * sizeof *m->val);
    }

    return c;
}

/**
 * gretl_matrix_copy:
 * @m: source matrix to be copied.
 *
 * Returns: an allocated copy of matrix @m, or NULL on failure.
 */

gretl_matrix *gretl_matrix_copy (const gretl_matrix *m)
{
    return gretl_matrix_copy_mod(m, GRETL_MOD_NONE);
}

/**
 * gretl_matrix_copy_transpose:
 * @m: source matrix to be copied.
 *
 * Returns: an allocated copy of the tranpose of @m, or NULL on failure.
 */

gretl_matrix *gretl_matrix_copy_transpose (const gretl_matrix *m)
{
    return gretl_matrix_copy_mod(m, GRETL_MOD_TRANSPOSE);
}

/* Relatively lightweight version of gretl_matrix_copy, for
   internal use when we just want a temporary copy of an
   original matrix as workspace, and we know that the original
   is not a null matrix.
*/

static gretl_matrix *gretl_matrix_copy_tmp (const gretl_matrix *a)
{
    size_t sz = a->rows * a->cols * sizeof(double);
    gretl_matrix *b = calloc(1, sizeof *b);

    if (a->is_complex) sz *= 2;

    if (b != NULL && (b->val = mval_malloc(sz)) != NULL) {
        b->rows = a->rows;
        b->cols = a->cols;
        b->info = NULL;
        memcpy(b->val, a->val, sz);
        gretl_matrix_set_complex(b, a->is_complex);
    }

    return b;
}

/**
 * gretl_matrix_copy_row:
 * @dest: destination matrix.
 * @di: row to copy into.
 * @src: source matrix.
 * @si: row to copy from.
 *
 * Copies the values from row @si of @src into row @di
 * of @dest, provided @src and @dest have the same number
 * of columns.
 *
 * Returns: 0 on success, non-zero on failure.
 */

int gretl_matrix_copy_row (gretl_matrix *dest, int di,
                           const gretl_matrix *src, int si)
{
    int err = 0;

    if (dest == NULL || src == NULL ||
        gretl_is_null_matrix(dest) ||
        gretl_is_null_matrix(src)) {
        err = E_DATA;
    } else if (dest->cols != src->cols) {
        err = E_NONCONF;
    } else {
        double x;
        int j;

        for (j=0; j<src->cols; j++) {
            x = gretl_matrix_get(src, si, j);
            gretl_matrix_set(dest, di, j, x);
        }
    }

    return err;
}

/* Mechanism for copying row or column names from matrix
   @src to matrix @targ. If @sel is non-NULL it must be a
   boolean vector indicating that @targ holds a subset of
   the columns or rows of @src.
*/

static void maybe_preserve_names (gretl_matrix *targ,
                                  const gretl_matrix *src,
                                  NameFlags flags,
                                  const gretl_matrix *sel)
{
    int cols = (flags & COLNAMES);
    int reverse = (flags & REVERSED);
    char **srcnames, **S;
    int ns, nt, err = 0;

    if (no_metadata(src)) {
        return;
    } else if (cols) {
        srcnames = src->info->colnames;
        ns = src->cols;
        nt = targ->cols;
    } else {
        srcnames = src->info->rownames;
        ns = src->rows;
        nt = targ->rows;
    }

    if (srcnames == NULL || nt > ns) {
        return;
    } else if (nt < ns && sel == NULL) {
        return;
    }

    if (sel != NULL) {
        int i, n = gretl_vector_get_length(sel);
        int k = 0;

        for (i=0; i<n; i++) {
            k += (sel->val[i] != 0);
        }
        S = strings_array_new(k);
        if (S != NULL) {
            k = 0;
            for (i=0; i<n; i++) {
                if (sel->val[i] != 0) {
                    S[k++] = gretl_strdup(srcnames[i]);
                }
            }
        }
    } else if (reverse) {
        S = strings_array_reverse(srcnames, ns);
    } else {
        S = strings_array_dup(srcnames, ns);
    }

    if (S != NULL) {
        if (cols) {
            err = gretl_matrix_set_colnames(targ, S);
        } else {
            err = gretl_matrix_set_rownames(targ, S);
        }
        if (err) {
            strings_array_free(S, nt);
        }
    }
}

static void maybe_concat_names (gretl_matrix *targ,
                                const gretl_matrix *src1,
                                const gretl_matrix *src2,
                                NameFlags flags)
{
    int cols = (flags & COLNAMES);
    char **srcnames1 = NULL;
    char **srcnames2 = NULL;
    char **S = NULL;
    int n1, ns, err = 0;

    if (no_metadata(src1) || no_metadata(src2)) {
        return;
    } else if (cols) {
        if (targ->cols == src1->cols + src2->cols) {
            srcnames1 = src1->info->colnames;
            srcnames2 = src2->info->colnames;
        }
    } else {
        if (targ->rows == src1->rows + src2->rows) {
            srcnames1 = src1->info->rownames;
            srcnames2 = src2->info->rownames;
        }
    }

    if (srcnames1 == NULL || srcnames2 == NULL) {
        return;
    }

    n1 = cols ? src1->cols : src1->rows;
    ns = cols ? targ->cols : targ->rows;
    S = strings_array_new(ns);

    if (S != NULL) {
        int i, j = 0, k = 0;

        for (i=0; i<ns; i++) {
            if (i < n1) {
                S[i] = gretl_strdup(srcnames1[j++]);
            } else {
                S[i] = gretl_strdup(srcnames2[k++]);
            }
        }
        if (cols) {
            err = gretl_matrix_set_colnames(targ, S);
        } else {
            err = gretl_matrix_set_rownames(targ, S);
        }
        if (err) {
            strings_array_free(S, ns);
        }
    }
}

/**
 * gretl_matrix_reverse_rows:
 * @m: source matrix whose rows are to be reversed.
 * @err: location to receive error code.
 *
 * Returns: a matrix with the same rows as @m, last to first.
 */

gretl_matrix *gretl_matrix_reverse_rows (const gretl_matrix *m,
                                         int *err)
{
    gretl_matrix *ret;
    int i, j, r, c;

    if (m == NULL) {
        *err = E_INVARG;
        return NULL;
    } else if (gretl_is_null_matrix(m)) {
        return gretl_null_matrix_new();
    }

    r = m->rows;
    c = m->cols;

    ret = gretl_matching_matrix_new(r, c, m);

    if (ret == NULL) {
        *err = E_ALLOC;
    } else {
        double complex z;
        double x;

        for (i=0; i<r; i++) {
            for (j=0; j<m->cols; j++) {
                if (m->is_complex) {
                    z = gretl_cmatrix_get(m, r-i-1, j);
                    gretl_cmatrix_set(ret, i, j, z);
                } else {
                    x = gretl_matrix_get(m, r-i-1, j);
                    gretl_matrix_set(ret, i, j, x);
                }
            }
        }
        maybe_preserve_names(ret, m, ROWNAMES | REVERSED, NULL);
        maybe_preserve_names(ret, m, COLNAMES, NULL);
    }

    return ret;
}

/**
 * gretl_matrix_reverse_cols:
 * @m: source matrix whose columns are to be reversed.
 * @err: location to receive error code.
 *
 * Returns: a matrix with the same columns as @m, last to first.
 */

gretl_matrix *gretl_matrix_reverse_cols (const gretl_matrix *m,
                                         int *err)
{
    gretl_matrix *ret;
    const double *x;
    double *y;
    size_t csize;
    int i, r, c;

    if (m == NULL) {
        *err = E_INVARG;
        return NULL;
    } else if (gretl_is_null_matrix(m)) {
        return gretl_null_matrix_new();
    }

    r = m->rows;
    c = m->cols;
    ret = gretl_matching_matrix_new(r, c, m);

    if (ret == NULL) {
        *err = E_ALLOC;
    } else {
        if (m->is_complex) {
            r *= 2;
        }
        x = m->val;
        y = ret->val + r * (c-1);
        csize = r * sizeof *x;

        for (i=0; i<c; i++) {
            memcpy(y, x, csize);
            x += r;
            y -= r;
        }

        maybe_preserve_names(ret, m, COLNAMES | REVERSED, NULL);
        maybe_preserve_names(ret, m, ROWNAMES, NULL);
    }

    return ret;
}

void gretl_matrix_destroy_info (gretl_matrix *m)
{
    if (m != NULL && m->info != NULL && !is_block_matrix(m)) {
        strings_array_free(m->info->colnames, m->cols);
        strings_array_free(m->info->rownames, m->rows);
        free(m->info);
        m->info = NULL;
    }
}

/**
 * gretl_matrix_free:
 * @m: matrix to be freed.
 *
 * Frees the allocated storage in @m, then @m itself.
 */

void gretl_matrix_free (gretl_matrix *m)
{
    if (m == NULL) return;

    if (is_block_matrix(m)) {
        matrix_block_error("gretl_matrix_free");
        return;
    }

    if (m->val != NULL) {
        mval_free(m->val);
    }

    if (m->info != NULL) {
        gretl_matrix_destroy_info(m);
    }

    free(m);
}

/**
 * gretl_matrix_zero:
 * @m: matrix to be set to zero.
 *
 * Sets all elements of @m to zero.
 */

void gretl_matrix_zero (gretl_matrix *m)
{
    int i, n = m->rows * m->cols;

    for (i=0; i<n; i++) {
        m->val[i] = 0.0;
    }
}

/**
 * gretl_matrix_get_diagonal:
 * @m: input matrix.
 * @err: location to receive error code.
 *
 * Returns: a column vector containing the diagonal elements of
 * @m, otherwise NULL.  A non-zero value is assigned via @err
 * on failure.
 */

gretl_matrix *gretl_matrix_get_diagonal (const gretl_matrix *m, int *err)
{
    gretl_matrix *d = NULL;
    int i, n = 0;

    *err = 0;

    if (gretl_is_null_matrix(m)) {
        d = gretl_null_matrix_new();
    } else {
        n = MIN(m->rows, m->cols);
        d = gretl_matching_matrix_new(n, 1, m);
    }

    if (d == NULL) {
        *err = E_ALLOC;
    } else {
        if (m->is_complex) {
            for (i=0; i<n; i++) {
                d->z[i] = gretl_cmatrix_get(m, i, i);
            }
        } else {
            for (i=0; i<n; i++) {
                d->val[i] = gretl_matrix_get(m, i, i);
            }
        }
    }

    return d;
}

/**
 * gretl_matrix_set_diagonal:
 * @targ: target matrix.
 * @src: source vector (or NULL).
 * @x: (alternative) source scalar.
 *
 * Sets the diagonal elements of @targ using the elements of
 * @src, if non-NULL, or otherwise the constant value @x.
 * If @src is given it must be a vector of length equal to
 * that of the diagonal of @targ (that is, the minimum of
 * its rows and columns).
 *
 * Returns: 0 on success, error code on non-conformability.
 */

int gretl_matrix_set_diagonal (gretl_matrix *targ,
                               const gretl_matrix *src,
                               double x)
{
    int i, n, match = 0;
    int err = 0;

    if (gretl_is_null_matrix(targ) || targ->is_complex) {
        return E_INVARG;
    } else if (src != NULL && src->is_complex) {
        return E_INVARG;
    }

    n = MIN(targ->rows, targ->cols);

    if (src != NULL) {
        if (gretl_vector_get_length(src) == n) {
            match = 1;
        } else if (gretl_matrix_is_scalar(src)) {
            x = src->val[0];
            match = 2;
        }
    } else {
        match = 2;
    }

    if (match == 0) {
        err = E_NONCONF;
    } else {
        for (i=0; i<n; i++) {
            if (match == 1) {
                gretl_matrix_set(targ, i, i, src->val[i]);
            } else {
                gretl_matrix_set(targ, i, i, x);
            }
        }
    }

    return err;
}

/**
 * gretl_matrix_set_triangle:
 * @targ: target matrix.
 * @src: source vector (or NULL).
 * @x: (alternative) source scalar.
 * @upper: flag to set the upper part, the default
 * being to set the lower.
 *
 * Sets the lower or upper elements of the matrix
 * @targ using the elements of @src, if non-NULL, or
 * otherwise the constant value @x.
 *
 * If @src is given it must be a vector of length equal to
 * that of the number of infra- or supra-diagonal elements
 * of @targ.
 *
 * Returns: 0 on success, error code on non-conformability.
 */

int gretl_matrix_set_triangle (gretl_matrix *targ,
                               const gretl_matrix *src,
                               double x, int upper)
{
    int r, c, p, i, j, n;
    int lower = !upper;
    int match = 0;
    int err = 0;

    if (gretl_is_null_matrix(targ) || targ->is_complex) {
        return E_INVARG;
    } else if (src != NULL && src->is_complex) {
        return E_INVARG;
    }

    r = targ->rows;
    c = targ->cols;

    if ((c == 1 && upper) || (r == 1 && !upper)) {
        /* no such part */
        return E_INVARG;
    }

    p = MIN(r, c);
    n = (p * (p-1)) / 2;

    if (r > c && lower) {
        n += (r - c) * c;
    } else if (c > r && upper) {
        n += (c - r) * r;
    }

    if (src != NULL) {
        if (gretl_vector_get_length(src) == n) {
            match = 1;
        } else if (gretl_matrix_is_scalar(src)) {
            x = src->val[0];
            match = 2;
        }
    } else {
        match = 2;
    }

    if (match == 0) {
        err = E_NONCONF;
    } else {
        int jmin = upper ? 1 : 0;
        int jmax = upper ? c : r;
        int imin = upper ? 0 : 1;
        int imax = upper ? 1 : r;
        int k = 0;

        for (j=jmin; j<jmax; j++) {
            for (i=imin; i<imax; i++) {
                if (src != NULL) {
                    x = src->val[k++];
                }
                gretl_matrix_set(targ, i, j, x);
            }
            if (lower) {
                imin++;
            } else if (imax < r) {
                imax++;
            }
        }
    }

    return err;
}

/**
 * gretl_matrix_get_triangle:
 * @m: source matrix (real or complex).
 * @upper: flag to get the upper part, the default
 * being to get the lower part.
 * @err: location to receive error code.
 *
 * Returns: A column vector holding the vec of either the
 * infra- or supra-diagonal elements of @m, or NULL on failure.
 * Note that the "part" returned may not be an actual
 * triangle if @m is not square.
 */

gretl_matrix *gretl_matrix_get_triangle (const gretl_matrix *m,
                                         int upper, int *err)
{
    gretl_matrix *ret = NULL;
    int r, c, p, n, i, j;
    int lower = !upper;

    if (gretl_is_null_matrix(m)) {
        *err = E_INVARG;
        return NULL;
    }

    r = m->rows;
    c = m->cols;

    if ((c == 1 && upper) || (r == 1 && !upper)) {
        /* no such part is available */
        *err = E_INVARG;
        return NULL;
    }

    p = MIN(r, c);
    n = (p * (p-1)) / 2;

    if (r > c && lower) {
        n += (r - c) * c;
    } else if (c > r && upper) {
        n += (c - r) * r;
    }

    ret = gretl_matching_matrix_new(n, 1, m);

    if (ret == NULL) {
        *err = E_ALLOC;
    } else {
        int jmin = upper ? 1 : 0;
        int jmax = upper ? c : r;
        int imin = upper ? 0 : 1;
        int imax = upper ? 1 : r;
        int k = 0;

        for (j=jmin; j<jmax; j++) {
            for (i=imin; i<imax; i++) {
                if (m->is_complex) {
                    ret->z[k++] = gretl_cmatrix_get(m, i, j);
                } else {
                    ret->val[k++] = gretl_matrix_get(m, i, j);
                }
            }
            if (lower) {
                imin++;
            } else if (imax < r) {
                imax++;
            }
        }
    }

    return ret;
}

/**
 * gretl_matrix_get_row:
 * @m: input matrix.
 * @i: index of row to access.
 * @v: location to receive row values.
 *
 * Copies row @i of matrix @m into vector @v.
 *
 * Returns: 0 on success, non-zero on error.
 */

int gretl_matrix_get_row (const gretl_matrix *m, int i, gretl_vector *v)
{
    int j, nc = gretl_matrix_cols(m);

    if (gretl_vector_get_length(v) != nc) {
        return E_NONCONF;
    }

    for (j=0; j<nc; j++) {
        gretl_vector_set(v, j, gretl_matrix_get(m, i, j));
    }

    return 0;
}

/**
 * gretl_matrix_trace:
 * @m: square input matrix.
 *
 * Returns: the trace (sum of diagonal elements) of @m, if
 * @m is square, otherwise #NADBL.
 */

double gretl_matrix_trace (const gretl_matrix *m)
{
    double tr = 0.0;
    int i;

    if (gretl_is_null_matrix(m) || m->rows != m->cols) {
        return NADBL;
    }

    for (i=0; i<m->rows; i++) {
        tr += gretl_matrix_get(m, i, i);
    }

    return tr;
}

/**
 * gretl_matrix_random_fill:
 * @m: input matrix.
 * @dist: either %D_UNIFORM or %D_NORMAL.
 *
 * Fills @m with pseudo-random values from either the uniform
 * or the standard normal distribution.
 *
 * Returns: 0 on success, 1 on failure.
 */

int gretl_matrix_random_fill (gretl_matrix *m, int dist)
{
    int n;

    if (m == NULL || (dist != D_UNIFORM && dist != D_NORMAL)) {
        return 1;
    }

    n = m->rows * m->cols;

    if (n > 0) {
        if (dist == D_NORMAL) {
            gretl_rand_normal(m->val, 0, n - 1);
        } else if (dist == D_UNIFORM) {
            gretl_rand_uniform(m->val, 0, n - 1);
        }
    }

    return 0;
}

/**
 * gretl_random_matrix_new:
 * @r: number of rows.
 * @c: number of columns.
 * @dist: either %D_UNIFORM or %D_NORMAL.
 *
 * Creates a new $r x @c matrix and filles it with pseudo-random
 * values from either the uniform or the standard normal
 * distribution.
 *
 * Returns: allocated matrix or NULL on failure.
 */

gretl_matrix *gretl_random_matrix_new (int r, int c, int dist)
{
    gretl_matrix *m = NULL;

    if (dist != D_UNIFORM && dist != D_NORMAL) {
        return NULL;
    } else if (r < 0 || c < 0) {
        return NULL;
    } else if (r == 0 || c == 0) {
        m = gretl_null_matrix_new();
        if (m != NULL) {
            m->rows = r;
            m->cols = c;
        }
    } else {
        m = gretl_matrix_alloc(r, c);
        if (m != NULL) {
            if (dist == D_NORMAL) {
                gretl_rand_normal(m->val, 0, r * c - 1);
            } else if (dist == D_UNIFORM) {
                gretl_rand_uniform(m->val, 0, r * c - 1);
            }
        }
    }

    return m;
}

/**
 * gretl_vector_mean:
 * @v: input vector.
 *
 * Returns: the arithmetic mean of the elements of @v, or
 * #NADBL on failure.
 */

double gretl_vector_mean (const gretl_vector *v)
{
    double num = 0.0;
    int i, n, den = 0;

    if (gretl_is_null_matrix(v)) {
        return NADBL;
    }

    n = gretl_vector_get_length(v);
    if (n == 0) {
        return NADBL;
    }

    for (i=0; i<n; i++) {
        if (!na(v->val[i])) {
            num += v->val[i];
            den++;
        }
    }

    return (den > 0)? (num / den) : NADBL;
}

/**
 * gretl_vector_variance:
 * @v: input vector.
 *
 * Returns: the variance of the elements of @v, or
 * #NADBL on failure.
 */

double gretl_vector_variance (const gretl_vector *v)
{
    double s2 = 0.0;
    double x, xbar = 0.0;
    int i, n, den = 0;

    if (gretl_is_null_matrix(v)) {
        return NADBL;
    }

    n = gretl_vector_get_length(v);
    if (n == 0) {
        return NADBL;
    }

    for (i=0; i<n; i++) {
        if (!na(v->val[i])) {
            xbar += v->val[i];
            den++;
        }
    }

    if (den == 0) {
        return NADBL;
    }

    xbar /= den;

    for (i=0; i<n; i++) {
        x = v->val[i];
        if (!na(x)) {
            x -= xbar;
            s2 += x * x;
        }
    }

    return s2 / den;
}

static int real_matrix_resample (gretl_matrix *R, const gretl_matrix *m)
{
    int i, j, k, t1, r = R->rows;
    int *z = malloc(r * sizeof *z);
    double x;

    if (z == NULL) {
        return E_ALLOC;
    }

    /* generate r drawings from [0 .. r-1] */
    gretl_rand_int_minmax(z, r, 0, r - 1);

    /* sample from source matrix @m based on row indices */
    for (i=0; i<r; i++) {
        k = z[i] % m->rows;
        for (j=0; j<m->cols; j++) {
            x = gretl_matrix_get(m, k, j);
            gretl_matrix_set(R, i, j, x);
        }
    }

    t1 = gretl_matrix_get_t1(m);
    if (t1 > 0 && r <= m->rows) {
        gretl_matrix_set_t1(R, t1);
        gretl_matrix_set_t2(R, t1 + r - 1);
    }

    free(z);

    return 0;
}

/**
 * gretl_matrix_resample:
 * @m: input matrix.
 * @draws: number of draws (or 0 to use the number or rows
 * in @m).
 * @err: location to receive error code.
 *
 * Returns: a new matrix consisting of a random re-sampling
 * (with replacement) of the rows of @m, or NULL on
 * failure.
 */

gretl_matrix *gretl_matrix_resample (const gretl_matrix *m,
                                     int draws, int *err)
{
    gretl_matrix *R = NULL;
    int r;

    if (gretl_is_null_matrix(m)) {
        *err = E_DATA;
        return NULL;
    } else if (m->is_complex) {
        *err = E_CMPLX;
        return NULL;
    }

    if (draws < 0) {
        *err = E_INVARG;
        return NULL;
    } else if (draws > 0) {
        r = draws;
    } else {
        r = m->rows;
    }

    R = gretl_matrix_alloc(r, m->cols);

    if (R == NULL) {
        *err = E_ALLOC;
    } else {
        *err = real_matrix_resample(R, m);
    }

    return R;
}

int gretl_matrix_resample2 (gretl_matrix *targ,
                            const gretl_matrix *src)
{
    if (gretl_is_null_matrix(targ) || gretl_is_null_matrix(src)) {
        return E_DATA;
    } else if (targ->is_complex || src->is_complex) {
        return E_CMPLX;
    } else {
        return real_matrix_resample(targ, src);
    }
}

/**
 * gretl_matrix_block_resample:
 * @m: input matrix.
 * @blocklen: length of moving blocks.
 * @draws: number of draws (or 0 to use the rows of @m).
 * @err: location to receive error code.
 *
 * Returns: a new matrix consisting of a random re-sampling
 * (with replacement) of the rows of @m, using blocks of
 * contiguous rows of length @blocklen, or NULL on
 * failure.
 */

gretl_matrix *gretl_matrix_block_resample (const gretl_matrix *m,
                                           int blocklen, int draws,
                                           int *err)
{
    gretl_matrix *R = NULL;
    int *z = NULL;
    double x;
    int b, n, s, r, rmax;
    int t1;
    int i, j, k;

    if (gretl_is_null_matrix(m) || blocklen <= 0 || draws < 0) {
        *err = E_DATA;
        return NULL;
    } else if (m->is_complex) {
        *err = E_CMPLX;
        return NULL;
    }

    if (blocklen == 1) {
        return gretl_matrix_resample(m, draws, err);
    }

    r = draws > 0 ? draws : m->rows;

    /* Let n represent the number of blocks of @blocklen
       contiguous rows which we need to select; the
       last of these may not be fully used.
    */
    n = r / blocklen + (r % blocklen > 0);

    rmax = m->rows - blocklen;
    if (rmax < 0) {
        *err = E_DATA;
        return NULL;
    }

    R = gretl_matrix_alloc(r, m->cols);
    z = malloc(n * sizeof *z);

    if (R == NULL || z == NULL) {
        gretl_matrix_free(R);
        free(z);
        *err = E_ALLOC;
        return NULL;
    }

    /* generate n drawings from [0 .. rmax] */
    gretl_rand_int_minmax(z, n, 0, rmax);

    /* sample from source matrix based on block indices */
    i = 0;
    for (b=0; b<n; b++) {
        for (s=0; s<blocklen; s++) {
            if (i < r) {
                /* don't spill over the end */
                k = z[b] + s;
                for (j=0; j<m->cols; j++) {
                    x = gretl_matrix_get(m, k, j);
                    gretl_matrix_set(R, i, j, x);
                }
                i++;
            } else {
                break;
            }
        }
    }

    t1 = gretl_matrix_get_t1(m);
    if (t1 > 0 && r <= m->rows) {
        gretl_matrix_set_t1(R, t1);
        gretl_matrix_set_t2(R, t1 + r - 1);
    }

    free(z);

    return R;
}

/**
 * gretl_matrix_block_resample2:
 * @targ: target matrix.
 * @src: source matrix.
 * @blocklen: length of moving blocks.
 * @z: array of length XXX.
 *
 * An "in-place" version of gretl_matrix_block_resample().
 * It is assumed that @targ is a matrix of the same dimensions
 * as @src, that @blocklen is greater than 1, and that @z
 * is long enough to hold n integers, where n is the number
 * of rows in @src divided by @blocklen, rounded up to the
 * nearest integer.
 *
 * Returns: 0 on success, non-zero on failure.
 */

int gretl_matrix_block_resample2 (gretl_matrix *targ,
                                  const gretl_matrix *src,
                                  int blocklen,
                                  int *z)
{
    double x;
    int r = src->rows;
    int b, n, s, rmax;
    int i, j, k;

    n = r / blocklen + (r % blocklen > 0);

    rmax = r - blocklen;
    if (rmax < 0) {
        return E_DATA;
    }

    /* generate n drawings from [0 .. rmax] */
    gretl_rand_int_minmax(z, n, 0, rmax);

    /* sample from source matrix based on block indices */
    i = 0;
    for (b=0; b<n; b++) {
        for (s=0; s<blocklen; s++) {
            if (i < r) {
                k = z[b] + s;
                for (j=0; j<src->cols; j++) {
                    x = gretl_matrix_get(src, k, j);
                    gretl_matrix_set(targ, i, j, x);
                }
                i++;
            } else {
                break;
            }
        }
    }

    return 0;
}

static int gretl_matrix_zero_triangle (gretl_matrix *m, char t)
{
    int i, j;

    if (gretl_is_null_matrix(m)) {
        return E_DATA;
    } else if (m->rows != m->cols) {
        return E_NONCONF;
    }

    if (t == 'U') {
        for (i=0; i<m->rows-1; i++) {
            for (j=i+1; j<m->cols; j++) {
                if (m->is_complex) {
                    gretl_cmatrix_set(m, i, j, 0.0);
                } else {
                    gretl_matrix_set(m, i, j, 0.0);
                }
            }
        }
    } else {
        for (i=1; i<m->rows; i++) {
            for (j=0; j<i; j++) {
                if (m->is_complex) {
                    gretl_cmatrix_set(m, i, j, 0.0);
                } else {
                    gretl_matrix_set(m, i, j, 0.0);
                }
            }
        }
    }

    return 0;
}

/**
 * gretl_matrix_zero_upper:
 * @m: square matrix to operate on.
 *
 * Sets the elements of @m outside of the lower triangle to zero.
 *
 * Returns: 0 on success, non-zero error code otherwise.
 */

int gretl_matrix_zero_upper (gretl_matrix *m)
{
    return gretl_matrix_zero_triangle(m, 'U');
}

/**
 * gretl_matrix_zero_lower:
 * @m: square matrix to operate on.
 *
 * Sets the elements of @m outside of the upper triangle to zero.
 *
 * Returns: 0 on success, non-zero error code otherwise.
 */

int gretl_matrix_zero_lower (gretl_matrix *m)
{
    return gretl_matrix_zero_triangle(m, 'L');
}

/**
 * gretl_matrix_multiply_by_scalar:
 * @m: matrix to operate on.
 * @x: scalar by which to multiply.
 *
 * Multiplies all elements of @m by @x.
 */

void gretl_matrix_multiply_by_scalar (gretl_matrix *m, double x)
{
    int i, n = m->rows * m->cols;

#if defined(USE_SIMD)
    if (simd_add_sub(n)) {
        gretl_matrix_simd_scalar_mul(m->val, x, n);
        return;
    }
#endif

    for (i=0; i<n; i++) {
        m->val[i] *= x;
    }
}

/**
 * gretl_matrix_divide_by_scalar:
 * @m: matrix to operate on.
 * @x: scalar by which to divide.
 *
 * Divides all elements of @m by @x.
 *
 * Returns: 0 on success, 1 if x = 0.
 */

int gretl_matrix_divide_by_scalar (gretl_matrix *m, double x)
{
    if (x == 0.0) {
        return 1;
    } else {
        gretl_matrix_multiply_by_scalar(m, 1.0 / x);
        return 0;
    }
}

/**
 * gretl_matrix_switch_sign:
 * @m: matrix to operate on.
 *
 * Changes the sign of each element of @m.
 */

void gretl_matrix_switch_sign (gretl_matrix *m)
{
    if (!gretl_is_null_matrix(m)) {
        int i, n = m->rows * m->cols;

        for (i=0; i<n; i++) {
            m->val[i] = -m->val[i];
        }
    }
}

/**
 * gretl_matrix_raise:
 * @m: matrix to operate on.
 * @x: exponent.
 *
 * Raises each element of @m to the power @x.
 */

void gretl_matrix_raise (gretl_matrix *m, double x)
{
    if (!gretl_is_null_matrix(m)) {
        int i, n = m->rows * m->cols;

        for (i=0; i<n; i++) {
            m->val[i] = pow(m->val[i], x);
        }
    }
}

/* if x can be represented as an integer and is an exact power of 2,
   return the exact log_2 of x, otherwise use log() to compute an
   approximation.
*/

static double log_2 (double x)
{
    int i, s;

    if (x <= 0) {
        return log(x);
    }

    if (floor(x) != x || x < 2 || x > (double) INT_MAX) {
        return log2(x);
    }

    s = floor(x);

    for (i=1; ; i++) {
        if (s % 2) {
            break;
        }
        s /= 2;
        if (s == 1) {
            return (double) i;
        }
    }

    return log2(x);
}

static double mexp_error_eps (int q)
{
    double x1, x2, x3, x4;
    double qf = x_factorial(q);

    x1 = pow(2.0, 3.0 - (q + q));
    x2 = qf * qf;
    x3 = x_factorial(2 * q);
    x4 = (2 * q + 1) * x3;
    x3 *= x4;

    return x1 * (x2 / x3);
}

/**
 * gretl_matrix_exp:
 * @m: square matrix to operate on.
 * @err: location to receive error code.
 *
 * Calculates the matrix exponential of @m, using algorithm
 * 11.3.1 from Golub and Van Loan, "Matrix Computations", 3e.
 *
 * Returns: the exponential, or NULL on failure.
 */

gretl_matrix *gretl_matrix_exp (const gretl_matrix *m, int *err)
{
    gretl_matrix *A = NULL;
    gretl_matrix *X = NULL;
    gretl_matrix *N = NULL;
    gretl_matrix *D = NULL;
    gretl_matrix *W = NULL;
    double xa, c, j, delta = 1.0e-13;
    int q, k, n;

    if (gretl_is_null_matrix(m) || m->rows != m->cols) {
        *err = E_DATA;
        return NULL;
    }

    n = m->rows;

    A = gretl_matrix_copy_tmp(m);
    X = gretl_identity_matrix_new(n);
    N = gretl_identity_matrix_new(n);
    D = gretl_identity_matrix_new(n);
    W = gretl_matrix_alloc(n, n);

    if (A == NULL || X == NULL || N == NULL ||
        D == NULL || W == NULL) {
        *err = E_ALLOC;
        goto bailout;
    }

    xa = gretl_matrix_infinity_norm(A);

    j = floor(log_2(xa));
    if (j < 0) {
        j = 0;
    }

    gretl_matrix_divide_by_scalar(A, pow(2.0, j));

    for (q=1; q<16; q++) {
        c = mexp_error_eps(q);
        if (c * xa <= delta) {
            break;
        }
    }

    c = 1.0;

    for (k=1; k<=q; k++) {
        c *= (q - k + 1.0) / ((2.0*q - k + 1) * k);
        /* X = AX */
        gretl_matrix_multiply(A, X, W);
        gretl_matrix_copy_values(X, W);
        /* N = N + cX */
        gretl_matrix_multiply_by_scalar(W, c);
        gretl_matrix_add_to(N, W);
        /* D = D + (-1)^k cX */
        if (k % 2) {
            gretl_matrix_subtract_from(D, W);
        } else {
            gretl_matrix_add_to(D, W);
        }
    }

    /* solve DF = N for F */
    *err = gretl_LU_solve(D, N);

    if (!*err) {
        for (k=0; k<j; k++) {
            gretl_matrix_multiply(N, N, W);
            gretl_matrix_copy_values(N, W);
        }
    }

 bailout:

    gretl_matrix_free(A);
    gretl_matrix_free(X);
    gretl_matrix_free(D);
    gretl_matrix_free(W);

    if (*err) {
        gretl_matrix_free(N);
        N = NULL;
    }

    return N;
}

/**
 * gretl_matrix_polroots:
 * @a: vector of coefficients.
 * @force_complex: see below.
 * @legacy: see below.
 * @err: location to receive error code.
 *
 * Calculates the roots of the polynomial with coefficients
 * given by @a.  If the degree of the polynomial is p, then
 * @a should contain p + 1 coefficients in ascending order,
 * i.e. starting with the constant and ending with the
 * coefficient on x^p.
 *
 * As a transitional measure, if @legacy is non-zero, in the
 * case of complex roots the return vector is in old-style
 * format: real values in column 0 and imaginary parts in
 * column 1.
 *
 * Returns: by default, a regular p-vector if all the roots are real,
 * otherwise a p x 1 complex matrix. The @force_complex flag can
 * be used to produce a complex return value even if the imaginary
 * parts are all zero.
 */

gretl_matrix *gretl_matrix_polroots (const gretl_matrix *a,
				     int force_complex,
				     int legacy,
				     int *err)
{
    gretl_matrix *r = NULL;
    double *work = NULL;
    cmplx *roots = NULL;
    double *xcof, *cof;
    int i, m, order, polerr;

    m = gretl_vector_get_length(a);
    if (m < 2) {
        *err = E_DATA;
        return NULL;
    }

    order = m - 1;
    work = malloc(2 * m * sizeof *work);
    roots = malloc(order * sizeof *roots);

    if (work == NULL || roots == NULL) {
        *err = E_ALLOC;
        goto bailout;
    }

    xcof = work;
    cof = xcof + m;

    for (i=0; i<m; i++) {
        xcof[i] = a->val[i];
    }

    polerr = polrt(xcof, cof, order, roots);

    if (polerr) {
        *err = E_DATA;
    } else {
        int allreal = !force_complex;
	double complex z;

        for (i=0; i<order && allreal; i++) {
            if (roots[i].i != 0) {
                allreal = 0;
            }
        }
        if (allreal) {
            r = gretl_matrix_alloc(order, 1);
	} else if (legacy) {
	    r = gretl_matrix_alloc(order, 2);
        } else {
            r = gretl_cmatrix_new(order, 1);
        }
        if (r == NULL) {
            *err = E_ALLOC;
	} else {
	    for (i=0; i<order; i++) {
		if (allreal) {
		    gretl_matrix_set(r, i, 0, roots[i].r);
		} else if (legacy) {
		    gretl_matrix_set(r, i, 0, roots[i].r);
		    gretl_matrix_set(r, i, 1, roots[i].i);
		} else {
		    z = roots[i].r + roots[i].i * I;
		    gretl_cmatrix_set(r, i, 0, z);
		}
	    }
	}
    }

 bailout:

    free(work);
    free(roots);

    return r;
}

/**
 * gretl_vector_copy_values:
 * @targ: target vector.
 * @src: source vector.
 *
 * Copies the elements of @src into the corresponding elements
 * of @targ.
 *
 * Returns: 0 on successful completion, or %E_NONCONF if the
 * two vectors are not of the same length.
 */

int gretl_vector_copy_values (gretl_vector *targ,
                              const gretl_vector *src)
{
    int n;

    if (src == NULL) {
        fprintf(stderr, "gretl_vector_copy_values: src is NULL\n");
        return E_DATA;
    }

    if (targ == src) {
        /* no-op */
        return 0;
    }

    n = gretl_vector_get_length(src);

    if (gretl_vector_get_length(targ) != n) {
        return E_NONCONF;
    }

    if (n > 0) {
        memcpy(targ->val, src->val, n * sizeof *targ->val);
    }

    return 0;
}

/**
 * gretl_matrix_copy_values:
 * @targ: target matrix.
 * @src: source matrix.
 *
 * Copies the elements of @src into the corresponding elements
 * of @targ.
 *
 * Returns: 0 on successful completion, or
 * %E_NONCONF if the two matrices are not
 * conformable for the operation.
 */

int gretl_matrix_copy_values (gretl_matrix *targ,
                              const gretl_matrix *src)
{
    int n;

    if (src == NULL) {
        fprintf(stderr, "gretl_matrix_copy_values: src is NULL\n");
        return E_DATA;
    } else if (targ == src) {
        /* no-op */
        return 0;
    } else if (targ->is_complex + src->is_complex == 1) {
        return E_MIXED;
    }

    if (targ->rows != src->rows || targ->cols != src->cols) {
        fprintf(stderr, "gretl_matrix_copy_values: targ is %d x %d but src is %d x %d\n",
                targ->rows, targ->cols, src->rows, src->cols);
        return E_NONCONF;
    }

    n = src->rows * src->cols;
    if (n > 0) {
        if (src->is_complex) {
            n *= 2;
        }
        memcpy(targ->val, src->val, n * sizeof *targ->val);
    }

    return 0;
}

/**
 * gretl_matrix_copy_data:
 * @targ: target matrix.
 * @src: source matrix.
 *
 * Copies all data from @src to @targ: this does the same
 * as gretl_matrix_copy_values() but also transcribes
 * t1, t2, colnames and rownames information, if present.
 *
 * Returns: 0 on successful completion, non-zero code on
 * failure.
 */

int gretl_matrix_copy_data (gretl_matrix *targ,
                            const gretl_matrix *src)
{
    int err;

    err = gretl_matrix_copy_values(targ, src);

    if (!err) {
        err = gretl_matrix_copy_info(targ, src);
    }

    return err;
}

/**
 * gretl_matrix_copy_values_shaped:
 * @targ: target matrix.
 * @src: source matrix.
 *
 * Copies the elements of @src into @targ, column
 * by column.
 *
 * Returns: 0 on successful completion, or %E_NONCONF if
 * the two matrices do not contain the same number of
 * elements.
 */

int gretl_matrix_copy_values_shaped (gretl_matrix *targ,
                                     const gretl_matrix *src)
{
    int n = targ->rows * targ->cols;

    if (src->rows * src->cols != n) {
        fprintf(stderr, "gretl_matrix_copy_values_shaped: targ is %d x %d but src is %d x %d\n",
                targ->rows, targ->cols, src->rows, src->cols);
        return E_NONCONF;
    }

    if (n > 0) {
        memcpy(targ->val, src->val, n * sizeof *targ->val);
    }

    return 0;
}

static int add_scalar_to_matrix (gretl_matrix *targ, double x)
{
    int i, n = targ->rows * targ->cols;

    for (i=0; i<n; i++) {
        targ->val[i] += x;
    }

    return 0;
}

static int subtract_scalar_from_matrix (gretl_matrix *targ, double x)
{
    int i, n = targ->rows * targ->cols;

    for (i=0; i<n; i++) {
        targ->val[i] -= x;
    }

    return 0;
}

/**
 * gretl_matrix_add_to:
 * @targ: target matrix.
 * @src: source matrix.
 *
 * Adds the elements of @src to the corresponding elements
 * of @targ.
 *
 * Returns: 0 on successful completion, or %E_NONCONF if the
 * two matrices are not conformable for the operation.
 * In the special case where @src is in fact a scalar, the
 * operation always goes through OK, with the scalar being
 * added to each element of @targ.
 */

int
gretl_matrix_add_to (gretl_matrix *targ, const gretl_matrix *src)
{
    int i, n;

    if (targ->rows != src->rows || targ->cols != src->cols) {
        if (matrix_is_scalar(src)) {
            return add_scalar_to_matrix(targ, src->val[0]);
        } else {
            fprintf(stderr, "gretl_matrix_add_to: adding %d x %d to %d x %d\n",
                    src->rows, src->cols, targ->rows, targ->cols);
            return E_NONCONF;
        }
    }

    n = src->rows * src->cols;

#if defined(_OPENMP)
    if (!gretl_use_openmp(n)) {
        goto st_mode;
    }
#pragma omp parallel for private(i)
    for (i=0; i<n; i++) {
        targ->val[i] += src->val[i];
    }
    return 0;

 st_mode:
#endif

#if defined(USE_SIMD)
    if (simd_add_sub(n)) {
        return gretl_matrix_simd_add_to(targ, src, n);
    }
#endif

    for (i=0; i<n; i++) {
        targ->val[i] += src->val[i];
    }

    return 0;
}

/**
 * gretl_matrix_add:
 * @a: source matrix.
 * @b: source matrix.
 * @c: target matrix.
 *
 * Adds the elements of @a and @b, the result going to @c.
 *
 * Returns: 0 on successful completion, or %E_NONCONF if the
 * matrices are not conformable for the operation.
 */

int
gretl_matrix_add (const gretl_matrix *a, const gretl_matrix *b,
                  gretl_matrix *c)
{
    int rows = a->rows, cols = a->cols;
    int i, n;

    if (a->is_complex || b->is_complex) {
        fprintf(stderr, "E_CMPLX in gretl_matrix_add\n");
        return E_CMPLX;
    } else if (b->rows != rows || c->rows != rows ||
        b->cols != cols || c->cols != cols) {
        fprintf(stderr, "gretl_matrix_add: non-conformable\n");
        return E_NONCONF;
    }

    n = rows * cols;

#if defined(USE_SIMD)
    if (simd_add_sub(n)) {
        return gretl_matrix_simd_add(a->val, b->val, c->val, n);
    }
#endif

    for (i=0; i<n; i++) {
        c->val[i] = a->val[i] + b->val[i];
    }

    return 0;
}

/**
 * gretl_matrix_add_transpose_to:
 * @targ: target matrix.
 * @src: source matrix.
 *
 * Adds the elements of @src, transposed, to the corresponding
 * elements of @targ.
 *
 * Returns: 0 on successful completion, or %E_NONCONF if the
 * two matrices are not conformable for the operation.
 */

int gretl_matrix_add_transpose_to (gretl_matrix *targ,
                                   const gretl_matrix *src)
{
    int i, j, k = 0;

    if (targ->is_complex || src->is_complex) {
        fprintf(stderr, "E_CMPLX in gretl_matrix_add_transpose_to\n");
        return E_CMPLX;
    } else if (targ->rows != src->cols || targ->cols != src->rows) {
        fprintf(stderr, "gretl_matrix_add_transpose_to: "
                "adding %d x %d to %d x %d\n",
                src->cols, src->rows, targ->rows, targ->cols);
        return E_NONCONF;
    }

    /* note: the k index follows column-major order */
    for (i=0; i<src->rows; i++) {
        for (j=0; j<src->cols; j++) {
            targ->val[k++] += gretl_matrix_get(src, i, j);
        }
    }

    return 0;
}

/**
 * gretl_matrix_subtract_from:
 * @targ: target matrix.
 * @src: source matrix.
 *
 * Subtracts the elements of @src from the corresponding elements
 * of @targ.
 *
 * Returns: 0 on successful completion, or %E_NONCONF if the
 * two matrices are not conformable for the operation.
 * In the special case where @src is in fact a scalar, the
 * operation always goes through OK, with the scalar being
 * subtracted from each element of @targ.
 */

int
gretl_matrix_subtract_from (gretl_matrix *targ, const gretl_matrix *src)
{
    int i, n;

    if (targ->is_complex || src->is_complex) {
        fprintf(stderr, "E_CMPLX in gretl_matrix_subtract_from\n");
        return E_CMPLX;
    } else if (targ->rows != src->rows || targ->cols != src->cols) {
        if (matrix_is_scalar(src)) {
            return subtract_scalar_from_matrix(targ, src->val[0]);
        } else {
            return E_NONCONF;
        }
    }

    n = src->rows * src->cols;

#if defined(_OPENMP)
    if (!gretl_use_openmp(n)) {
        goto st_mode;
    }
#pragma omp parallel for private(i)
    for (i=0; i<n; i++) {
        targ->val[i] -= src->val[i];
    }
    return 0;

 st_mode:
#endif

#if defined(USE_SIMD)
    if (simd_add_sub(n)) {
        return gretl_matrix_simd_subt_from(targ, src, n);
    }
#endif

    for (i=0; i<n; i++) {
        targ->val[i] -= src->val[i];
    }

    return 0;
}

/**
 * gretl_matrix_subtract:
 * @a: source_matrix.
 * @b: source matrix.
 * @c: target matrix.
 *
 * Subtracts the elements of @b from the corresponding elements
 * of @a, the result going to @c.
 *
 * Returns: 0 on successful completion, or %E_NONCONF if the
 * matrices are not conformable for the operation.
 */

int
gretl_matrix_subtract (const gretl_matrix *a, const gretl_matrix *b,
                       gretl_matrix *c)
{
    int rows = a->rows, cols = a->cols;
    int i, n;

    if (a->is_complex || b->is_complex) {
        fprintf(stderr, "E_CMPLX in gretl_matrix_subtract\n");
        return E_CMPLX;
    } else if (b->rows != rows || c->rows != rows ||
        b->cols != cols || c->cols != cols) {
        fprintf(stderr, "gretl_matrix_subtract: non-conformable\n");
        return E_NONCONF;
    }

    n = rows * cols;

#if defined(USE_SIMD)
    if (simd_add_sub(n)) {
        return gretl_matrix_simd_subtract(a->val, b->val, c->val, n);
    }
#endif

    for (i=0; i<n; i++) {
        c->val[i] = a->val[i] - b->val[i];
    }

    return 0;
}

/**
 * gretl_matrix_subtract_reversed:
 * @a: m x n matrix.
 * @b: m x n matrix.
 *
 * Operates on @b such that b_{ij} = a_{ij} - b_{ij}.
 *
 * Returns: 0 on successful completion, or %E_NONCONF if the
 * two matrices are not conformable for the operation.
 */

int
gretl_matrix_subtract_reversed (const gretl_matrix *a, gretl_matrix *b)
{
    int i, n;

    if (a->rows != b->rows || a->cols != b->cols) {
        return E_NONCONF;
    }

    n = a->rows * b->cols;

#if defined(_OPENMP)
    if (!gretl_use_openmp(n)) {
        goto st_mode;
    }
#pragma omp parallel for private(i)
    for (i=0; i<n; i++) {
        b->val[i] = a->val[i] - b->val[i];
    }
    return 0;

 st_mode:
#endif

    for (i=0; i<n; i++) {
        b->val[i] = a->val[i] - b->val[i];
    }

    return 0;
}

/**
 * gretl_matrix_I_minus:
 * @m: original square matrix, n x n.
 *
 * Rewrites @m as (I - m), where I is the n x n identity
 * matrix.
 *
 * Returns: 0 on successful completion, or %E_NONCONF if @m is
 * not square.
 */

int gretl_matrix_I_minus (gretl_matrix *m)
{
    double x;
    int i, j;

    if (m->rows != m->cols) {
        return E_NONCONF;
    }

    for (i=0; i<m->rows; i++) {
        for (j=0; j<m->cols; j++) {
            x = gretl_matrix_get(m, i, j);
            if (i == j) {
                gretl_matrix_set(m, i, j, 1.0 - x);
            } else if (x != 0.0) {
                gretl_matrix_set(m, i, j, -x);
            }
        }
    }

    return 0;
}

/**
 * gretl_matrix_inscribe_I:
 * @m: original matrix.
 * @row: top row for insertion.
 * @col: leftmost row for insertion.
 * @n: dimension (rows and columns) of identity matrix.
 *
 * Writes an n x n identity matrix into matrix @m, the top left-hand
 * corner of the insertion being given by @row and @col (which are
 * 0-based).
 *
 * Returns: 0 on successful completion, or %E_NONCONF if an identity
 * matrix of the specified size cannot be fitted into @m at the
 * specified location.
 */

int gretl_matrix_inscribe_I (gretl_matrix *m, int row, int col, int n)
{
    int i, j, mi, mj;

    if (n <= 0) {
        return E_NONCONF;
    }

    if (row < 0 || row + n > m->rows) {
        return E_NONCONF;
    }

    if (col < 0 || col + n > m->cols) {
        return E_NONCONF;
    }

    for (i=0; i<n; i++) {
        mi = row + i;
        for (j=0; j<n; j++) {
            mj = col + j;
            gretl_matrix_set(m, mi, mj, (i == j)? 1.0 : 0.0);
        }
    }

    return 0;
}


/**
 * gretl_matrix_transpose_in_place:
 * @m: matrix to transpose.
 *
 * Tranposes @m in place.
 *
 * Returns: 0 on success, non-zero error code otherwise.
 */

int gretl_matrix_transpose_in_place (gretl_matrix *m)
{
    int r = m->rows;
    int c = m->cols;
    int i, j;

    gretl_matrix_destroy_info(m);

    if (r == 1 || c == 1) {
        m->cols = r;
        m->rows = c;
        return 0;
    }

    if (r == c) {
        double mij, mji;
        int n = r - 1;

        for (i=0; i<n; i++) {
            for (j=i+1; j<c; j++) {
                mij = gretl_matrix_get(m, i, j);
                mji = gretl_matrix_get(m, j, i);
                gretl_matrix_set(m, i, j, mji);
                gretl_matrix_set(m, j, i, mij);
            }
        }
    } else {
        size_t sz = r * c * sizeof(double);
        double *val;
        int k = 0;

        val = mval_malloc(sz);
        if (val == NULL) {
            return E_ALLOC;
        }

        memcpy(val, m->val, sz);

        m->rows = c;
        m->cols = r;

        for (j=0; j<c; j++) {
            for (i=0; i<r; i++) {
                gretl_matrix_set(m, j, i, val[k++]);
            }
        }

        mval_free(val);
    }

    return 0;
}

/**
 * gretl_matrix_transpose:
 * @targ: target matrix.
 * @src: source matrix.
 *
 * Fills out @targ (which must be pre-allocated and of the right
 * dimensions) with the transpose of @src.
 *
 * Returns: 0 on success, non-zero error code otherwise.
 */

int gretl_matrix_transpose (gretl_matrix *targ, const gretl_matrix *src)
{
    int i, j, k = 0;
    double x;

    if (targ->rows != src->cols || targ->cols != src->rows) {
        return E_NONCONF;
    }

    for (j=0; j<src->cols; j++) {
        for (i=0; i<src->rows; i++) {
            x = src->val[k++];
            gretl_matrix_set(targ, j, i, x);
        }
    }

    return 0;
}

/**
 * gretl_square_matrix_transpose:
 * @m: square matrix to operate on.
 *
 * Transposes the matrix @m.
 *
 * Returns: 0 on success, non-zero error code otherwise.
 */

int gretl_square_matrix_transpose (gretl_matrix *m)
{
    double x, y;
    int mij, mji;
    int i, j;

    if (m->rows != m->cols) {
        fputs("gretl_square_matrix_transpose: matrix must be square\n",
              stderr);
        return 1;
    }

    for (i=0; i<m->rows-1; i++) {
        for (j=i+1; j<m->rows; j++) {
            mij = mdx(m,i,j);
            mji = mdx(m,j,i);
            x = m->val[mij];
            y = m->val[mji];
            m->val[mij] = y;
            m->val[mji] = x;
        }
    }

    return 0;
}

/**
 * gretl_matrix_xtr_symmetric:
 * @m: gretl_matrix.
 *
 * Computes the symmetric part of @m by averaging its off-diagonal
 * elements.
 */

void gretl_matrix_xtr_symmetric (gretl_matrix *m)
{
    double x;
    int mij, mji;
    int i, j;

    for (i=0; i<m->rows; i++) {
        for (j=0; j<i; j++) {
            mij = mdx(m,i,j);
            mji = mdx(m,j,i);
            x = m->val[mij];
            x += m->val[mji];
            m->val[mij] = m->val[mji] = 0.5 * x;
        }
    }
}

/**
 * gretl_matrix_add_self_transpose:
 * @m: (square) matrix to operate on.
 *
 * Adds the transpose of @m to @m itself, yielding a symmetric
 * matrix.
 *
 * Returns: 0 on successful completion, or
 * 1 if the source matrix is not square.
 */

int gretl_matrix_add_self_transpose (gretl_matrix *m)
{
    double x;
    int mij, mji;
    int i, j;

    if (m->rows != m->cols) {
        fputs("gretl_matrix_add_self_transpose: matrix must be square\n",
              stderr);
        return E_NONCONF;
    }

    for (i=0; i<m->rows; i++) {
        for (j=i; j<m->rows; j++) {
            mij = mdx(m,i,j);
            mji = mdx(m,j,i);
            x = m->val[mij];
            x += m->val[mji];
            m->val[mij] = m->val[mji] = x;
        }
    }

    return 0;
}

/**
 * gretl_matrix_vectorize:
 * @targ: target vector, (m * n) x 1.
 * @src: source matrix, m x n.
 *
 * Writes into @targ vec(@src), that is, a column vector
 * formed by stacking the columns of @src.
 *
 * Returns: 0 on successful completion, or %E_NONCONF if
 * @targ is not correctly dimensioned.
 */

int
gretl_matrix_vectorize (gretl_matrix *targ, const gretl_matrix *src)
{
    int n;

    if (gretl_is_null_matrix(src) || gretl_is_null_matrix(targ)) {
        return E_DATA;
    } else if (src->is_complex + targ->is_complex == 1) {
        return E_MIXED;
    }

    n = src->rows * src->cols;

    if (targ->cols != 1 || targ->rows != n) {
        return E_NONCONF;
    }

    if (src->is_complex) {
        n *= 2;
    }
    memcpy(targ->val, src->val, n * sizeof *src->val);

    return 0;
}

/**
 * gretl_matrix_vectorize_new:
 * @m: matrix to be vectorized.
 *
 * Returns: a gretl column vector, vec(@m), or NULL on failure.
 */

gretl_matrix *gretl_matrix_vectorize_new (const gretl_matrix *m)
{
    gretl_matrix *v;
    int n;

    if (gretl_is_null_matrix(m)) {
        return NULL;
    }

    n = m->rows * m->cols;

    v = gretl_matching_matrix_new(n, 1, m);

    if (v != NULL) {
        if (m->is_complex) {
            n *= 2;
        }
        memcpy(v->val, m->val, n * sizeof *m->val);
    }

    return v;
}

/**
 * gretl_matrix_unvectorize:
 * @targ: target matrix, m x n.
 * @src: source vector, (m * n) x 1.
 *
 * Writes successive blocks of length m from @src into
 * the successive columns of @targ (that is, performs the
 * inverse of the vec() operation).
 *
 * Returns: 0 on successful completion, or %E_NONCONF if
 * @targ is not correctly dimensioned.
 */

int
gretl_matrix_unvectorize (gretl_matrix *targ, const gretl_matrix *src)
{
    int n;

    if (gretl_is_null_matrix(src) || gretl_is_null_matrix(targ)) {
        return E_DATA;
    } else if (src->is_complex + targ->is_complex == 1) {
        return E_MIXED;
    }

    n = targ->rows * targ->cols;

    if (src->cols != 1 || src->rows != n) {
        return E_NONCONF;
    }

    if (src->is_complex) {
        n *= 2;
    }
    memcpy(targ->val, src->val, n * sizeof *src->val);

    return 0;
}

/**
 * gretl_matrix_vectorize_h:
 * @targ: target vector, length n * (n+1)/2.
 * @src: source square matrix, n x n.
 *
 * Writes into @targ vech(@src), that is, a vector
 * containing the lower-triangular elements of @src.
 * This is only useful for symmetric matrices, but for the
 * sake of performance we don't check for that.
 *
 * Returns: 0 on successful completion, or %E_NONCONF if
 * @targ is not correctly dimensioned.
 */

int
gretl_matrix_vectorize_h (gretl_matrix *targ, const gretl_matrix *src)
{
    int n = src->rows;
    int m = n * (n+1) / 2;
    int i, j, k;

    if (gretl_vector_get_length(targ) != m) {
        return E_NONCONF;
    } else if (src->is_complex + targ->is_complex == 1) {
        return E_MIXED;
    }

    k = 0;
    for (i=0; i<n; i++) {
        for (j=i; j<n; j++) {
            if (src->is_complex) {
                targ->z[k++] = gretl_cmatrix_get(src, i, j);
            } else {
                targ->val[k++] = gretl_matrix_get(src, i, j);
            }
        }
    }

    return 0;
}

/**
 * gretl_matrix_vectorize_h_skip:
 * @targ: target vector, length n * (n-1)/2.
 * @src: source square matrix, n x n.
 *
 * Like gretl_matrix_vectorize_h() except that the diagonal
 * of @src is skipped in the vectorization.
 *
 * Returns: 0 on successful completion, or %E_NONCONF if
 * @targ is not correctly dimensioned.
 */

int
gretl_matrix_vectorize_h_skip (gretl_matrix *targ,
                               const gretl_matrix *src)
{
    int n = src->rows;
    int m = n * (n-1) / 2;
    int i, j, k;

    if (gretl_vector_get_length(targ) != m) {
        return E_NONCONF;
    } else if (src->is_complex + targ->is_complex == 1) {
        return E_MIXED;
    }

    k = 0;
    for (i=0; i<n; i++) {
        for (j=i; j<n; j++) {
            if (i == j) {
                continue;
            }
            if (src->is_complex) {
                targ->z[k++] = gretl_cmatrix_get(src, i, j);
            } else {
                targ->val[k++] = gretl_matrix_get(src, i, j);
            }
        }
    }

    return 0;
}

/**
 * gretl_matrix_unvectorize_h:
 * @targ: target matrix, n x n.
 * @src: source vector, m x 1.
 *
 * Rearranges successive blocks of decreasing length from @src into
 * the successive columns of @targ (that is, performs the
 * inverse of the vech() operation): @targ comes out symmetric.
 *
 * Returns: 0 on successful completion, or %E_NONCONF if
 * @targ is not correctly dimensioned.
 */

int
gretl_matrix_unvectorize_h (gretl_matrix *targ, const gretl_matrix *src)
{
    int m = gretl_vector_get_length(src);
    int n = targ->rows;
    double complex z;
    double x;
    int i, j, k;

    if (m == 0 || n * (n + 1) != 2 * m) {
        return E_NONCONF;
    } else if (src->is_complex + targ->is_complex == 1) {
        return E_MIXED;
    }

    k = 0;
    for (j=0; j<n; j++) {
        for (i=j; i<n; i++) {
            if (src->is_complex) {
                z = src->z[k++];
                gretl_cmatrix_set(targ, i, j, conj(z));
                gretl_cmatrix_set(targ, j, i, z);
            } else {
                x = src->val[k++];
                gretl_matrix_set(targ, i, j, x);
                gretl_matrix_set(targ, j, i, x);
            }
        }
    }

    return 0;
}

/**
 * gretl_matrix_unvectorize_h_diag:
 * @targ: target matrix, n x n.
 * @src: source vector.
 * @diag: value for filling the diagonal.
 *
 * Like gretl_matrix_unvectorize_h(), but expects input @src in which
 * the diagonal elements are omitted, while @diag gives the value
 * to put in place of the omitted elements.
 *
 * Returns: 0 on successful completion, or %E_NONCONF if
 * @targ is not correctly dimensioned.
 */

int gretl_matrix_unvectorize_h_diag (gretl_matrix *targ,
                                     const gretl_matrix *src,
                                     double diag)
{
    int m = gretl_vector_get_length(src);
    int n = targ->rows;
    double complex z;
    double x;
    int i, j, k;

    if (m == 0 || n * (n - 1) != 2 * m) {
        return E_NONCONF;
    } else if (src->is_complex + targ->is_complex == 1) {
        return E_MIXED;
    }

    k = 0;
    for (j=0; j<n; j++) {
        for (i=j; i<n; i++) {
            if (i == j) {
                if (src->is_complex) {
                    z = diag + 0 * I;
                    gretl_cmatrix_set(targ, i, j, z);
                } else {
                    gretl_matrix_set(targ, i, j, diag);
                }
            } else if (src->is_complex) {
                z = src->z[k++];
                gretl_cmatrix_set(targ, i, j, conj(z));
                gretl_cmatrix_set(targ, j, i, z);
            } else {
                x = src->val[k++];
                gretl_matrix_set(targ, i, j, x);
                gretl_matrix_set(targ, j, i, x);
            }
        }
    }

    return 0;
}

/**
 * gretl_matrix_inscribe_matrix:
 * @targ: target matrix.
 * @src: source matrix.
 * @row: row offset for insertion (0-based).
 * @col: column offset for insertion.
 * @mod: either %GRETL_MOD_TRANSPOSE or %GRETL_MOD_NONE.
 *
 * Writes @src into @targ, starting at offset @row, @col.
 * The @targ matrix must be large enough to sustain the
 * inscription of @src at the specified point.  If @mod
 * is %GRETL_MOD_TRANSPOSE it is in fact the transpose of
 * @src that is written into @targ.
 *
 * Returns: 0 on success, %E_NONCONF if the matrices are
 * not conformable for the operation.
 */

int gretl_matrix_inscribe_matrix (gretl_matrix *targ,
                                  const gretl_matrix *src,
                                  int row, int col,
                                  GretlMatrixMod mod)
{
    int m = (mod == GRETL_MOD_TRANSPOSE)? src->cols : src->rows;
    int n = (mod == GRETL_MOD_TRANSPOSE)? src->rows : src->cols;
    double complex z;
    double x;
    int i, j, ri, cj;

    if (row < 0 || col < 0) {
        return E_NONCONF;
    } else if (targ->is_complex + src->is_complex == 1) {
        return E_MIXED;
    }

    if (row + m > targ->rows ||
        col + n > targ->cols) {
        fprintf(stderr, "gretl_matrix_inscribe_matrix: out of bounds\n");
        return E_NONCONF;
    }

    for (i=0; i<m; i++) {
        ri = row + i;
        for (j=0; j<n; j++) {
            cj = col + j;
            if (src->is_complex) {
                if (mod == GRETL_MOD_TRANSPOSE) {
                    z = cmatrix_transp_get(src, i, j);
                } else {
                    z = gretl_cmatrix_get(src, i, j);
                    if (mod == GRETL_MOD_CUMULATE) {
                        z += gretl_cmatrix_get(targ, ri, cj);
                    }
                }
                gretl_cmatrix_set(targ, ri, cj, z);
            } else {
                if (mod == GRETL_MOD_TRANSPOSE) {
                    x = matrix_transp_get(src, i, j);
                } else {
                    x = gretl_matrix_get(src, i, j);
                    if (mod == GRETL_MOD_CUMULATE) {
                        x += gretl_matrix_get(targ, ri, cj);
                    }
                }
                gretl_matrix_set(targ, ri, cj, x);
            }
        }
    }

    return 0;
}

/**
 * gretl_matrix_extract_matrix:
 * @targ: target matrix.
 * @src: source matrix.
 * @row: row offset for extraction (0-based).
 * @col: column offset for extraction.
 * @mod: either %GRETL_MOD_TRANSPOSE or %GRETL_MOD_NONE.
 *
 * Writes into @targ a sub-matrix of @src, taken from the
 * offset @row, @col.  The @targ matrix must be large enough
 * to provide a sub-matrix of the dimensions of @src.
 * If @mod is %GRETL_MOD_TRANSPOSE it is in fact the transpose
 * of the sub-matrix that that is written into @targ.
 *
 * Returns: 0 on success, %E_NONCONF if the matrices are
 * not conformable for the operation.
 */

int gretl_matrix_extract_matrix (gretl_matrix *targ,
                                 const gretl_matrix *src,
                                 int row, int col,
                                 GretlMatrixMod mod)
{
    int m = (mod == GRETL_MOD_TRANSPOSE)? targ->cols : targ->rows;
    int n = (mod == GRETL_MOD_TRANSPOSE)? targ->rows : targ->cols;
    double complex z;
    double x;
    int i, j, si, sj;

    if (row < 0 || col < 0) {
        return E_NONCONF;
    } else if (src->is_complex + targ->is_complex == 1) {
        return E_MIXED;
    } else if (row >= src->rows) {
        fprintf(stderr, "extract_matrix: requested starting row=%d, but "
                "src has %d rows\n", row, src->rows);
        return E_NONCONF;
    } else if (col >= src->cols) {
        fprintf(stderr, "extract_matrix: requested starting col=%d, but "
                "src has %d cols\n", col, src->cols);
        return E_NONCONF;
    } else if (row + m > src->rows || col + n > src->cols) {
        fprintf(stderr, "gretl_matrix_extract_matrix: out of bounds\n");
        return E_NONCONF;
    }

    si = row;
    for (i=0; i<m; i++) {
        sj = col;
        for (j=0; j<n; j++) {
            if (src->is_complex) {
                z = gretl_cmatrix_get(src, si, sj++);
                if (mod == GRETL_MOD_TRANSPOSE) {
                    cmatrix_transp_set(targ, i, j, z);
                } else {
                    gretl_cmatrix_set(targ, i, j, z);
                }
            } else {
                x = gretl_matrix_get(src, si, sj++);
                if (mod == GRETL_MOD_TRANSPOSE) {
                    matrix_transp_set(targ, i, j, x);
                } else {
                    gretl_matrix_set(targ, i, j, x);
                }
            }
        }
        si++;
    }

    return 0;
}

/**
 * gretl_matrix_steal_data:
 * @m: matrix to operate on.
 *
 * "Steals" the allocated data from @m, which is left with a
 * NULL data pointer.
 *
 * Returns: a pointer to the "stolen" data.
 */

double *gretl_matrix_steal_data (gretl_matrix *m)
{
    double *vals = NULL;

    if (m != NULL) {
        if (is_block_matrix(m)) {
            matrix_block_error("gretl_matrix_steal_data");
            return NULL;
        }
        vals = m->val;
        m->val = NULL;
        m->z = NULL;
    }

    return vals;
}

static void real_gretl_matrix_print (const gretl_matrix *m,
				     const char *msg,
				     FILE *fp)
{
    char *fmt = "%#12.5g ";
    char *envstr;
    int i, j;

    if (m == NULL) {
        if (msg != NULL && *msg != '\0') {
            fprintf(fp, "%s: matrix is NULL\n", msg);
        } else {
            fputs("matrix is NULL\n", fp);
        }
        return;
    } else if (m->val == NULL) {
        if (msg != NULL && *msg != '\0') {
            fprintf(fp, "%s: matrix is empty, %d x %d\n", msg,
		    m->rows, m->cols);
        } else {
            fprintf(fp, "matrix is empty: %d x %d\n",
		    m->rows, m->cols);
        }
	return;
    }

    if (m->is_complex) {
        PRN *prn = gretl_print_new_with_stream(fp);

        if (prn != NULL) {
            gretl_cmatrix_print(m, msg, prn);
            gretl_print_destroy(prn);
        }
        return;
    }

    envstr = getenv("GRETL_MATRIX_DEBUG");
    if (envstr != NULL && atoi(envstr) > 0) {
        fmt = "%#22.15g ";
    } else {
        envstr = getenv("GRETL_MATRIX_PRINT6");
        if (envstr != NULL && atoi(envstr) > 0) {
            fmt = "%#12.6g ";
        }
    }

    if (msg != NULL && *msg != '\0') {
        fprintf(fp, "%s (%d x %d)", msg, m->rows, m->cols);
        if (is_block_matrix(m)) {
            fprintf(fp, " (part of matrix block)\n\n");
        } else if (gretl_matrix_is_dated(m)) {
            int mt1 = gretl_matrix_get_t1(m);
            int mt2 = gretl_matrix_get_t2(m);

            fprintf(fp, " [t1 = %d, t2 = %d]\n\n", mt1 + 1, mt2 + 1);
        } else {
            fputs("\n\n", fp);
        }
    }

    for (i=0; i<m->rows; i++) {
        for (j=0; j<m->cols; j++) {
            fprintf(fp, fmt, gretl_matrix_get(m, i, j));
        }
        fputc('\n', fp);
    }

    fputc('\n', fp);
}

/**
 * gretl_matrix_print:
 * @m: matrix.
 * @msg: message to print with matrix, or NULL.
 *
 * Prints the given matrix to stderr.
 */

void gretl_matrix_print (const gretl_matrix *m, const char *msg)
{
    real_gretl_matrix_print(m, msg, stderr);
}

/**
 * gretl_matrix_print2:
 * @m: matrix.
 * @msg: message to print with matrix, or NULL.
 *
 * Prints the given matrix to stdout.
 */

void gretl_matrix_print2 (const gretl_matrix *m, const char *msg)
{
    real_gretl_matrix_print(m, msg, stdout);
}

#define DEFAULT_EQTOL 1.0e-9 /* 2014-08-05: was 1.5e-12 */

static double eq_tol = DEFAULT_EQTOL;

/**
 * gretl_matrix_set_equals_tolerance:
 * @tol: tolerance value.
 *
 * Sets the tolerance for judging whether or not a matrix is symmetric
 * (see gretl_matrix_is_symmetric() and also
 * gretl_invert_symmetric_matrix()).  The tolerance is the maximum
 * relative difference between corresponding off-diagonal elements that
 * is acceptable in a supposedly "symmetric" matrix.  The default
 * value is 1.0e-9.
 */

void gretl_matrix_set_equals_tolerance (double tol)
{
    eq_tol = tol;
}

/**
 * gretl_matrix_unset_equals_tolerance:
 *
 * Sets the tolerance for judging whether or not a matrix is symmetric
 * to its default value.  See also gretl_matrix_set_equals_tolerance().
 */

void gretl_matrix_unset_equals_tolerance (void)
{
    eq_tol = DEFAULT_EQTOL;
}

static double sneq_reldiff (double x, double y)
{
    double rd;

    if (x == 0.0) {
        rd = fabs(y);
    } else if (y == 0.0) {
        rd = fabs(x);
    } else if (x > y) {
        rd = fabs((x - y) / y);
    } else {
        rd = fabs((y - x) / x);
    }

    return rd;
}

static int real_gretl_matrix_is_symmetric (const gretl_matrix *m,
                                           int verbose)
{
    double x, y, rd;
    int i, j;

    if (gretl_is_null_matrix(m)) {
        return 0;
    }

    for (i=1; i<m->rows; i++) {
        for (j=0; j<i; j++) {
            x = gretl_matrix_get(m, i, j);
            y = gretl_matrix_get(m, j, i);
            if ((rd = sneq_reldiff(x, y)) > eq_tol) {
                if (verbose) {
                    fprintf(stderr, "M(%d,%d) = %.16g but M(%d,%d) = %.16g\n"
                            " reldiff = %g\n", i, j, x, j, i, y, rd);
                    if (m->rows < 100) {
                        gretl_matrix_print(m, "gretl_matrix_is_symmetric()");
                    }
                }
                return 0;
            }
        }
    }

    return 1;
}

/**
 * gretl_matrix_is_symmetric:
 * @m: gretl_matrix.
 *
 * Returns: 1 if @m is symmetric (with a small relative tolerance
 * for asymmetry), otherwise 0.
 */

int gretl_matrix_is_symmetric (const gretl_matrix *m)
{
    return real_gretl_matrix_is_symmetric(m, 0);
}

/**
 * gretl_matrix_is_idempotent:
 * @m: gretl_matrix.
 * @tol: numerical tolerance
 *
 * Returns: 1 if @m is idempotent, otherwise 0.
 */

int gretl_matrix_is_idempotent (const gretl_matrix *m, double tol)
{
    gretl_matrix *b;
    int k, ret, err;

    if (gretl_is_null_matrix(m)) {
        return 0;
    }

    k = m->rows;

    if (m->cols != k) {
        return 0;
    }

    b = gretl_matrix_alloc(k, k);
    if (b == NULL) {
        return 0;
    }

    gretl_matrix_multiply(m, m, b);
    ret = gretl_matrices_are_equal(m, b, tol, &err);
    gretl_matrix_free(b);

    return ret;
}

/**
 * gretl_matrix_infinity_norm:
 * @m: gretl_matrix.
 *
 * Returns: the infinity-norm of @m (the maximum value across
 * the rows of @m of the sum of the absolute values of
 * the elements in the given row).
 */

double gretl_matrix_infinity_norm (const gretl_matrix *m)
{
    double rsum, rmax = 0.0;
    int i, j;

    if (gretl_is_null_matrix(m)) {
        return NADBL;
    }

    for (i=0; i<m->rows; i++) {
        rsum = 0.0;
        for (j=0; j<m->cols; j++) {
            rsum += fabs(gretl_matrix_get(m, i, j));
        }
        if (rsum > rmax) {
            rmax = rsum;
        }
    }

    return rmax;
}

/**
 * gretl_matrix_one_norm:
 * @m: gretl_matrix.
 *
 * Returns: the 1-norm of @m (the maximum value across
 * the columns of @m of the sum of the absolute values of
 * the elements in the given column).
 */

double gretl_matrix_one_norm (const gretl_matrix *m)
{
    double csum, cmax = 0.0;
    int i, j;

    if (gretl_is_null_matrix(m)) {
        return NADBL;
    }

    for (j=0; j<m->cols; j++) {
        csum = 0.0;
        for (i=0; i<m->rows; i++) {
            csum += fabs(gretl_matrix_get(m, i, j));
        }
        if (csum > cmax) {
            cmax = csum;
        }
    }

    return cmax;
}

/**
 * gretl_vcv_log_determinant:
 * @m: gretl_matrix.
 * @err: location to receive error code.
 *
 * Compute the log determinant of the symmetric positive-definite
 * matrix @m using Cholesky decomposition.
 *
 * Returns: the log determinant, or #NADBL on failure.
 */

double gretl_vcv_log_determinant (const gretl_matrix *m, int *err)
{
    gretl_matrix *a = NULL;
    char uplo = 'L';
    integer n, info;
    double det = NADBL;
    int i;

    if (gretl_is_null_matrix(m)) {
        return NADBL;
    }

    n = m->rows;

    if (m->rows != m->cols) {
        fputs("gretl_vcv_log_determinant: matrix must be square\n", stderr);
        *err = E_INVARG;
        return det;
    }

    if (!real_gretl_matrix_is_symmetric(m, 1)) {
        fputs("gretl_vcv_log_determinant: matrix is not symmetric\n", stderr);
        *err = E_INVARG;
        return det;
    }

    a = gretl_matrix_copy_tmp(m);
    if (a == NULL) {
        fputs("gretl_vcv_log_determinant: out of memory\n", stderr);
        *err = E_ALLOC;
        return det;
    }

    dpotrf_(&uplo, &n, a->val, &n, &info);

    if (info != 0) {
        if (info > 0) {
            *err = E_NOTPD;
        } else {
            fputs("gretl_vcv_log_determinant: illegal argument to dpotrf\n",
                  stderr);
            *err = E_INVARG;
        }
    } else {
        double x;

        det = 1.0;
        for (i=0; i<n; i++) {
            x = gretl_matrix_get(a, i, i);
            det *= x * x;
        }
        det = log(det);
    }

    gretl_matrix_free(a);

    return det;
}

/* This is really only necessary when using OpenBLAS:
   when the matrix under analysis contains NaN values
   the pivot values calculated by dgetrf() can go out
   of bounds. We could flag an error here if we find
   an out-of-bounds value, but the downside of that is
   that we'd get different results when using OpenBLAS
   versus netlib lapack/blas (since netlib returns a
   NaN matrix rather than erroring out).

   This check added 2015-12-24, required for OpenBLAS
   0.2.16.dev and earlier.
*/

static void pivot_check (integer *ipiv, int n)
{
    int i;

    for (i=0; i<n; i++) {
        if (ipiv[i] > n) {
            /* clamp the bad value to avoid a crash */
            fprintf(stderr, "pivot_check: clamped bad ipiv[%d] = %d\n",
                    i, ipiv[i]);
            ipiv[i] = n;
        }
    }
}

/* Calculate the determinant of @a using LU factorization.
   If logdet != 0 and absval == 0, return the log of the
   determinant, or NA if the determinant is non-positive.
   if logdet != 0 and absval != 0, return the log of the
   absolute value of the determinant. Otherwise return the
   determinant itself.
*/

static double gretl_LU_determinant (gretl_matrix *a, int logdet,
                                    int absval, int *err)
{
    integer n, info;
    integer *ipiv;
    double det;
    int i;

    if (gretl_is_null_matrix(a)) {
        *err = E_DATA;
        return NADBL;
    }

    *err = 0;
    n = a->rows;
    if (a->cols != n) {
        fputs("gretl_LU_determinant: matrix must be square\n", stderr);
        *err = E_NONCONF;
        return NADBL;
    }

    if (n == 1) {
        /* simple 1 x 1 case */
        det = a->val[0];
        if (logdet) {
            if (det > 0) {
                return log(det);
            } else if (det < 0) {
                return absval ? log(-det) : NADBL;
            } else {
                return NADBL;
            }
        } else {
            return det;
        }
    }

    ipiv = malloc(n * sizeof *ipiv);
    if (ipiv == NULL) {
        *err = E_ALLOC;
        return NADBL;
    }

    dgetrf_(&n, &n, a->val, &n, ipiv, &info);

    if (info > 0) {
        if (logdet) {
            return NADBL;
        } else {
            return 0;
        }
    } else if (info < 0) {
        fprintf(stderr, "gretl_LU_determinant: dgetrf gave info = %d\n",
                (int) info);
        free(ipiv);
        *err = E_DATA;
        return NADBL;
    } else {
        pivot_check(ipiv, n);
    }

    if (logdet) {
        int negcount = 0;

        /* Note: we're better off here taking logs and adding, rather
           than multiplying terms then taking the log of the product.
           In this way we can get a finite result for the log-determinant
           of a matrix whose determinant is numerically "infinite" --
           up to a point.
        */
        det = 0.0;
        for (i=0; i<n; i++) {
            double aii = gretl_matrix_get(a, i, i);

            if (aii == 0.0) {
                fputs("gretl_matrix_log_determinant: determinant = 0\n", stderr);
                det = NADBL;
                break;
            }
            if (ipiv[i] != i + 1) {
                aii = -aii;
            }
            if (aii < 0) {
                aii = -aii;
                negcount++;
            }
            det += log(aii);
        }
        if (!absval && negcount % 2) {
            fputs("gretl_matrix_log_determinant: determinant is < 0\n", stderr);
            det = NADBL;
        }
    } else {
        /* plain determinant */
        det = 1.0;
        for (i=0; i<n; i++) {
            if (ipiv[i] != i + 1) {
                det = -det;
            }
            det *= gretl_matrix_get(a, i, i);
        }
    }

    free(ipiv);

    return det;
}

static double det_22 (const double *a, int *err)
{
    return a[0]*a[3] - a[1]*a[2];
}

static double det_33 (const double *a, int *err)
{
    double d = a[0]*a[4]*a[8] - a[0]*a[7]*a[5]
        + a[3]*a[7]*a[2] - a[3]*a[1]*a[8]
        + a[6]*a[1]*a[5] - a[6]*a[4]*a[2];

    return d;
}

/**
 * gretl_matrix_determinant:
 * @a: gretl_matrix.
 * @err: location to receive error code.
 *
 * Compute the determinant of the square matrix @a using the LU
 * factorization.  Matrix @a is not preserved: it is overwritten
 * by the factorization.
 *
 * Returns: the determinant, or #NADBL on failure.
 */

double gretl_matrix_determinant (gretl_matrix *a, int *err)
{
    if (a != NULL) {
        if (a->rows == 2 && a->cols == 2) {
            return det_22(a->val, err);
        } else if (a->rows == 3 && a->cols == 3) {
            return det_33(a->val, err);
        }
    }

    return gretl_LU_determinant(a, 0, 0, err);
}

/**
 * gretl_matrix_log_determinant:
 * @a: gretl_matrix.
 * @err: location to receive error code.
 *
 * Compute the log of the determinant of the square matrix @a using LU
 * factorization.  Matrix @a is not preserved: it is overwritten
 * by the factorization.
 *
 * Returns: the determinant, or #NADBL on failure.
 */

double gretl_matrix_log_determinant (gretl_matrix *a, int *err)
{
    return gretl_LU_determinant(a, 1, 0, err);
}

/**
 * gretl_matrix_log_abs_determinant:
 * @a: gretl_matrix.
 * @err: location to receive error code.
 *
 * Compute the log of the absolute value of the determinant of the
 * square matrix @a using LU factorization.  Matrix @a is not
 * preserved: it is overwritten by the factorization.
 *
 * Returns: the determinant, or #NADBL on failure.
 */

double gretl_matrix_log_abs_determinant (gretl_matrix *a, int *err)
{
    return gretl_LU_determinant(a, 1, 1, err);
}

static void matrix_grab_content (gretl_matrix *targ, gretl_matrix *src)
{
    targ->rows = src->rows;
    targ->cols = src->cols;
    targ->is_complex = src->is_complex;

    mval_free(targ->val);
    targ->val = src->val;
    targ->z = src->z;
    src->val = NULL;
    src->z = NULL;

    gretl_matrix_destroy_info(targ);
    targ->info = src->info;
    src->info = NULL;
}

/* least squares solution using QR, with column pivoting and
   detection of rank deficiency, using lapack dgelsy
*/

static int QR_solve (gretl_matrix *A, gretl_matrix *B)
{
    integer m, n, lda, nrhs;
    integer rank, info = 0;
    integer lwork = -1;
    integer *jpvt = NULL;
    double *work = NULL;
    double *rwork = NULL;
    double rcond = QR_RCOND_MIN;
    int zfunc = 0;
    int wsz = 1;
    int i, err = 0;

    lda = m = A->rows;
    n = A->cols;
    nrhs = B->cols;

    if (m > n && is_block_matrix(B)) {
        matrix_block_error("QR solve");
        return E_DATA;
    }

    if (n > m || B->rows != m) {
        return E_NONCONF;
    }

    if (A->is_complex) {
        if (!B->is_complex) {
            return E_INVARG;
        }
        zfunc = 1;
        wsz = 2;
    }

    jpvt = malloc(n * sizeof *jpvt);
    work = lapack_malloc(wsz * sizeof *work);
    if (jpvt == NULL || work == NULL) {
        err = E_ALLOC;
        goto bailout;
    }

    if (zfunc) {
        rwork = malloc(2 * n * sizeof *rwork);
        if (rwork == NULL) {
            err = E_ALLOC;
            goto bailout;
        }
    }

    for (i=0; i<n; i++) {
        jpvt[i] = 0;
    }

    /* workspace query */
    if (zfunc) {
        zgelsy_(&m, &n, &nrhs, (cmplx *) A->z, &lda, (cmplx *) B->z, &lda,
                jpvt, &rcond, &rank, (cmplx *) work, &lwork, rwork, &info);
    } else {
        dgelsy_(&m, &n, &nrhs, A->val, &lda, B->val, &lda,
                jpvt, &rcond, &rank, work, &lwork, &info);
    }
    if (info != 0) {
        fprintf(stderr, "gelsy: info = %d\n", (int) info);
        err = 1;
        goto bailout;
    }

    /* optimally sized work array */
    lwork = (integer) work[0];
    work = lapack_realloc(work, (size_t) lwork * wsz * sizeof *work);
    if (work == NULL) {
        err = E_ALLOC;
        goto bailout;
    }

    /* run actual computation */
    if (zfunc) {
        zgelsy_(&m, &n, &nrhs, (cmplx *) A->z, &lda, (cmplx *) B->z, &lda,
                jpvt, &rcond, &rank, (cmplx *) work, &lwork, rwork, &info);
    } else {
        dgelsy_(&m, &n, &nrhs, A->val, &lda, B->val, &lda,
                jpvt, &rcond, &rank, work, &lwork, &info);
    }
    if (info != 0) {
        fprintf(stderr, "gelsy: info = %d\n", (int) info);
        err = 1;
    } else if (rank < n) {
        fprintf(stderr, "gelsy: cols(A) = %d, rank(A) = %d\n",
                A->cols, rank);
    }

    if (!err && m > n) {
        gretl_matrix *C;

        C = gretl_matrix_trim_rows(B, 0, m - n, &err);
        if (!err) {
            matrix_grab_content(B, C);
            gretl_matrix_free(C);
        }
    }

 bailout:

    free(jpvt);
    lapack_free(work);
    if (zfunc) {
        free(rwork);
    }

    return err;
}

/**
 * gretl_LU_solve_invert:
 * @a: square matrix.
 * @b: matrix.
 *
 * Solves ax = b for the unknown x, using LU decomposition,
 * then proceeds to use the decomposition to invert @a. Calls
 * the LAPACK functions dgetrf(), dgetrs() and dgetri(); the
 * decomposition proceeds via partial pivoting with row
 * interchanges.
 *
 * On exit, @b is replaced by the solution and @a is replaced
 * by its inverse.
 *
 * Returns: 0 on successful completion, non-zero code on error.
 */

int gretl_LU_solve_invert (gretl_matrix *a, gretl_matrix *b)
{
    char trans = 'N';
    integer info;
    integer n, ldb, nrhs = 1;
    integer lwork = -1;
    double *work = NULL;
    integer *ipiv;
    int err = 0;

    if (gretl_is_null_matrix(a) ||
        gretl_is_null_matrix(b) ||
        a->rows != a->cols) {
        return E_DATA;
    }

    n = a->rows;

    if (b->cols == 1) {
        ldb = b->rows;
    } else if (b->rows == 1) {
        ldb = b->cols;
    } else {
        nrhs = b->cols;
        ldb = b->rows;
    }

    ipiv = malloc(n * sizeof *ipiv);
    if (ipiv == NULL) {
        return E_ALLOC;
    }

    dgetrf_(&n, &n, a->val, &n, ipiv, &info);

    if (info != 0) {
        fprintf(stderr, "gretl_LU_solve_invert: dgetrf gave info = %d\n",
                (int) info);
        err = (info < 0)? E_DATA : E_SINGULAR;
    } else {
        pivot_check(ipiv, n);
    }

    if (!err) {
        dgetrs_(&trans, &n, &nrhs, a->val, &n, ipiv, b->val, &ldb, &info);
        if (info != 0) {
            fprintf(stderr, "gretl_LU_solve_invert: dgetrs gave info = %d\n",
                    (int) info);
            err = E_DATA;
        }
    }

    if (!err) {
        work = lapack_malloc(sizeof *work);
        if (work == NULL) {
            err = E_ALLOC;
        }
    }

    if (!err) {
        dgetri_(&n, a->val, &n, ipiv, work, &lwork, &info);
        if (info != 0) {
            err = wspace_fail(info, work[0]);
        } else {
            lwork = (integer) work[0];
            work = lapack_realloc(work, lwork * sizeof *work);
            if (work == NULL) {
                err = E_ALLOC;
            }
        }
    }

    if (!err) {
        dgetri_(&n, a->val, &n, ipiv, work, &lwork, &info);
        if (info != 0) {
            fprintf(stderr, "gretl_LU_solve_invert: dgetri gave info = %d\n",
                    (int) info);
            err = E_DATA;
        }
    }

    free(ipiv);
    lapack_free(work);

    return err;
}

#define BLASDEBUG 1

/**
 * gretl_LU_solve:
 * @a: square matrix.
 * @b: matrix.
 *
 * Solves ax = b for the unknown x, via LU decomposition
 * using partial pivoting with row interchanges.
 * On exit, @b is replaced by the solution and @a is replaced
 * by its decomposition. Calls the LAPACK functions dgetrf()
 * and dgetrs().
 *
 * Returns: 0 on successful completion, non-zero code on error.
 */

int gretl_LU_solve (gretl_matrix *a, gretl_matrix *b)
{
    char trans = 'N';
    integer info;
    integer n, ldb, nrhs = 1;
    integer *ipiv;
    int zfunc = 0;
    int debug = 0;
    int err = 0;

#if BLASDEBUG
    const char *envstr = getenv("GRETL_MATRIX_DEBUG");

    debug = (envstr != NULL && atoi(envstr) > 0);
#endif

    if (gretl_is_null_matrix(a) ||
        gretl_is_null_matrix(b) ||
        a->rows != a->cols) {
        return E_DATA;
    }

    zfunc = a->is_complex;
    if (zfunc && !b->is_complex) {
        return E_INVARG;
    }

    if (debug) {
        fputs("gretl_LU_solve\n", stderr);
        gretl_matrix_print(a, "a, on input");
        gretl_matrix_print(b, "b, on input");
    }

    n = a->cols;

    if (b->cols == 1) {
        ldb = b->rows;
    } else if (b->rows == 1) {
        ldb = b->cols;
    } else {
        nrhs = b->cols;
        ldb = b->rows;
    }

    ipiv = malloc(n * sizeof *ipiv);
    if (ipiv == NULL) {
        return E_ALLOC;
    }

    if (zfunc) {
        zgetrf_(&n, &n, (cmplx *) a->val, &n, ipiv, &info);
    } else {
        dgetrf_(&n, &n, a->val, &n, ipiv, &info);
    }

    if (info != 0) {
        fprintf(stderr, "gretl_LU_solve: getrf gave info = %d\n",
                (int) info);
        err = (info < 0)? E_DATA : E_SINGULAR;
    } else {
        pivot_check(ipiv, n);
    }

    if (!err) {
        if (zfunc) {
            zgetrs_(&trans, &n, &nrhs, (cmplx *) a->val, &n, ipiv,
                    (cmplx *) b->val, &ldb, &info);
        } else {
            dgetrs_(&trans, &n, &nrhs, a->val, &n, ipiv, b->val, &ldb, &info);
        }
        if (info != 0) {
            fprintf(stderr, "gretl_LU_solve: dgetrs gave info = %d\n",
                    (int) info);
            err = E_DATA;
        }
    }

    if (debug) {
        gretl_matrix_print(a, "a, on return");
        gretl_matrix_print(b, "b, on return");
        fprintf(stderr, "err, on return = %d\n", err);
    }

    free(ipiv);

    return err;
}

/*
 * gretl_matrix_solve:
 * @a: m x n matrix, with m >= n.
 * @b: gretl_matrix.
 *
 * Solves ax = b for the unknown x. If @a is square the method
 * is LU decomposition, on which see also gretl_LU_solve().
 * If m > n the QR decomposition is used to find the least
 * squares solution.
 *
 * On exit, @b is replaced by the solution and @a is replaced
 * by its decomposition.
 *
 * Returns: 0 on successful completion, non-zero code on error.
 */

static int gretl_matrix_solve (gretl_matrix *a, gretl_matrix *b)
{
    if (gretl_is_null_matrix(a) || gretl_is_null_matrix(b)) {
        return E_DATA;
    }

    if (a->rows == a->cols) {
        return gretl_LU_solve(a, b);
    } else if (a->rows > a->cols) {
        return QR_solve(a, b);
    } else {
        return E_DATA;
    }
}

#define CHOL_TINY  8.0e-09
#define CHOL_SMALL 1.0e-08

/* Native Cholesky decomposition and back-solution, with a check for
   excessively small diagonal elements.  The matrix @a is the vech
   of X'X, and b is the right-hand side on entry, the solution on
   successful exit.  This may not be as efficient as lapack's
   dpotrf/dpotrs, but the advantage is that this function flags
   near-singularity whereas the LAPACK functions generate an error
   condition only on outright singularity.

   Note that the matrix @a is overwritten.
*/

static int native_cholesky_decomp_solve (gretl_matrix *a, gretl_matrix *b)
{
    double *xtx = a->val;
    double *xty = b->val;
    int i, j, k, kk, l, jm1;
    double e, d, d1, d2, test, xx;
    int nc = b->rows;

    if (xtx[0] <= 0.0) {
        fprintf(stderr, "%s %d: xtx <= 0.0\n", __FILE__, __LINE__);
        return E_NAN;
    }

    e = 1.0 / sqrt(xtx[0]);
    xtx[0] = e;
    xty[0] *= e;
    for (i=1; i<nc; i++) {
        xtx[i] *= e;
    }

    kk = nc;

    for (j=1; j<nc; j++) {
        /* diagonal elements */
        d = d1 = 0.0;
        k = jm1 = j;

        for (l=1; l<=jm1; l++) {
            xx = xtx[k];
            d1 += xx * xty[l-1];
            d += xx * xx;
            k += nc-l;
        }

        d2 = xtx[kk] - d;
        test = d2 / xtx[kk];

        /* check for effective singularity */
        if (test < CHOL_TINY) {
            fprintf(stderr, "cholesky: test[%d] = %g\n", j, test);
            return E_SINGULAR;
        } else if (test < CHOL_SMALL) {
            fprintf(stderr, "cholesky: test[%d] = %g\n", j, test);
        }

        e = 1 / sqrt(d2);
        xtx[kk] = e;
        xty[j] = (xty[j] - d1) * e;

        /* off-diagonal elements */
        for (i=j+1; i<nc; i++) {
            kk++;
            d = 0.0;
            k = j;
            for (l=1; l<=jm1; l++) {
                d += xtx[k] * xtx[k-j+i];
                k += nc - l;
            }
            xtx[kk] = (xtx[kk] - d) * e;
        }
        kk++;
    }

    kk--;

    /* back-solve for the coefficients, into b */

    xty[nc-1] *= xtx[kk];

    for (j=nc-2; j>=0; j--) {
        d = xty[j];
        for (i=nc-1; i>j; i--) {
            d -= xty[i] * xtx[--kk];
        }
        xty[j] = d * xtx[--kk];
    }

    for (j=0; j<nc; j++) {
        if (isnan(xty[j])) {
            fprintf(stderr, "%s %d: coeff %d is NaN\n", __FILE__, __LINE__, j);
            return E_NAN;
        }
    }

    return 0;
}

#define CHOL_RCOND_MIN 1.0e-6

/**
 * gretl_cholesky_decomp_solve:
 * @a: symmetric positive-definite matrix.
 * @b: vector 'x' on input, solution 'b' on output.
 *
 * Solves ax = b for the unknown vector x, using Cholesky decomposition
 * via the LAPACK functions dpotrf() and dpotrs().
 *
 * On exit, @b is replaced by the solution and @a is replaced by its
 * Cholesky decomposition.
 *
 * Returns: 0 on successful completion, or non-zero code on error.
 */

int gretl_cholesky_decomp_solve (gretl_matrix *a, gretl_matrix *b)
{
    integer n, m, info = 0;
    double rcond;
    double *work = NULL;
    integer *iwork = NULL;
    char diag = 'N';
    char norm = '1';
    char uplo = 'L';
    int err = 0;

    if (gretl_is_null_matrix(a) || gretl_is_null_matrix(b)) {
        return E_DATA;
    }

    n = a->cols;
    m = b->cols;

    dpotrf_(&uplo, &n, a->val, &n, &info);
    if (info != 0) {
        fprintf(stderr, "gretl_cholesky_decomp_solve: "
                "dpotrf failed with info = %d (n = %d)\n", (int) info, (int) n);
        err = (info > 0)? E_NOTPD : E_DATA;
    }

    if (!err) {
        work = lapack_malloc(3 * n * sizeof *work);
        iwork = malloc(n * sizeof *iwork);
        if (work == NULL || iwork == NULL) {
            err = E_ALLOC;
        }
    }

    if (!err) {
        dtrcon_(&norm, &uplo, &diag, &n, a->val, &n, &rcond, work, iwork, &info);
        if (rcond < CHOL_RCOND_MIN) {
#if 0
            fprintf(stderr, "gretl_cholesky_decomp_solve: rcond = %g (info = %d)\n",
                    rcond, (int) info);
#endif
            err = E_SINGULAR;
        }
    }

    if (!err) {
        dpotrs_(&uplo, &n, &m, a->val, &n, b->val, &n, &info);
        if (info != 0) {
            fprintf(stderr, "gretl_cholesky_decomp_solve:\n"
                    " dpotrs failed with info = %d (n = %d)\n", (int) info, (int) n);
            err = E_SINGULAR;
        }
    }

    lapack_free(work);
    free(iwork);

    return err;
}

/**
 * gretl_cholesky_solve:
 * @a: Cholesky-decomposed symmetric positive-definite matrix.
 * @b: vector 'x'.
 *
 * Solves ax = b for the unknown vector x, using the pre-computed
 * Cholesky decomposition of @a. On exit, @b is replaced by the
 * solution.
 *
 * Returns: 0 on successful completion, or non-zero code on error.
 */

int gretl_cholesky_solve (const gretl_matrix *a, gretl_vector *b)
{
    integer n, info, one = 1;
    char uplo = 'L';

    if (gretl_is_null_matrix(a) || gretl_is_null_matrix(b)) {
        return E_DATA;
    }

    n = a->cols;

    dpotrs_(&uplo, &n, &one, a->val, &n, b->val, &n, &info);
    if (info != 0) {
        fprintf(stderr, "gretl_cholesky_solve:\n"
                " dpotrs failed with info = %d (n = %d)\n", (int) info, (int) n);
        return E_SINGULAR;
    }

    return 0;
}

/**
 * gretl_cholesky_invert:
 * @a: Cholesky-decomposed symmetric positive-definite matrix.
 *
 * Inverts @a, which must contain the pre-computed Cholesky
 * decomposition of a p.d. matrix, as may be obtained using
 * gretl_cholesky_decomp_solve(). For speed there's no error
 * checking of the input -- the caller should make sure it's OK.
 *
 * Returns: 0 on successful completion, or non-zero code on error.
 */

int gretl_cholesky_invert (gretl_matrix *a)
{
    integer info, n = a->cols;
    char uplo = 'L';
    int err = 0;

    dpotri_(&uplo, &n, a->val, &n, &info);

    if (info != 0) {
        err = E_SINGULAR;
        fprintf(stderr, "gretl_cholesky_invert:\n"
                " dpotri failed with info = %d\n", (int) info);
    } else {
        gretl_matrix_mirror(a, uplo);
    }

    return err;
}

/* translation to C of tsld1.f in the netlib toeplitz package,
   code as of 07/23/82; see http://www.netlib.org/toeplitz/

   tsld1 solves the double precision linear system
   A * x = b for Toeplitz matrix A

   on entry:

     a1     double precision(m), the first row of A

     a2     double precision(m - 1), the first column of A
            beginning with the second element

      b     double precision(m), the right hand side vector

     c1     double precision(m - 1), workspace

     c2     double precision(m - 1), workspace

      m     integer, order of the matrix A

     (c1 and c2 are internalized below)

   on exit:

      x     double precision(m), the solution vector
*/

#define TOEPLITZ_SMALL 1.0e-20

static int tsld1 (const double *a1, const double *a2,
                  const double *b, double *x, int m)
{
    double r1, r2, r3, r5, r6;
    int n, i, n1;
    double *c1 = NULL;
    double *c2 = NULL;

    if (fabs(a1[0]) < TOEPLITZ_SMALL) {
        return E_SINGULAR;
    }

    /* solve the system with principal minor of order 1 */

    r1 = a1[0];

    x[0] = b[0] / r1;
    if (m == 1) {
        return 0;
    }

    c1 = malloc((m-1) * sizeof *c1);
    c2 = malloc((m-1) * sizeof *c2);

    if (c1 == NULL || c2 == NULL) {
        free(c1);
        free(c2);
        return E_ALLOC;
    }

    r2 = 0.0;

    /* recurrent process for solving the system for
       order = 2 to m */

    for (n=1; n<m; n++) {

        /* compute multiples of the first and last columns of
           the inverse of the principal minor of order n + 1
        */
        n1 = n - 1;
        r5 = a2[n1];
        r6 = a1[n];
        if (n > 1) {
            c1[n1] = r2;
            for (i=0; i<n1; i++) {
                r5 += a2[i] * c1[n1-i];
                r6 += a1[i+1] * c2[i];
            }
        }

        r2 = -r5 / r1;
        r3 = -r6 / r1;
        r1 += r5 * r3;

        if (fabs(r1) < TOEPLITZ_SMALL) {
            free(c1);
            free(c2);
            return E_SINGULAR;
        }

        if (n > 1) {
            r6 = c2[0];
            c2[n1] = 0.0;
            for (i=1; i<n; i++) {
                r5 = c2[i];
                c2[i] = c1[i] * r3 + r6;
                c1[i] += r6 * r2;
                r6 = r5;
            }
        }
        c2[0] = r3;

        /* compute the solution of the system with
           principal minor of order n + 1 */
        r5 = 0.0;
        for (i=0; i<n; i++) {
            r5 += a2[i] * x[n1-i];
        }
        r6 = (b[n] - r5) / r1;
        for (i=0; i<n; i++) {
            x[i] += c2[i] * r6;
        }
        x[n] = r6;
    }

    free(c1);
    free(c2);

    return 0;
}

/**
 * gretl_toeplitz_solve:
 * @c: Toeplitz column.
 * @r: Toeplitz row.
 * @b: right-hand side vector.
 * @err: error code.
 *
 * Solves Tx = b for the unknown vector x, where T is a Toeplitz
 * matrix, that is (zero-based)
 *
 * T_{ij} = c_{i-j} for i <= j
 * T_{ij} = r_{i-j} for i > j
 *
 * Note that c[0] should equal r[0].
 *
 * Returns: a newly allocated vector, containing the solution, x.
 */

gretl_vector *gretl_toeplitz_solve (const gretl_vector *c,
                                    const gretl_vector *r,
                                    const gretl_vector *b,
                                    int *err)
{
    int m = gretl_vector_get_length(c);
    gretl_matrix *y = NULL;

    if (gretl_is_complex(c) || gretl_is_complex(r) ||
        gretl_is_complex(b)) {
        fprintf(stderr, "E_CMPLX in gretl_toeplitz_solve\n");
        *err = E_CMPLX;
        return NULL;
    }

    /* a few sanity checks */

    if (m == 0 ||
        m != gretl_vector_get_length(r) ||
        m != gretl_vector_get_length(b)) {
        *err = E_NONCONF;
        return NULL;
    }

    if (r->val[0] != c->val[0]) {
        *err = E_DATA;
        return NULL;
    }

    y = gretl_column_vector_alloc(m);

    if (y == NULL) {
        *err = E_ALLOC;
    } else {
        /* invoke gretlized netlib routine */
        *err = tsld1(r->val, c->val + 1, b->val, y->val, m);
        if (*err) {
            gretl_matrix_free(y);
            y = NULL;
        }
    }

    return y;
}

#define gretl_matrix_cum(m,i,j,x) (m->val[(j)*m->rows+(i)]+=x)

#define BLAS_DEBUG 0

/* FIXME set this to a positive value under OS X on Intel,
   to take advantage of VecLib?
*/

static int blas_mnk_min = -1;

/**
 * set_blas_mnk_min:
 * @mnk: value to set.
 *
 * By default all matrix multiplication within libgretl is
 * done using native code, but there is the possibility of
 * farming out multiplication to the BLAS.
 *
 * When multiplying an m x n matrix into an n x k matrix
 * libgretl finds the product of the dimensions, m*n*k,
 * and compares this with an internal threshhold variable,
 * blas_mnk_min. If and only if blas_mnk_min >= 0 and
 * n*m*k >= blas_mnk_min, then we use the BLAS. By default
 * blas_mnk_min is set to -1 (BLAS never used).
 *
 * If you have an optimized version of the BLAS you may want
 * to set blas_mnk_min to some suitable positive value. (Setting
 * it to 0 would result in external calls to the BLAS for all
 * matrix multiplications, however small, which is unlikely
 * to be optimal.)
 */

void set_blas_mnk_min (int mnk)
{
    blas_mnk_min = mnk;
}

/**
 * get_blas_mnk_min:
 *
 * Returns: the value of the internal variable blas_mnk_min.
 * See set_blas_mnk_min().
 */

int get_blas_mnk_min (void)
{
    return blas_mnk_min;
}

static int use_blas (int m, int n, int k)
{
#if BLAS_DEBUG
    fprintf(stderr, "use_blas ? mnk_min = %d\n", blas_mnk_min);
#endif
    if (blas_mnk_min >= 0) {
        guint64 mnk = (guint64) m * n * k;

#if BLAS_DEBUG
        fprintf(stderr, " and mnk = %g\n", mnk);
#endif
        return mnk >= (guint64) blas_mnk_min;
    } else {
        return 0;
    }
}

static void gretl_blas_dsyrk (const gretl_matrix *a, int atr,
                              gretl_matrix *c, GretlMatrixMod cmod)
{
    char uplo = 'U';
    char tr = (atr)? 'T' : 'N';
    integer n = c->rows;
    integer k = (atr)? a->rows : a->cols;
    integer lda = a->rows;
    double x, alpha = 1.0, beta = 0.0;
#if defined(_OPENMP)
    guint64 fpm;
#endif
    int i, j;

    if (cmod == GRETL_MOD_CUMULATE) {
        beta = 1.0;
    } else if (cmod == GRETL_MOD_DECREMENT) {
        alpha = -1.0;
        beta = 1.0;
    }

    dsyrk_(&uplo, &tr, &n, &k, &alpha, a->val, &lda,
           &beta, c->val, &n);

#if defined(_OPENMP)
    fpm = (guint64) n * n;
    if (!gretl_use_openmp(fpm)) {
        goto st_mode;
    }
#pragma omp parallel for private(i, j, x)
    for (i=0; i<n; i++) {
        for (j=i+1; j<n; j++) {
            x = gretl_matrix_get(c, i, j);
            gretl_matrix_set(c, j, i, x);
        }
    }
    return;

   st_mode:
#endif

    for (i=0; i<n; i++) {
        for (j=i+1; j<n; j++) {
            x = gretl_matrix_get(c, i, j);
            gretl_matrix_set(c, j, i, x);
        }
    }
}

#define gretl_st_result(c,i,j,x,m)                      \
    do {                                                \
        if (m==GRETL_MOD_CUMULATE) {                    \
            c->val[(j)*c->rows+(i)]+=x;                 \
            if (i!=j) c->val[(i)*c->rows+(j)]+=x;       \
        } else if (m==GRETL_MOD_DECREMENT) {            \
            c->val[(j)*c->rows+(i)]-=x;                 \
            if (i!=j) c->val[(i)*c->rows+(j)]-=x;       \
        } else {                                        \
            gretl_matrix_set(c,i,j,x);                  \
            gretl_matrix_set(c,j,i,x);                  \
        }                                               \
    } while (0);


static int
matrix_multiply_self_transpose (const gretl_matrix *a, int atr,
                                gretl_matrix *c, GretlMatrixMod cmod)
{
    register int i, j, k;
    int nc = (atr)? a->cols : a->rows;
    int nr = (atr)? a->rows : a->cols;
    int idx1, idx2;
#if defined(_OPENMP)
    guint64 fpm;
#endif
    double x;

    if (c->rows != nc) {
        return E_NONCONF;
    }

    if (use_blas(nc, nc, nr)) {
        gretl_blas_dsyrk(a, atr, c, cmod);
        return 0;
    }

    if (c->rows == 1) {
        k = a->cols * a->rows;
        if (cmod != GRETL_MOD_CUMULATE) {
            c->val[0] = 0.0;
        }
        for (i=0; i<k; i++) {
            c->val[0] += a->val[i] * a->val[i];
        }
        return 0;
    }

#if defined(_OPENMP)
    fpm = (guint64) nc * nc * nr;
    if (!gretl_use_openmp(fpm)) {
        goto st_mode;
    }

    if (atr) {
#pragma omp parallel for private(i, j, k, idx1, idx2, x)
        for (i=0; i<nc; i++) {
            for (j=i; j<nc; j++) {
                idx1 = i * a->rows;
                idx2 = j * a->rows;
                x = 0.0;
                for (k=0; k<nr; k++) {
                    x += a->val[idx1++] * a->val[idx2++];
                }
                gretl_st_result(c,i,j,x,cmod);
            }
        }
    } else {
#pragma omp parallel for private(i, j, k, idx1, idx2, x)
        for (i=0; i<nc; i++) {
            for (j=i; j<nc; j++) {
                idx1 = i;
                idx2 = j;
                x = 0.0;
                for (k=0; k<nr; k++) {
                    x += a->val[idx1] * a->val[idx2];
                    idx1 += a->rows;
                    idx2 += a->rows;
                }
                gretl_st_result(c,i,j,x,cmod);
            }
        }
    }

    return 0;

 st_mode:

#endif /* _OPENMP */

    if (atr) {
        for (i=0; i<nc; i++) {
            for (j=i; j<nc; j++) {
                idx1 = i * a->rows;
                idx2 = j * a->rows;
                x = 0.0;
                for (k=0; k<nr; k++) {
                    x += a->val[idx1++] * a->val[idx2++];
                }
                gretl_st_result(c,i,j,x,cmod);
            }
        }
    } else {
        for (i=0; i<nc; i++) {
            for (j=i; j<nc; j++) {
                idx1 = i;
                idx2 = j;
                x = 0.0;
                for (k=0; k<nr; k++) {
                    x += a->val[idx1] * a->val[idx2];
                    idx1 += a->rows;
                    idx2 += a->rows;
                }
                gretl_st_result(c,i,j,x,cmod);
            }
        }
    }

    return 0;
}

static int
matrix_multiply_self_transpose_single (const gretl_matrix *a,
                                       int atr,
                                       gretl_matrix *c,
                                       GretlMatrixMod cmod)
{
    register int i, j, k;
    int nc = (atr)? a->cols : a->rows;
    int nr = (atr)? a->rows : a->cols;
    int idx1, idx2;
    double x;

    if (c->rows != nc) {
        return E_NONCONF;
    }

    if (c->rows == 1) {
        k = a->cols * a->rows;
        if (cmod != GRETL_MOD_CUMULATE) {
            c->val[0] = 0.0;
        }
        for (i=0; i<k; i++) {
            c->val[0] += a->val[i] * a->val[i];
        }
        return 0;
    }

    if (atr) {
        for (i=0; i<nc; i++) {
            for (j=i; j<nc; j++) {
                idx1 = i * a->rows;
                idx2 = j * a->rows;
                x = 0.0;
                for (k=0; k<nr; k++) {
                    x += a->val[idx1++] * a->val[idx2++];
                }
                gretl_st_result(c,i,j,x,cmod);
            }
        }
    } else {
        for (i=0; i<nc; i++) {
            for (j=i; j<nc; j++) {
                idx1 = i;
                idx2 = j;
                x = 0.0;
                for (k=0; k<nr; k++) {
                    x += a->val[idx1] * a->val[idx2];
                    idx1 += a->rows;
                    idx2 += a->rows;
                }
                gretl_st_result(c,i,j,x,cmod);
            }
        }
    }

    return 0;
}

/**
 * gretl_matrix_XTX_new:
 * @X: matrix to process.
 *
 * Returns: a newly allocated matrix containing X'X, or
 * NULL on error.
*/

gretl_matrix *gretl_matrix_XTX_new (const gretl_matrix *X)
{
    gretl_matrix *XTX = NULL;

    if (!gretl_is_null_matrix(X)) {
        XTX = gretl_matrix_alloc(X->cols, X->cols);
    }

    if (XTX != NULL) {
        matrix_multiply_self_transpose(X, 1, XTX, GRETL_MOD_NONE);
    }

    maybe_preserve_names(XTX, X, COLNAMES, NULL);

    return XTX;
}

/**
 * gretl_matrix_packed_XTX_new:
 * @X: matrix to process.
 * @nasty: location to receive warning if any diagonal element
 * is less than %DBL_EPSILON.
 *
 * Performs the multiplication X'X producing a packed result,
 * that is, the vech() of the full solution.
 *
 * Returns: a newly allocated column vector containing the
 * unique elements of X'X, or NULL on error.
*/

static gretl_matrix *gretl_matrix_packed_XTX_new (const gretl_matrix *X,
                                                  int *nasty)
{
    gretl_matrix *XTX = NULL;
    double x;
#if defined(_OPENMP)
    int ii;
    guint64 fpm;
#endif
    int i, j, k, nc, nr, n;

    if (gretl_is_null_matrix(X)) {
        return NULL;
    }

    nc = X->cols;
    nr = X->rows;
    n = (nc * nc + nc) / 2;
    XTX = gretl_matrix_alloc(n, 1);

    if (XTX == NULL) {
        return NULL;
    }

#if defined(_OPENMP)
    fpm = (guint64) n * nr;
    if (!gretl_use_openmp(fpm)) {
        goto st_mode;
    }
#pragma omp parallel for private(i, j, k, ii, x)
    for (i=0; i<nc; i++) {
        for (j=i; j<nc; j++) {
            ii = ijton(i,j, nc);
            x = 0.0;
            for (k=0; k<nr; k++) {
                x += X->val[i*nr+k] * X->val[j*nr+k];
            }
            if (i == j && x < DBL_EPSILON) {
                *nasty = 1;
            }
            XTX->val[ii] = x;
        }
    }
    return XTX;

 st_mode:
#endif

    n = 0;
    for (i=0; i<nc; i++) {
        for (j=i; j<nc; j++) {
            x = 0.0;
            for (k=0; k<nr; k++) {
                x += X->val[i*nr+k] * X->val[j*nr+k];
            }
            if (i == j && x < DBL_EPSILON) {
                *nasty = 1;
            }
            XTX->val[n++] = x;
        }
    }

    return XTX;
}

static void gretl_blas_dgemm (const gretl_matrix *a, int atr,
                              const gretl_matrix *b, int btr,
                              gretl_matrix *c, GretlMatrixMod cmod,
                              int m, int n, int k)
{
    char TransA = (atr)? 'T' : 'N';
    char TransB = (btr)? 'T' : 'N';
    double alpha = 1.0, beta = 0.0;

    if (cmod == GRETL_MOD_CUMULATE) {
        beta = 1.0;
    } else if (cmod == GRETL_MOD_DECREMENT) {
        alpha = -1.0;
        beta = 1.0;
    }

    dgemm_(&TransA, &TransB, &m, &n, &k,
           &alpha, a->val, &a->rows, b->val, &b->rows, &beta,
           c->val, &c->rows);
}

/* below: a native C re-write of netlib BLAS dgemm.f: note that
   for gretl's purposes we do not support values of 'beta'
   other than 0 or 1 */

static void gretl_dgemm (const gretl_matrix *a, int atr,
                         const gretl_matrix *b, int btr,
                         gretl_matrix *c, GretlMatrixMod cmod,
                         int m, int n, int k)
{
    const double * restrict A = a->val;
    const double * restrict B = b->val;
    double * restrict C = c->val;
    double x, alpha = 1.0;
    int beta = 0;
    int ar = a->rows;
    int br = b->rows;
    int cr = c->rows;
#if defined(_OPENMP)
    guint64 fpm;
#endif
    int i, j, l;

    if (cmod == GRETL_MOD_CUMULATE) {
        beta = 1;
    } else if (cmod == GRETL_MOD_DECREMENT) {
        alpha = -1.0;
        beta = 1;
    }

#if defined(_OPENMP)
    fpm = (guint64) m * n * k;
    if (!gretl_use_openmp(fpm)) {
        goto st_mode;
    }

    if (!btr) {
        if (!atr) {
            /* C := alpha*A*B + beta*C */
#pragma omp parallel for private(j, i, l, x)
            for (j=0; j<n; j++) {
                if (beta == 0) {
                    for (i=0; i<m; i++) {
                        C[j*cr+i] = 0.0;
                    }
                }
                for (l=0; l<k; l++) {
                    if (B[j*br+l] != 0.0) {
                        x = alpha * B[j*br+l];
                        for (i=0; i<m; i++) {
                            C[j*cr+i] += x * A[l*ar+i];
                        }
                    }
                }
            }
        } else {
            /* C := alpha*A'*B + beta*C */
#pragma omp parallel for private(j, i, l, x)
            for (j=0; j<n; j++) {
                for (i=0; i<m; i++) {
                    x = 0.0;
                    for (l=0; l<k; l++) {
                        x += A[i*ar+l] * B[j*br+l];
                    }
                    if (beta == 0) {
                        C[j*cr+i] = alpha * x;
                    } else {
                        C[j*cr+i] += alpha * x;
                    }
                }
            }
        }
    } else {
        if (!atr) {
            /* C := alpha*A*B' + beta*C */
#pragma omp parallel for private(j, i, l, x)
            for (j=0; j<n; j++) {
                if (beta == 0) {
                    for (i=0; i<m; i++) {
                        C[j*cr+i] = 0.0;
                    }
                }
                for (l=0; l<k; l++) {
                    if (B[l*br+j] != 0.0) {
                        x = alpha * B[l*br+j];
                        for (i=0; i<m; i++) {
                            C[j*cr+i] += x * A[l*ar+i];
                        }
                    }
                }
            }
        } else {
            /* C := alpha*A'*B' + beta*C */
#pragma omp parallel for private(j, i, l, x)
            for (j=0; j<n; j++) {
                for (i=0; i<m; i++) {
                    x = 0.0;
                    for (l=0; l<k; l++) {
                        x += A[i*ar+l] * B[l*br+j];
                    }
                    if (beta == 0) {
                        C[j*cr+i] = alpha * x;
                    } else {
                        C[j*cr+i] += alpha * x;
                    }
                }
            }
        }
    }

    return;

 st_mode:

#endif /* _OPENMP */

#if defined(USE_SIMD)
    if (k <= simd_k_max && !atr && !btr && !cmod) {
        gretl_matrix_simd_mul(a, b, c);
        return;
    }
#endif

    if (!btr) {
        if (!atr) {
            /* C := alpha*A*B + beta*C */
            for (j=0; j<n; j++) {
                if (beta == 0) {
                    for (i=0; i<m; i++) {
                        C[j*cr+i] = 0.0;
                    }
                }
                for (l=0; l<k; l++) {
                    if (B[j*br+l] != 0.0) {
                        x = alpha * B[j*br+l];
                        for (i=0; i<m; i++) {
                            C[j*cr+i] += x * A[l*ar+i];
                        }
                    }
                }
            }
        } else {
            /* C := alpha*A'*B + beta*C */
            for (j=0; j<n; j++) {
                for (i=0; i<m; i++) {
                    x = 0.0;
                    for (l=0; l<k; l++) {
                        x += A[i*ar+l] * B[j*br+l];
                    }
                    if (beta == 0) {
                        C[j*cr+i] = alpha * x;
                    } else {
                        C[j*cr+i] += alpha * x;
                    }
                }
            }
        }
    } else {
        if (!atr) {
            /* C := alpha*A*B' + beta*C */
            for (j=0; j<n; j++) {
                if (beta == 0) {
                    for (i=0; i<m; i++) {
                        C[j*cr+i] = 0.0;
                    }
                }
                for (l=0; l<k; l++) {
                    if (B[l*br+j] != 0.0) {
                        x = alpha * B[l*br+j];
                        for (i=0; i<m; i++) {
                            C[j*cr+i] += x * A[l*ar+i];
                        }
                    }
                }
            }
        } else {
            /* C := alpha*A'*B' + beta*C */
            for (j=0; j<n; j++) {
                for (i=0; i<m; i++) {
                    x = 0.0;
                    for (l=0; l<k; l++) {
                        x += A[i*ar+l] * B[l*br+j];
                    }
                    if (beta == 0) {
                        C[j*cr+i] = alpha * x;
                    } else {
                        C[j*cr+i] += alpha * x;
                    }
                }
            }
        }
    }
}

/* non-threaded version of gretl_dgemm() */

static void gretl_dgemm_single (const gretl_matrix *a, int atr,
                                const gretl_matrix *b, int btr,
                                gretl_matrix *c, GretlMatrixMod cmod,
                                int m, int n, int k)
{
    const double *A = a->val;
    const double *B = b->val;
    double *C = c->val;
    double x, alpha = 1.0;
    int beta = 0;
    int ar = a->rows;
    int br = b->rows;
    int cr = c->rows;
    int i, j, l;

    if (cmod == GRETL_MOD_CUMULATE) {
        beta = 1;
    } else if (cmod == GRETL_MOD_DECREMENT) {
        alpha = -1.0;
        beta = 1;
    }

#if defined(USE_SIMD)
    if (k <= simd_k_max && !atr && !btr && !cmod) {
        gretl_matrix_simd_mul(a, b, c);
        return;
    }
#endif

    if (!btr) {
        if (!atr) {
            /* C := alpha*A*B + beta*C */
            for (j=0; j<n; j++) {
                if (beta == 0) {
                    for (i=0; i<m; i++) {
                        C[j*cr+i] = 0.0;
                    }
                }
                for (l=0; l<k; l++) {
                    if (B[j*br+l] != 0.0) {
                        x = alpha * B[j*br+l];
                        for (i=0; i<m; i++) {
                            C[j*cr+i] += x * A[l*ar+i];
                        }
                    }
                }
            }
        } else {
            /* C := alpha*A'*B + beta*C */
            for (j=0; j<n; j++) {
                for (i=0; i<m; i++) {
                    x = 0.0;
                    for (l=0; l<k; l++) {
                        x += A[i*ar+l] * B[j*br+l];
                    }
                    if (beta == 0) {
                        C[j*cr+i] = alpha * x;
                    } else {
                        C[j*cr+i] += alpha * x;
                    }
                }
            }
        }
    } else {
        if (!atr) {
            /* C := alpha*A*B' + beta*C */
            for (j=0; j<n; j++) {
                if (beta == 0) {
                    for (i=0; i<m; i++) {
                        C[j*cr+i] = 0.0;
                    }
                }
                for (l=0; l<k; l++) {
                    if (B[l*br+j] != 0.0) {
                        x = alpha * B[l*br+j];
                        for (i=0; i<m; i++) {
                            C[j*cr+i] += x * A[l*ar+i];
                        }
                    }
                }
            }
        } else {
            /* C := alpha*A'*B' + beta*C */
            for (j=0; j<n; j++) {
                for (i=0; i<m; i++) {
                    x = 0.0;
                    for (l=0; l<k; l++) {
                        x += A[i*ar+l] * B[l*br+j];
                    }
                    if (beta == 0) {
                        C[j*cr+i] = alpha * x;
                    } else {
                        C[j*cr+i] += alpha * x;
                    }
                }
            }
        }
    }
}

static int
matmul_mod_w_scalar (double x, const gretl_matrix *m, int mtr,
                     gretl_matrix *c, GretlMatrixMod cmod)
{
    int cr = mtr ? m->cols : m->rows;
    int cc = mtr ? m->rows : m->cols;

    if (c->rows != cr || c->cols != cc) {
        return E_NONCONF;
    }

    if (mtr) {
        double xm, cij;
        int i, j, k = 0;

        for (i=0; i<cr; i++) {
            for (j=0; j<cc; j++) {
                xm = x * m->val[k++];
                if (cmod == GRETL_MOD_CUMULATE) {
                    cij = gretl_matrix_get(c, i, j) + xm;
                } else if (cmod == GRETL_MOD_DECREMENT) {
                    cij = gretl_matrix_get(c, i, j) - xm;
                } else {
                    cij = xm;
                }
                gretl_matrix_set(c, i, j, cij);
            }
        }
    } else {
        double xm;
        int i, n = cr * cc;

        for (i=0; i<n; i++) {
            xm = x * m->val[i];
            if (cmod == GRETL_MOD_CUMULATE) {
                c->val[i] += xm;
            } else if (cmod == GRETL_MOD_DECREMENT) {
                c->val[i] -= xm;
            } else {
                c->val[i] = xm;
            }
        }
    }

    return 0;
}

/**
 * gretl_matrix_multiply_mod:
 * @a: left-hand matrix.
 * @amod: modifier: %GRETL_MOD_NONE or %GRETL_MOD_TRANSPOSE.
 * @b: right-hand matrix.
 * @bmod: modifier: %GRETL_MOD_NONE or %GRETL_MOD_TRANSPOSE.
 * @c: matrix to hold the product.
 * @cmod: modifier: %GRETL_MOD_NONE or %GRETL_MOD_CUMULATE to
 * add the result to the existing value of @c, or
 * %GRETL_MOD_DECREMENT to subtract from the existing value
 * of @c.
 *
 * Multiplies @a (or a-transpose) into @b (or b transpose),
 * with the result written into @c.
 *
 * Returns: 0 on success; non-zero error code on
 * failure.
*/

int gretl_matrix_multiply_mod (const gretl_matrix *a, GretlMatrixMod amod,
                               const gretl_matrix *b, GretlMatrixMod bmod,
                               gretl_matrix *c, GretlMatrixMod cmod)
{
    const int atr = (amod == GRETL_MOD_TRANSPOSE);
    const int btr = (bmod == GRETL_MOD_TRANSPOSE);
    int lrows, lcols;
    int rrows, rcols;

    if (gretl_is_null_matrix(a) ||
        gretl_is_null_matrix(b) ||
        gretl_is_null_matrix(c)) {
        return E_DATA;
    }

    if (a == c || b == c) {
        fputs("gretl_matrix_multiply:\n product matrix must be "
              "distinct from both input matrices\n", stderr);
        fprintf(stderr, "a = %p, b = %p, c = %p\n",
                (void *) a, (void *) b, (void *) c);
        return 1;
    }

    if (a == b && atr != btr && c->rows == c->cols) {
        return matrix_multiply_self_transpose(a, atr, c, cmod);
    }

    if (a->rows == 1 && a->cols == 1) {
        return matmul_mod_w_scalar(a->val[0], b, btr, c, cmod);
    } else if (b->rows == 1 && b->cols == 1) {
        return matmul_mod_w_scalar(b->val[0], a, atr, c, cmod);
    }

    lrows = (atr)? a->cols : a->rows;
    lcols = (atr)? a->rows : a->cols;
    rrows = (btr)? b->cols : b->rows;
    rcols = (btr)? b->rows : b->cols;

    if (lcols != rrows) {
        fputs("gretl_matrix_multiply_mod: matrices not conformable\n", stderr);
        fprintf(stderr, " Requested (%d x %d) * (%d x %d) = (%d x %d)\n",
                lrows, lcols, rrows, rcols, c->rows, c->cols);
        return E_NONCONF;
    }

    if (c->rows != lrows || c->cols != rcols) {
        fputs("gretl_matrix_multiply_mod: matrices not conformable\n", stderr);
        fprintf(stderr, " Requested (%d x %d) * (%d x %d) = (%d x %d)\n",
                lrows, lcols, rrows, rcols, c->rows, c->cols);
        return E_NONCONF;
    }

    if (use_blas(lrows, rcols, lcols)) {
        gretl_blas_dgemm(a, atr, b, btr, c, cmod, lrows, rcols, lcols);
    } else {
        gretl_dgemm(a, atr, b, btr, c, cmod, lrows, rcols, lcols);
    }

    return 0;
}

/* single-threaded version of gretl_matrix_multiply_mod()
   for use when we're performing some larger task under
   OMP.
*/

int gretl_matrix_multiply_mod_single (const gretl_matrix *a,
                                      GretlMatrixMod amod,
                                      const gretl_matrix *b,
                                      GretlMatrixMod bmod,
                                      gretl_matrix *c,
                                      GretlMatrixMod cmod)
{
    const int atr = (amod == GRETL_MOD_TRANSPOSE);
    const int btr = (bmod == GRETL_MOD_TRANSPOSE);
    int lrows, lcols;
    int rrows, rcols;

    if (gretl_is_null_matrix(a) ||
        gretl_is_null_matrix(b) ||
        gretl_is_null_matrix(c)) {
        return E_DATA;
    }

    if (a == c || b == c) {
        fputs("gretl_matrix_multiply:\n product matrix must be "
              "distinct from both input matrices\n", stderr);
        fprintf(stderr, "a = %p, b = %p, c = %p\n",
                (void *) a, (void *) b, (void *) c);
        return 1;
    }

    if (a == b && atr != btr && c->rows == c->cols) {
        return matrix_multiply_self_transpose_single(a, atr, c, cmod);
    }

    if (a->rows == 1 && a->cols == 1) {
        return matmul_mod_w_scalar(a->val[0], b, btr, c, cmod);
    } else if (b->rows == 1 && b->cols == 1) {
        return matmul_mod_w_scalar(b->val[0], a, atr, c, cmod);
    }

    lrows = (atr)? a->cols : a->rows;
    lcols = (atr)? a->rows : a->cols;
    rrows = (btr)? b->cols : b->rows;
    rcols = (btr)? b->rows : b->cols;

    if (lcols != rrows) {
        fputs("gretl_matrix_multiply_mod: matrices not conformable\n", stderr);
        fprintf(stderr, " Requested (%d x %d) * (%d x %d) = (%d x %d)\n",
                lrows, lcols, rrows, rcols, c->rows, c->cols);
        return E_NONCONF;
    }

    if (c->rows != lrows || c->cols != rcols) {
        fputs("gretl_matrix_multiply_mod: matrices not conformable\n", stderr);
        fprintf(stderr, " Requested (%d x %d) * (%d x %d) = (%d x %d)\n",
                lrows, lcols, rrows, rcols, c->rows, c->cols);
        return E_NONCONF;
    }

    gretl_dgemm_single(a, atr, b, btr, c, cmod, lrows, rcols, lcols);

    return 0;
}

/**
 * gretl_matrix_I_kronecker:
 * @p: dimension of left-hand identity matrix.
 * @B: right-hand matrix, r x s.
 * @K: target matrix, (p * r) x (p * s).
 *
 * Writes the Kronecker product of the identity matrix
 * of order @r and @B into @K.
 *
 * Returns: 0 on success, %E_NONCONF if matrix @K is
 * not correctly dimensioned for the operation.
 */

int
gretl_matrix_I_kronecker (int p, const gretl_matrix *B,
                          gretl_matrix *K)
{
    double x, aij, bkl;
    int r, s;
    int i, j, k, l;
    int ioff, joff;
    int Ki, Kj;

    if (gretl_is_null_matrix(B)) {
        return E_DATA;
    }

    r = B->rows;
    s = B->cols;

    if (K->rows != p * r || K->cols != p * s) {
        return E_NONCONF;
    }

    for (i=0; i<p; i++) {
        ioff = i * r;
        for (j=0; j<p; j++) {
            /* block ij is an r * s matrix, I_{ij} * B */
            aij = (i == j)? 1 : 0;
            joff = j * s;
            for (k=0; k<r; k++) {
                Ki = ioff + k;
                for (l=0; l<s; l++) {
                    bkl = gretl_matrix_get(B, k, l);
                    Kj = joff + l;
                    x = aij * bkl;
                    if (x == -0.0) {
                        x = 0.0;
                    }
                    gretl_matrix_set(K, Ki, Kj, x);
                }
            }
        }
    }

    return 0;
}

/**
 * gretl_matrix_I_kronecker_new:
 * @p: dimension of left-hand identity matrix.
 * @B: right-hand matrix, r x s.
 * @err: location to receive error code.
 *
 * Writes the Kronecker product of the identity matrix
 * of order @r and @B into a newly allocated matrix.
 *
 * Returns: the new matrix, or NULL on failure.
 */

gretl_matrix *
gretl_matrix_I_kronecker_new (int p, const gretl_matrix *B, int *err)
{
    gretl_matrix *K;

    if (gretl_is_null_matrix(B)) {
        *err = E_DATA;
        return NULL;
    }

    K = gretl_matrix_alloc(p * B->rows, p * B->cols);

    if (K == NULL) {
        *err = E_ALLOC;
    } else {
        gretl_matrix_I_kronecker(p, B, K);
    }

    return K;
}

/**
 * gretl_matrix_kronecker_I:
 * @A: left-hand matrix, p x q.
 * @r: dimension of right-hand identity matrix.
 * @K: target matrix, (p * r) x (q * r).
 *
 * Writes the Kronecker product of @A and the identity
 * matrix of order @r into @K.
 *
 * Returns: 0 on success, %E_NONCONF if matrix @K is
 * not correctly dimensioned for the operation.
 */

int
gretl_matrix_kronecker_I (const gretl_matrix *A, int r,
                          gretl_matrix *K)
{
    double x, aij, bkl;
    int p, q;
    int i, j, k, l;
    int ioff, joff;
    int Ki, Kj;

    if (gretl_is_null_matrix(A)) {
        return E_DATA;
    }

    p = A->rows;
    q = A->cols;

    if (K->rows != p * r || K->cols != q * r) {
        return E_NONCONF;
    }

    for (i=0; i<p; i++) {
        ioff = i * r;
        for (j=0; j<q; j++) {
            /* block ij is an r * r matrix, a_{ij} * I_r */
            aij = gretl_matrix_get(A, i, j);
            joff = j * r;
            for (k=0; k<r; k++) {
                Ki = ioff + k;
                for (l=0; l<r; l++) {
                    bkl = (k == l)? 1 : 0;
                    Kj = joff + l;
                    x = aij * bkl;
                    if (x == -0.0) {
                        x = 0.0;
                    }
                    gretl_matrix_set(K, Ki, Kj, x);
                }
            }
        }
    }

    return 0;
}

/**
 * gretl_matrix_kronecker_I_new:
 * @A: left-hand matrix, p x q.
 * @r: dimension of right-hand identity matrix.
 * @err: location to receive error code.
 *
 * Writes into a newl allocated matrix the Kronecker
 * product of @A and the identity matrix of order @r.
 *
 * Returns: the new matrix, or NULL on failure.
 */

gretl_matrix *
gretl_matrix_kronecker_I_new (const gretl_matrix *A, int r, int *err)
{
    gretl_matrix *K;

    if (gretl_is_null_matrix(A)) {
        *err = E_DATA;
        return NULL;
    }

    K = gretl_matrix_alloc(A->rows * r, A->cols * r);

    if (K == NULL) {
        *err = E_ALLOC;
    } else {
        gretl_matrix_kronecker_I(A, r, K);
    }

    return K;
}

/**
 * gretl_matrix_kronecker_product:
 * @A: left-hand matrix, p x q.
 * @B: right-hand matrix, r x s.
 * @K: target matrix, (p * r) x (q * s).
 *
 * Writes the Kronecker product of @A and @B into @K.
 *
 * Returns: 0 on success, %E_NONCONF if matrix @K is
 * not correctly dimensioned for the operation.
 */

int
gretl_matrix_kronecker_product (const gretl_matrix *A, const gretl_matrix *B,
                                gretl_matrix *K)
{
    double x, aij, bkl;
    int p, q, r, s;
    int i, j, k, l;
    int ioff, joff;
    int Ki, Kj;

    if (gretl_is_null_matrix(A) ||
        gretl_is_null_matrix(B) ||
        gretl_is_null_matrix(K)) {
        return E_DATA;
    }

    p = A->rows;
    q = A->cols;
    r = B->rows;
    s = B->cols;

    if (K->rows != p * r || K->cols != q * s) {
        return E_NONCONF;
    }

    for (i=0; i<p; i++) {
        ioff = i * r;
        for (j=0; j<q; j++) {
            /* block ij is an r * s matrix, a_{ij} * B */
            aij = gretl_matrix_get(A, i, j);
            joff = j * s;
            for (k=0; k<r; k++) {
                Ki = ioff + k;
                for (l=0; l<s; l++) {
                    bkl = gretl_matrix_get(B, k, l);
                    Kj = joff + l;
                    x = aij * bkl;
                    if (x == -0.0) {
                        x = 0.0;
                    }
                    gretl_matrix_set(K, Ki, Kj, x);
                }
            }
        }
    }

    return 0;
}

/**
 * gretl_matrix_kronecker_product_new:
 * @A: left-hand matrix, p x q.
 * @B: right-hand matrix, r x s.
 * @err: location to receive error code.
 *
 * Returns: A newly allocated (p * r) x (q * s) matrix which
 * is the Kronecker product of matrices @A and @B, or NULL
 * on failure.
 */

gretl_matrix *
gretl_matrix_kronecker_product_new (const gretl_matrix *A,
                                    const gretl_matrix *B,
                                    int *err)
{
    gretl_matrix *K;
    int p, q, r, s;

    if (gretl_is_null_matrix(A) || gretl_is_null_matrix(B)) {
        *err = E_DATA;
        return NULL;
    }

    p = A->rows;
    q = A->cols;
    r = B->rows;
    s = B->cols;

    K = gretl_matrix_alloc(p * r, q * s);

    if (K == NULL) {
        *err = E_ALLOC;
    } else {
        gretl_matrix_kronecker_product(A, B, K);
    }

    return K;
}

/**
 * gretl_matrix_hdproduct:
 * @A: left-hand matrix, r x p.
 * @B: right-hand matrix, r x q or NULL.
 * @C: target matrix, r x (p * q).
 *
 * Writes into @C the horizontal direct product of @A and @B.
 * That is, $C_i' = A_i' \otimes B_i'$ (in TeX notation). If @B
 * is NULL, then it's understood to be equal to @A.
 *
 * Returns: 0 on success, %E_NONCONF if @A and @B have different
 * numbers of rows or matrix @C is not correctly dimensioned for the
 * operation.
 */

int gretl_matrix_hdproduct (const gretl_matrix *A,
                            const gretl_matrix *B,
                            gretl_matrix *C)
{
    double aij, bik;
    int r, p, q;
    int i, j, k;
    int ndx, retcols;
    int do_symmetric;

    if (gretl_is_null_matrix(A) || gretl_is_null_matrix(C)) {
        return E_DATA;
    }

    r = A->rows;
    p = A->cols;
    do_symmetric = gretl_is_null_matrix(B);

    if (do_symmetric) {
        q = p;
        retcols = p * (p+1) / 2;
        if (C->rows != r || C->cols != retcols) {
            return E_NONCONF;
        }
    } else {
        q = B->cols;
        retcols = p * q;
        if (B->rows != r || C->rows != r || C->cols != retcols) {
            return E_NONCONF;
        }
    }

    for (i=0; i<r; i++) {
        ndx = 0;
        for (j=0; j<p; j++) {
            aij = gretl_matrix_get(A, i, j);
            if (do_symmetric) {
                for (k=j; k<q; k++) {
                    bik = gretl_matrix_get(A, i, k);
                    gretl_matrix_set(C, i, ndx++, aij*bik);
                }
            } else if (aij != 0.0) {
                ndx = j * q;
                for (k=0; k<q; k++) {
                    bik = gretl_matrix_get(B, i, k);
                    gretl_matrix_set(C, i, ndx + k, aij*bik);
                }
            }
        }
    }

    return 0;
}

/**
 * gretl_matrix_hdproduct_new:
 * @A: left-hand matrix, r x p.
 * @B: right-hand matrix, r x q or NULL.
 * @err: location to receive error code.
 *
 * If @B is NULL, then it is implicitly taken as equal to @A; in this case,
 * the returned matrix only contains the non-redundant elements; therefore,
 * it has ncols = p*(p+1)/2 elements. Otherwise, all the products are computed
 * and ncols = p*q.
 *
 * Returns: newly allocated r x ncols matrix which is the horizontal
 * direct product of matrices @A and @B, or NULL on failure.
 */

gretl_matrix * gretl_matrix_hdproduct_new (const gretl_matrix *A,
                                           const gretl_matrix *B,
                                           int *err)
{
    gretl_matrix *K = NULL;
    int r, p, q, ncols;

    if (gretl_is_null_matrix(A)) {
        *err = E_DATA;
    } else if (gretl_is_complex(A) && gretl_is_null_matrix(B)) {
        *err = E_DATA;
    } else if (gretl_is_complex(A) || gretl_is_complex(B)) {
        fprintf(stderr, "E_CMPLX in gretl_matrix_hdproduct_new\n");
        *err = E_CMPLX;
    }

    if (*err) {
        return NULL;
    }

    r = A->rows;
    p = A->cols;

    if (gretl_is_null_matrix(B)) {
        q = A->cols;
        ncols = p * (p+1) / 2;
    } else {
        if (B->rows != r) {
            *err = E_NONCONF;
        } else {
            q = B->cols;
            ncols = p * q;
        }
    }

    if (!*err) {
        K = gretl_zero_matrix_new(r, ncols);
        if (K == NULL) {
            *err = E_ALLOC;
        } else {
            gretl_matrix_hdproduct(A, B, K);
        }
    }

    return K;
}

/*
   returns the sequence of bits in the binary expansion of s
*/

static char *binary_expansion (int s, int *t, int *pow2)
{
    char *bits = NULL;
    double l2 = log_2(s);
    int k = (int) floor(l2);

    if (l2 == k) {
        *pow2 = 1;
    }

    *t = k;
    bits = calloc(k + 1, 1);

    if (bits != NULL) {
        while (1) {
            bits[k] = 1;
            s -= pow(2.0, k);
            if (s == 0) {
                break;
            }
            l2 = log_2(s);
            k = (int) floor(l2);
        }
    }

    return bits;
}

static gretl_matrix *matrix_frac_pow (const gretl_matrix *m,
                                      double a, int *err)
{
    gretl_matrix *ret;
    gretl_matrix *tmp;
    gretl_matrix *lam;
    double eps = 1.0e-12;
    int n = m->rows;

    tmp = gretl_matrix_copy(m);
    ret = gretl_matrix_alloc(n, n);

    if (tmp == NULL || ret == NULL) {
        gretl_matrix_free(tmp);
        gretl_matrix_free(ret);
        *err = E_ALLOC;
        return NULL;
    }

    lam = gretl_symmetric_matrix_eigenvals(tmp, 1, err);

    if (!*err) {
        if (lam->val[0] < -eps) {
            /* be a little lenient with positive
               semidefinite matrices */
            *err = E_NOTPD;
        } else if (lam->val[0] < eps && a < 0) {
            /* but don't allow negative exponents if @m
               is singular */
            *err = E_INVARG;
        } else {
            double x, y, a2 = a/2;
            int i, j;

            for (j=0; j<n; j++) {
                y = pow(fabs(lam->val[j]), a2);
                for (i=0; i<n; i++) {
                    x = gretl_matrix_get(tmp, i, j);
                    gretl_matrix_set(tmp, i, j, x * y);
                }
            }
            matrix_multiply_self_transpose(tmp, 0, ret, GRETL_MOD_NONE);
        }
    }

    gretl_matrix_free(lam);
    gretl_matrix_free(tmp);

    if (*err) {
        gretl_matrix_free(ret);
        ret = NULL;
    }

    return ret;
}

static gretl_matrix *matrix_int_pow (const gretl_matrix *A,
                                     int s, int *err)
{
    gretl_matrix *B = NULL;
    gretl_matrix *C = NULL;
    gretl_matrix *W = NULL;
    char *bits = NULL;
    int n, t, pow2 = 0;

    n = A->rows;

    if (s < 2) {
        B = (s == 0)? gretl_identity_matrix_new(n) :
            gretl_matrix_copy(A);
        if (B == NULL) {
            *err = E_ALLOC;
        }
        return B;
    }

    bits = binary_expansion(s, &t, &pow2);
    if (bits == NULL) {
        *err = E_ALLOC;
        return NULL;
    }

    B = gretl_matrix_copy_tmp(A);
    C = gretl_matrix_alloc(n, n);

    if (!pow2) {
        W = gretl_matrix_alloc(n, n);
    }

    if (B == NULL || C == NULL || (W == NULL && !pow2)) {
        gretl_matrix_free(C);
        C = NULL;
        *err = E_ALLOC;
    }

    if (!*err) {
        int q = 0;

        while (bits[q] == 0) {
            /* B = B^2 */
            gretl_matrix_multiply(B, B, C);
            gretl_matrix_copy_values(B, C);
            q++;
        }

        if (!pow2) {
            /* more work needed */
            int k;

            gretl_matrix_copy_values(C, B);

            for (k=q+1; k<=t; k++) {
                /* B = B^2 */
                gretl_matrix_multiply(B, B, W);
                gretl_matrix_copy_values(B, W);
                if (bits[k]) {
                    /* C = CB */
                    gretl_matrix_multiply(C, B, W);
                    gretl_matrix_copy_values(C, W);
                }
            }
        }
    }

    gretl_matrix_free(B);
    gretl_matrix_free(W);
    free(bits);

    return C;
}

/**
 * gretl_matrix_pow:
 * @A: square source matrix.
 * @s: exponent.
 * @err: location to receive error code.
 *
 * Calculates the matrix A^s. If @s is a non-negative integer
 * Golub and Van Loan's Algorithm 11.2.2 ("Binary Powering")
 * is used. Otherwise @A must be positive definite, and the
 * power is computed via the eigen-decomposition of @A.
 *
 * Returns: allocated matrix, or NULL on failure.
 */

gretl_matrix *gretl_matrix_pow (const gretl_matrix *A,
                                double s, int *err)
{
    if (gretl_is_null_matrix(A)) {
        *err = E_DATA;
    } else if (A->is_complex) {
        fprintf(stderr, "E_CMPLX in gretl_matrix_pow\n");
        *err = E_CMPLX;
    } else if (A->rows != A->cols) {
        *err = E_NONCONF;
    }

    if (*err) {
        return NULL;
    } else if (s != floor(s) || s < 0) {
        return matrix_frac_pow(A, s, err);
    } else {
        int k = gretl_int_from_double(s, err);

        if (*err) {
            return NULL;
        } else {
            return matrix_int_pow(A, k, err);
        }
    }
}

/**
 * gretl_vector_dot_product:
 * @a: first vector.
 * @b: second vector.
 * @err: pointer to receive error code (zero on success,
 * non-zero on failure), or NULL.
 *
 * Returns: The dot (scalar) product of @a and @b, or #NADBL on
 * failure.
 */

double gretl_vector_dot_product (const gretl_vector *a,
                                 const gretl_vector *b,
                                 int *err)
{
    int i, dima, dimb;
    double dp = 0.0;

    if (gretl_is_null_matrix(a) || gretl_is_null_matrix(b)) {
        return NADBL;
    } else if (a->is_complex || b->is_complex) {
        *err = E_CMPLX;
        return NADBL;
    }

    dima = (a->rows > 1)? a->rows : a->cols;
    dimb = (b->rows > 1)? b->rows : b->cols;

    if (!gretl_is_vector(a) || !gretl_is_vector(b) || dima != dimb) {
        if (err != NULL) {
            *err = E_NONCONF;
        }
        dp = NADBL;
    } else {
#if USE_SIMD
        if (simd_add_sub(dima)) {
            return gretl_vector_simd_dot_product(a, b);
        }
#endif
        for (i=0; i<dima; i++) {
            dp += a->val[i] * b->val[i];
        }
    }

    return dp;
}

/**
 * gretl_matrix_dot_product:
 * @a: left-hand matrix.
 * @amod: modifier: %GRETL_MOD_NONE or %GRETL_MOD_TRANSPOSE.
 * @b: right-hand matrix.
 * @bmod: modifier: %GRETL_MOD_NONE or %GRETL_MOD_TRANSPOSE.
 * @err: pointer to receive error code (zero on success,
 * non-zero on failure), or NULL.
 *
 * Returns: The dot (scalar) product of @a (or @a-transpose) and
 * @b (or @b-transpose), or #NADBL on failure.
 */

double gretl_matrix_dot_product (const gretl_matrix *a,
                                 GretlMatrixMod amod,
                                 const gretl_matrix *b,
                                 GretlMatrixMod bmod,
                                 int *err)
{
    gretl_matrix *c = NULL;
    double ret = NADBL;
    int myerr = 0;

    if (gretl_is_null_matrix(a) || gretl_is_null_matrix(b)) {
        return NADBL;
    }

    if (gretl_is_vector(a) && gretl_is_vector(b)) {
        return gretl_vector_dot_product(a, b, err);
    }

    c = gretl_matrix_alloc(1, 1);
    if (c == NULL) {
        myerr = E_ALLOC;
    }

    if (!myerr) {
        myerr = gretl_matrix_multiply_mod(a, amod, b, bmod,
                                          c, GRETL_MOD_NONE);
    }

    if (!myerr) {
        ret = c->val[0];
    }

    gretl_matrix_free(c);

    if (err != NULL) {
        *err = myerr;
    }

    return ret;
}

/**
 * dot_operator_conf:
 * @A: first matrix.
 * @B: second matrix.
 * @r: pointer to rows of result.
 * @c: pointer to columns of result.
 *
 * Used to establish the dimensions of the result of a "dot"
 * operation such as A .* B or A .+ B.
 *
 * Returns: a numeric code identifying the convention to be used;
 * %CONF_NONE indicates non-conformability.
 */

ConfType dot_operator_conf (const gretl_matrix *A,
                            const gretl_matrix *B,
                            int *r, int *c)
{
    int ra = A->rows;
    int rb = B->rows;
    int ca = A->cols;
    int cb = B->cols;
    int confr = (ra == rb);
    int confc = (ca == cb);
    int colva = (ca == 1);
    int colvb = (cb == 1);
    int rowva = (ra == 1);
    int rowvb = (rb == 1);
    int ret = CONF_NONE;

    if (confr && confc) {
        /* element-by-element operation */
        ret = CONF_ELEMENTS;
        *r = ra;
        *c = ca;
    } else if (confr && colva) {
        /* rows match; A is a column vector */
        ret = CONF_A_COLVEC;
        *r = ra;
        *c = (colva)? cb : ca;
    } else if (confr && colvb) {
        /* rows match; B is a column vector */
        ret = CONF_B_COLVEC;
        *r = ra;
        *c = (colva)? cb : ca;
    } else if (confc && rowva) {
        /* columns match; A is a row vector */
        ret = CONF_A_ROWVEC;
        *r = (rowva)? rb : ra;
        *c = ca;
    } else if (confc && rowvb) {
        /* columns match; B is a row vector */
        ret = CONF_B_ROWVEC;
        *r = (rowva)? rb : ra;
        *c = ca;
    } else if (ra == 1 && ca == 1) {
        /* A is a scalar in disguise */
        ret = CONF_A_SCALAR;
        *r = rb;
        *c = cb;
    } else if (rb == 1 && cb == 1) {
        /* B is a scalar in disguise */
        ret = CONF_B_SCALAR;
        *r = ra;
        *c = ca;
    } else if (colva && rowvb) {
        /* A is a column and B is a row */
        ret = CONF_AC_BR;
        *r = ra;
        *c = cb;
    } else if (rowva && colvb) {
        /* A is a row and B is a column */
        ret = CONF_AR_BC;
        *r = rb;
        *c = ca;
    }

    return ret;
}

/* give an OPENMP parallelization? */

static void vec_x_op_vec_y (double *z, const double *x,
                            const double *y, int n,
                            int op)
{
    int i;

    switch (op) {
    case '*':
        for (i=0; i<n; i++) {
            z[i] = x[i] * y[i];
        }
        break;
    case '/':
        for (i=0; i<n; i++) {
            z[i] = x[i] / y[i];
        }
        break;
    case '+':
        for (i=0; i<n; i++) {
            z[i] = x[i] + y[i];
        }
        break;
    case '-':
        for (i=0; i<n; i++) {
            z[i] = x[i] - y[i];
        }
        break;
    case '^':
        for (i=0; i<n; i++) {
            z[i] = pow(x[i], y[i]);
        }
        break;
    case '=':
        for (i=0; i<n; i++) {
            z[i] = x[i] == y[i];
        }
        break;
    case '>':
        for (i=0; i<n; i++) {
            z[i] = x[i] > y[i];
        }
        break;
    case '<':
        for (i=0; i<n; i++) {
            z[i] = x[i] < y[i];
        }
        break;
    case ']':
        for (i=0; i<n; i++) {
            z[i] = x[i] >= y[i];
        }
        break;
    case '[':
        for (i=0; i<n; i++) {
            z[i] = x[i] <= y[i];
        }
        break;
    case '!':
        for (i=0; i<n; i++) {
            z[i] = x[i] != y[i];
        }
        break;
    default:
        break;
    }
}

static void vec_x_op_y (double *z, const double *x,
                        double y, int n, int op)
{
    int i;

    switch (op) {
    case '*':
        for (i=0; i<n; i++) {
            z[i] = x[i] * y;
        }
        break;
    case '/':
        for (i=0; i<n; i++) {
            z[i] = x[i] / y;
        }
        break;
    case '+':
        for (i=0; i<n; i++) {
            z[i] = x[i] + y;
        }
        break;
    case '-':
        for (i=0; i<n; i++) {
            z[i] = x[i] - y;
        }
        break;
    case '^':
        for (i=0; i<n; i++) {
            z[i] = pow(x[i], y);
        }
        break;
    case '=':
        for (i=0; i<n; i++) {
            z[i] = x[i] == y;
        }
        break;
    case '>':
        for (i=0; i<n; i++) {
            z[i] = x[i] > y;
        }
        break;
    case '<':
        for (i=0; i<n; i++) {
            z[i] = x[i] < y;
        }
        break;
    case ']':
        for (i=0; i<n; i++) {
            z[i] = x[i] >= y;
        }
        break;
    case '[':
        for (i=0; i<n; i++) {
            z[i] = x[i] <= y;
        }
        break;
    case '!':
        for (i=0; i<n; i++) {
            z[i] = x[i] != y;
        }
        break;
    default:
        break;
    }
}

static void x_op_vec_y (double *z, double x,
                        const double *y, int n,
                        int op)
{
    int i;

    switch (op) {
    case '*':
        for (i=0; i<n; i++) {
            z[i] = x * y[i];
        }
        break;
    case '/':
        for (i=0; i<n; i++) {
            z[i] = x / y[i];
        }
        break;
    case '+':
        for (i=0; i<n; i++) {
            z[i] = x + y[i];
        }
        break;
    case '-':
        for (i=0; i<n; i++) {
            z[i] = x - y[i];
        }
        break;
    case '^':
        for (i=0; i<n; i++) {
            z[i] = pow(x, y[i]);
        }
        break;
    case '=':
        for (i=0; i<n; i++) {
            z[i] = x == y[i];
        }
        break;
    case '>':
        for (i=0; i<n; i++) {
            z[i] = x > y[i];
        }
        break;
    case '<':
        for (i=0; i<n; i++) {
            z[i] = x < y[i];
        }
        break;
    case ']':
        for (i=0; i<n; i++) {
            z[i] = x >= y[i];
        }
        break;
    case '[':
        for (i=0; i<n; i++) {
            z[i] = x <= y[i];
        }
        break;
    case '!':
        for (i=0; i<n; i++) {
            z[i] = x != y[i];
        }
        break;
    default:
        break;
    }
}

static double x_op_y (double x, double y, int op)
{
    switch (op) {
    case '*':
        return x * y;
    case '/':
        return x / y;
    case '+':
        return x + y;
    case '-':
        return x - y;
    case '^':
        return pow(x, y);
    case '=':
        return x == y;
    case '>':
        return x > y;
    case '<':
        return x < y;
    case ']':
        return x >= y;
    case '[':
        return x <= y;
    case '!':
        return x != y;
    default:
        return 0;
    }
}

/**
 * gretl_matrix_dot_op:
 * @a: left-hand matrix.
 * @b: right-hand matrix.
 * @op: operator.
 * @err: location to receive error code.
 *
 * Returns: a new matrix, each of whose elements is the result
 * of (x op y), where x and y are the  corresponding elements of
 * the matrices @a and @b (or NULL on failure).
 */

gretl_matrix *gretl_matrix_dot_op (const gretl_matrix *a,
                                   const gretl_matrix *b,
                                   int op, int *err)
{
    ConfType conftype;
    gretl_matrix *c = NULL;
    double x, y;
    int nr, nc;
    int i, j, off;

    if (gretl_is_null_matrix(a) || gretl_is_null_matrix(b)) {
        *err = E_DATA;
        return NULL;
    }

    conftype = dot_operator_conf(a, b, &nr, &nc);

    if (conftype == CONF_NONE) {
        fputs("gretl_matrix_dot_op: matrices not conformable\n", stderr);
        fprintf(stderr, " op = '%c', A is %d x %d, B is %d x %d\n",
                (char) op, a->rows, a->cols, b->rows, b->cols);
        *err = E_NONCONF;
        return NULL;
    }

    c = gretl_matrix_alloc(nr, nc);
    if (c == NULL) {
        *err = E_ALLOC;
        return NULL;
    }

    math_err_init();

    switch (conftype) {
    case CONF_ELEMENTS:
        vec_x_op_vec_y(c->val, a->val, b->val, nr*nc, op);
        break;
    case CONF_A_COLVEC:
        for (i=0; i<nr; i++) {
            x = a->val[i];
            for (j=0; j<nc; j++) {
                y = gretl_matrix_get(b, i, j);
                y = x_op_y(x, y, op);
                gretl_matrix_set(c, i, j, y);
            }
        }
        break;
    case CONF_B_COLVEC:
        for (i=0; i<nr; i++) {
            y = b->val[i];
            for (j=0; j<nc; j++) {
                x = gretl_matrix_get(a, i, j);
                x = x_op_y(x, y, op);
                gretl_matrix_set(c, i, j, x);
            }
        }
        break;
    case CONF_A_ROWVEC:
        off = 0;
        for (j=0; j<nc; j++) {
            x = a->val[j];
            x_op_vec_y(c->val + off, x, b->val + off, nr, op);
            off += nr;
        }
        break;
    case CONF_B_ROWVEC:
        off = 0;
        for (j=0; j<nc; j++) {
            y = b->val[j];
            vec_x_op_y(c->val + off, a->val + off, y, nr, op);
            off += nr;
        }
        break;
    case CONF_A_SCALAR:
        x_op_vec_y(c->val, a->val[0], b->val, nr*nc, op);
        break;
    case CONF_B_SCALAR:
        vec_x_op_y(c->val, a->val, b->val[0], nr*nc, op);
        break;
    case CONF_AC_BR:
        for (i=0; i<nr; i++) {
            x = a->val[i];
            for (j=0; j<nc; j++) {
                y = b->val[j];
                y = x_op_y(x, y, op);
                gretl_matrix_set(c, i, j, y);
            }
        }
        break;
    case CONF_AR_BC:
        for (j=0; j<nc; j++) {
            x = a->val[j];
            for (i=0; i<nr; i++) {
                y = b->val[i];
                y = x_op_y(x, y, op);
                gretl_matrix_set(c, i, j, y);
            }
        }
        break;
    default: /* hush a warning */
        break;
    }

    if (errno) {
        *err = math_err_check("gretl_matrix_dot_op", errno);
        if (*err) {
            gretl_matrix_free(c);
            c = NULL;
        }
    }

    return c;
}

/* Multiplication or division for complex matrices in the old
   gretl representation, with real parts in the first column
   and imaginary parts (if present) in the second.
*/

static gretl_matrix *
gretl_matrix_complex_muldiv (const gretl_matrix *a,
                             const gretl_matrix *b,
                             int multiply,
                             int force_complex,
                             int *err)
{
    gretl_matrix *c = NULL;
    double *ar, *ai;
    double *br, *bi;
    double *cr, *ci;
    double complex az, bz, cz;
    int m, n, p, q;
    int i, izero = 1;

    if (gretl_is_null_matrix(a) || gretl_is_null_matrix(b)) {
        *err = E_DATA;
        return NULL;
    }

    m = a->rows;
    n = a->cols;
    p = b->rows;
    q = b->cols;

    if (m != p) {
        *err = E_NONCONF;
        return NULL;
    }

    if ((n != 1 && n != 2) || (q != 1 && q != 2)) {
        *err = E_NONCONF;
        return NULL;
    }

    if (force_complex) {
        p = 2;
    } else {
        p = (n == 1 && q == 1)? 1 : 2;
    }

    c = gretl_matrix_alloc(m, p);
    if (c == NULL) {
        *err = E_ALLOC;
        return NULL;
    }

    math_err_init();

    ar = a->val;
    ai = (a->cols == 2)? ar + m : NULL;

    br = b->val;
    bi = (b->cols == 2)? br + m : NULL;

    cr = c->val;
    ci = (c->cols == 2)? cr + m : NULL;

    for (i=0; i<m; i++) {
        az = ai == NULL ? ar[i] : ar[i] + ai[i] * I;
        bz = bi == NULL ? br[i] : br[i] + bi[i] * I;
	if (multiply) {
	    cz = az * bz;
	} else {
#ifdef __ARM_ARCH_ISA_A64
	    cz = arm_complex_divide(az, bz);
#else
	    cz = az / bz;
#endif
	}
        cr[i] = creal(cz);
        if (ci != NULL) {
            ci[i] = cimag(cz);
            if (ci[i] != 0.0) {
                izero = 0;
            }
        }
    }

    if (errno) {
        *err = math_err_check("gretl_matrix_complex_muldiv", errno);
        if (*err) {
            gretl_matrix_free(c);
            c = NULL;
        }
    }

    if (!*err && !force_complex && c->cols == 2 && izero) {
        /* drop the all-zero imaginary part */
        *err = gretl_matrix_realloc(c, c->rows, 1);
        if (*err) {
            gretl_matrix_free(c);
            c = NULL;
        }
    }

    return c;
}

/**
 * gretl_matrix_complex_multiply:
 * @a: m x (1 or 2) matrix.
 * @b: m x (1 or 2) matrix.
 * @force_complex: see below.
 * @err: location to receive error code.
 *
 * Computes the complex product of @a and @b.  The first
 * column in these matrices is assumed to contain real
 * values, and the second column (if present) imaginary
 * coefficients.
 *
 * Returns: a matrix with the result of the multiplication
 * of the two vectors of complex numbers. If both @a and @b have no
 * imaginary part and the @force_complex flag is zero, the return
 * value will be m x 1, otherwise it will be m x 2.
 */

gretl_matrix *gretl_matrix_complex_multiply (const gretl_matrix *a,
                                             const gretl_matrix *b,
                                             int force_complex,
                                             int *err)
{
    return gretl_matrix_complex_muldiv(a, b, 1, force_complex, err);
}

/**
 * gretl_matrix_complex_divide:
 * @a: m x (1 or 2) matrix.
 * @b: m x (1 or 2) matrix.
 * @force_complex: see below.
 * @err: location to receive error code.
 *
 * Computes the complex division of @a over @b.  The first
 * column in these matrices is assumed to contain real
 * values, and the second column (if present) imaginary
 * coefficients.
 *
 * Returns: a matrix with the result of the division of the
 * two vectors of complex numbers. If both @a and @b have no
 * imaginary part and the @force_complex flag is zero, the return
 * value will be m x 1, otherwise it will be m x 2.
 */

gretl_matrix *gretl_matrix_complex_divide (const gretl_matrix *a,
                                           const gretl_matrix *b,
                                           int force_complex,
                                           int *err)
{
    return gretl_matrix_complex_muldiv(a, b, 0, force_complex, err);
}

/**
 * gretl_rmatrix_vector_stat:
 * @m: source matrix.
 * @vs: the required statistic or quantity: sum, product or mean.
 * @rowwise: if non-zero go by rows, otherwise go by columns.
 * @err: location to receive error code.
 *
 * Returns: a row vector or column vector containing the sums,
 * products or means of the columns or rows of @m. See also
 * gretl_rmatrix_vector_stat() for the complex variant.
 */

gretl_matrix *gretl_rmatrix_vector_stat (const gretl_matrix *m,
                                         GretlVecStat vs,
                                         int rowwise, int *err)
{
    gretl_matrix *ret;
    double x;
    int r, c, i, j;

    if (gretl_is_null_matrix(m)) {
        *err = E_DATA;
        return NULL;
    }

    r = rowwise ? m->rows : 1;
    c = rowwise ? 1 : m->cols;

    ret = gretl_matrix_alloc(r, c);
    if (ret == NULL) {
        *err = E_ALLOC;
        return NULL;
    }

    if (rowwise) {
        /* by rows */
        int jmin = vs == V_PROD ? 1 : 0;

        for (i=0; i<m->rows; i++) {
            x = vs == V_PROD ? m->val[i] : 0;
            for (j=jmin; j<m->cols; j++) {
                if (vs == V_PROD) {
                    x *= gretl_matrix_get(m, i, j);
                } else {
                    x += gretl_matrix_get(m, i, j);
                }
            }
            if (vs == V_MEAN) {
                x /= m->cols;
            }
            gretl_matrix_set(ret, i, 0, x);
        }
    } else {
        /* by columns */
        int imin = vs == V_PROD ? 1 : 0;

        for (j=0; j<m->cols; j++) {
            x = vs == V_PROD ? gretl_matrix_get(m, 0, j) : 0;
            for (i=imin; i<m->rows; i++) {
                if (vs == V_PROD) {
                    x *= gretl_matrix_get(m, i, j);
                } else {
                    x += gretl_matrix_get(m, i, j);
                }
            }
            if (vs == V_MEAN) {
                x /= m->rows;
            }
            gretl_matrix_set(ret, 0, j, x);
        }
    }

    if (rowwise) {
        maybe_preserve_names(ret, m, ROWNAMES, NULL);
    } else {
        maybe_preserve_names(ret, m, COLNAMES, NULL);
    }

    return ret;
}

/**
 * gretl_matrix_column_sd2:
 * @m: source matrix.
 * @df: degrees of freedom for standard deviations.
 * @err: location to receive error code.
 *
 * Returns: a row vector containing the standard deviations of
 * the columns of @m, or NULL on failure. If @df is positive
 * it is used as the divisor when calculating the column
 * variance, otherwise the divisor is the number of rows in
 * @m.
 */

gretl_matrix *gretl_matrix_column_sd2 (const gretl_matrix *m,
                                       int df, int *err)
{
    gretl_matrix *s;
    double xbar, dev, v;
    int i, j;

    if (gretl_is_null_matrix(m)) {
        *err = E_DATA;
        return NULL;
    } else if (m->is_complex) {
        fprintf(stderr, "E_CMPLX in gretl_matrix_columns_sd2\n");
        *err = E_CMPLX;
        return NULL;
    }

    s = gretl_matrix_alloc(1, m->cols);

    if (s == NULL) {
        *err = E_ALLOC;
        return NULL;
    }

    if (df <= 0) {
        df = m->rows;
    }

    for (j=0; j<m->cols; j++) {
        xbar = v = 0.0;
        for (i=0; i<m->rows; i++) {
            xbar += gretl_matrix_get(m, i, j);
        }
        xbar /= m->rows;
        for (i=0; i<m->rows; i++) {
            dev = gretl_matrix_get(m, i, j) - xbar;
            v += dev * dev;
        }
        s->val[j] = sqrt(v / df);
    }

    return s;
}

/**
 * gretl_matrix_column_sd:
 * @m: source matrix.
 * @err: location to receive error code.
 *
 * Returns: a row vector containing the standard deviations of
 * the columns of @m (without a degrees of freedom correction),
 * or NULL on failure.
 */

gretl_matrix *gretl_matrix_column_sd (const gretl_matrix *m, int *err)
{
    return gretl_matrix_column_sd2(m, 0, err);
}

/**
 * gretl_matrix_demean_by_row:
 * @m: matrix on which to operate.
 *
 * For each row of @m, subtracts the row mean from each
 * element on the row.
 */

void gretl_matrix_demean_by_row (gretl_matrix *m)
{
    double x, rmean;
    int i, j;

    for (i=0; i<m->rows; i++) {
        rmean = 0;
        for (j=0; j<m->cols; j++) {
            rmean += gretl_matrix_get(m, i, j);
        }
        rmean /= m->cols;
        for (j=0; j<m->cols; j++) {
            x = gretl_matrix_get(m, i, j);
            gretl_matrix_set(m, i, j, x - rmean);
        }
    }
}

/**
 * gretl_matrix_center:
 * @m: matrix on which to operate.
 *
 * Subtracts the column mean from each column of @m.
 */

int gretl_matrix_center (gretl_matrix *m)
{
    double x, xbar;
    int i, j;

#if defined(_OPENMP)
    if (m->cols == 1 || m->rows * m->cols < 4096) {
        goto st_mode;
    }
#pragma omp parallel for private(i, j, x, xbar)
    for (j=0; j<m->cols; j++) {
        xbar = 0;
        for (i=0; i<m->rows; i++) {
            xbar += gretl_matrix_get(m, i, j);
        }
        xbar /= m->rows;
        for (i=0; i<m->rows; i++) {
            x = gretl_matrix_get(m, i, j) - xbar;
            gretl_matrix_set(m, i, j, x);
        }
    }
    return 0;

 st_mode:
#endif

    for (j=0; j<m->cols; j++) {
        xbar = 0;
        for (i=0; i<m->rows; i++) {
            xbar += gretl_matrix_get(m, i, j);
        }
        xbar /= m->rows;
        for (i=0; i<m->rows; i++) {
            x = gretl_matrix_get(m, i, j) - xbar;
            gretl_matrix_set(m, i, j, x);
        }
    }
    return 0;
}

/**
 * gretl_matrix_standardize:
 * @m: matrix on which to operate.
 * @dfcorr: degrees of freedom correction.
 *
 * Subtracts the column mean from each column of @m and
 * divides by the column standard deviation, using @dfcorr
 * as degrees of freedom correction (0 for MLE).
 */

int gretl_matrix_standardize (gretl_matrix *m, int dfcorr)
{
    double x, xbar, sdc;
    int i, j;

    if (m->rows < 2) {
        return E_TOOFEW;
    }

#if defined(_OPENMP)
    if (m->cols == 1 || m->rows * m->cols < 4096) {
        goto st_mode;
    }
#pragma omp parallel for private(i, j, x, xbar, sdc)
    for (j=0; j<m->cols; j++) {
        xbar = sdc = 0;
        for (i=0; i<m->rows; i++) {
            xbar += gretl_matrix_get(m, i, j);
        }
        xbar /= m->rows;
        for (i=0; i<m->rows; i++) {
            x = gretl_matrix_get(m, i, j) - xbar;
            gretl_matrix_set(m, i, j, x);
            sdc += x * x;
        }
        sdc = sqrt(sdc / (m->rows - dfcorr));
        for (i=0; i<m->rows; i++) {
            x = gretl_matrix_get(m, i, j) / sdc;
            gretl_matrix_set(m, i, j, x);
        }
    }
    return 0;

 st_mode:
#endif

    for (j=0; j<m->cols; j++) {
        xbar = sdc = 0;
        for (i=0; i<m->rows; i++) {
            xbar += gretl_matrix_get(m, i, j);
        }
        xbar /= m->rows;
        for (i=0; i<m->rows; i++) {
            x = gretl_matrix_get(m, i, j) - xbar;
            gretl_matrix_set(m, i, j, x);
            sdc += x * x;
        }
        sdc = sqrt(sdc / (m->rows - dfcorr));
        for (i=0; i<m->rows; i++) {
            x = gretl_matrix_get(m, i, j) / sdc;
            gretl_matrix_set(m, i, j, x);
        }
    }
    return 0;
}

/**
 * gretl_matrix_quantiles:
 * @m: matrix on which to operate.
 * @p: vector of desired quantiles.
 * @err: location to receive error code.
 *
 * Returns: a matrix containing the @p quantiles
 * of the columns of @m, or NULL on failure.
 */

gretl_matrix *gretl_matrix_quantiles (const gretl_matrix *m,
                                      const gretl_matrix *p,
                                      int *err)
{
    gretl_matrix *qvals;
    const double *mval;
    double *a, *q;
    int i, j, k;
    int n, plen;

    if (gretl_is_null_matrix(m)) {
        *err = E_INVARG;
        return NULL;
    }

    plen = gretl_vector_get_length(p);

    if (plen == 0) {
        *err = E_INVARG;
        return NULL;
    }

    for (i=0; i<plen; i++) {
        if (p->val[i] <= 0 || p->val[i] >= 1 || na(p->val[i])) {
            *err = E_INVARG;
            return NULL;
        }
    }

    qvals = gretl_matrix_alloc(plen, m->cols);
    if (qvals == NULL) {
        *err = E_ALLOC;
        return NULL;
    }

    n = m->rows;
    a = malloc(n * sizeof *a);
    q = malloc(plen * sizeof *q);

    if (a == NULL || q == NULL) {
        *err = E_ALLOC;
        gretl_matrix_free(qvals);
        free(a);
        free(q);
        return NULL;
    }

    mval = m->val;

    for (j=0; j<m->cols && !*err; j++) {
        k = 0;
        for (i=0; i<n; i++) {
            if (!na(mval[i])) {
                a[k++] = mval[i];
            }
        }
        memcpy(q, p->val, plen * sizeof *q);
        if (k == 0) {
            for (i=0; i<plen; i++) {
                gretl_matrix_set(qvals, i, j, NADBL);
            }
        } else {
            *err = gretl_array_quantiles(a, k, q, plen);
            if (!*err) {
                for (i=0; i<plen; i++) {
                    gretl_matrix_set(qvals, i, j, q[i]);
                }
            }
        }
        mval += n;
    }

    if (*err) {
        gretl_matrix_free(qvals);
        qvals = NULL;
    }

    free(a);
    free(q);

    return qvals;
}

/**
 * gretl_matrix_multiply:
 * @a: left-hand matrix.
 * @b: right-hand matrix.
 * @c: matrix to hold the product.
 *
 * Multiplies @a into @b, with the result written into @c.
 *
 * Returns: 0 on success; non-zero error code on
 * failure.
 */

int gretl_matrix_multiply (const gretl_matrix *a, const gretl_matrix *b,
                           gretl_matrix *c)
{
    int err = 0;

    if (gretl_is_null_matrix(a) ||
        gretl_is_null_matrix(b) ||
        gretl_is_null_matrix(c)) {
        return E_DATA;
    }

    if (matrix_is_scalar(a)) {
        err = gretl_matrix_copy_values(c, b);
        if (!err) {
            gretl_matrix_multiply_by_scalar(c, a->val[0]);
        }
    } else if (matrix_is_scalar(b)) {
        err = gretl_matrix_copy_values(c, a);
        if (!err) {
            gretl_matrix_multiply_by_scalar(c, b->val[0]);
        }
    } else {
        err = gretl_matrix_multiply_mod(a, GRETL_MOD_NONE,
                                        b, GRETL_MOD_NONE,
                                        c, GRETL_MOD_NONE);
    }

    return err;
}

int gretl_matrix_multiply_single (const gretl_matrix *a,
                                  const gretl_matrix *b,
                                  gretl_matrix *c)
{
    int err = 0;

    if (gretl_is_null_matrix(a) ||
        gretl_is_null_matrix(b) ||
        gretl_is_null_matrix(c)) {
        return E_DATA;
    }

    if (matrix_is_scalar(a)) {
        err = gretl_matrix_copy_values(c, b);
        if (!err) {
            gretl_matrix_multiply_by_scalar(c, a->val[0]);
        }
    } else if (matrix_is_scalar(b)) {
        err = gretl_matrix_copy_values(c, a);
        if (!err) {
            gretl_matrix_multiply_by_scalar(c, b->val[0]);
        }
    } else {
        err = gretl_matrix_multiply_mod_single(a, GRETL_MOD_NONE,
                                               b, GRETL_MOD_NONE,
                                               c, GRETL_MOD_NONE);
    }

    return err;
}

/**
 * gretl_matrix_multiply_new:
 * @a: left-hand matrix.
 * @b: right-hand matrix.
 * @err: location for error code.
 *
 * Multiplies @a into @b, with the result written into a newly
 * allocated matrix.
 *
 * Returns: matrix product on success, or NULL on failure.
 */

gretl_matrix *gretl_matrix_multiply_new (const gretl_matrix *a,
                                         const gretl_matrix *b,
                                         int *err)
{
    gretl_matrix *c;

    if (gretl_is_null_matrix(a) || gretl_is_null_matrix(b)) {
        *err = E_DATA;
        return NULL;
    }

    if (a->cols != b->rows) {
        fprintf(stderr, "gretl_matrix_multiply_new: requested (%d x %d) * (%d x %d)\n",
                a->rows, a->cols, b->rows, b->cols);
        *err = E_NONCONF;
        return NULL;
    }

    c = gretl_matrix_alloc(a->rows, b->cols);
    if (c == NULL) {
        *err = E_ALLOC;
        return NULL;
    }

    *err = gretl_matrix_multiply_mod(a, GRETL_MOD_NONE,
                                     b, GRETL_MOD_NONE,
                                     c, GRETL_MOD_NONE);

    if (*err) {
        gretl_matrix_free(c);
        c = NULL;
    }

    return c;
}

static int matrix_divide_by_scalmat (gretl_matrix *num,
                                     const gretl_matrix *den)
{
    int i, n = num->rows * num->cols;

    if (num->is_complex) {
        double complex zden;

        zden = den->is_complex ? den->z[0] : den->val[0];
        for (i=0; i<n; i++) {
            num->z[i] /= zden;
        }
    } else {
        if (den->is_complex) {
            return E_TYPES;
        } else {
            for (i=0; i<n; i++) {
                num->val[i] /= den->val[0];
            }
        }
    }

    return 0;
}

/**
 * gretl_matrix_divide:
 * @a: left-hand matrix.
 * @b: right-hand matrix.
 * @mod: %GRETL_MOD_NONE for left division, or
 * %GRETL_MOD_TRANSPOSE for right division.
 * @err: location to receive error code.
 *
 * Follows the semantics of Matlab/Octave for left and right
 * matrix "division". In left division, A \ B is in principle
 * equivalent to A^{-1} * B, and in right division A / B is
 * in principle equivalent to A * B^{-1}, but the result is
 * obtained without explicit computation of the inverse.
 *
 * In left division @a and @b must have the same number of
 * rows; in right division they must have the same number
 * of columns.
 *
 * Returns: the "quotient" matrix, or NULL on failure.
 */

gretl_matrix *gretl_matrix_divide (const gretl_matrix *a,
                                   const gretl_matrix *b,
                                   GretlMatrixMod mod,
                                   int *err)
{
    gretl_matrix *Q = NULL;
    gretl_matrix *AT = NULL, *BT = NULL;
    gretl_matrix *Tmp;

    if (gretl_is_null_matrix(a) ||
        gretl_is_null_matrix(b)) {
        *err = E_DATA;
        return NULL;
    }

    /* detect and handle scalar cases */
    if (mod == GRETL_MOD_NONE && is_one_by_one(a)) {
        Q = gretl_matrix_copy(b);
        if (Q == NULL) {
            *err = E_ALLOC;
        } else {
            *err = matrix_divide_by_scalmat(Q, a);
        }
        return Q;
    } else if (mod == GRETL_MOD_TRANSPOSE && is_one_by_one(b)) {
        Q = gretl_matrix_copy(a);
        if (Q == NULL) {
            *err = E_ALLOC;
        } else {
            *err = matrix_divide_by_scalmat(Q, b);
        }
        return Q;
    }

    if (mod == GRETL_MOD_NONE && a->rows != b->rows) {
        *err = E_NONCONF;
    } else if (mod == GRETL_MOD_TRANSPOSE && a->cols != b->cols) {
        *err = E_NONCONF;
    }

    if (*err) {
        return Q;
    }

    if (mod == GRETL_MOD_TRANSPOSE) {
        AT = gretl_matrix_copy_transpose(b);
        BT = gretl_matrix_copy_transpose(a);
        if (AT == NULL || BT == NULL) {
            *err = E_ALLOC;
            goto bailout;
        } else {
            a = AT;
            b = BT;
        }
    }

    Q = gretl_matrix_copy(b);
    if (Q == NULL) {
        *err = E_ALLOC;
    } else {
        Tmp = gretl_matrix_copy(a);
        if (Tmp == NULL) {
            *err = E_ALLOC;
        } else {
            *err = gretl_matrix_solve(Tmp, Q);
            gretl_matrix_free(Tmp);
        }
    }

    if (mod == GRETL_MOD_TRANSPOSE && *err == 0) {
        Tmp = Q;
        Q = gretl_matrix_copy_transpose(Tmp);
        if (Q == NULL) {
            *err = E_ALLOC;
        }
        gretl_matrix_free(Tmp);
    }

 bailout:

    if (mod == GRETL_MOD_TRANSPOSE) {
        gretl_matrix_free(AT);
        gretl_matrix_free(BT);
    }

    if (*err && Q != NULL) {
        gretl_matrix_free(Q);
        Q = NULL;
    }

    return Q;
}

/**
 * gretl_general_matrix_rcond:
 * @m: matrix to examine.
 * @err: location to receive error code.
 *
 * Estimates the reciprocal condition number of the general
 * real matrix @m (in the 1-norm), using the LAPACK
 * functions dgetrf() and dgecon().
 *
 * Returns: the estimate, or #NADBL on failure to allocate memory.
 */

static double gretl_general_matrix_rcond (const gretl_matrix *A,
                                          int *err)
{
    gretl_matrix *a = NULL;
    char norm = '1';
    integer m, n, lda, info;
    integer *iwork = NULL;
    integer *ipiv = NULL;
    double *work = NULL;
    double rcond = NADBL;

    *err = 0;

    if (gretl_is_null_matrix(A)) {
        return NADBL;
    }

    m = A->rows;
    n = A->cols;
    lda = A->rows;

    a = gretl_matrix_copy_tmp(A);
    work = malloc((4 * n) * sizeof *work);
    iwork = malloc(n * sizeof *iwork);
    ipiv = malloc(min(m, n) * sizeof *ipiv);

    if (a == NULL || work == NULL || iwork == NULL || ipiv == NULL) {
        *err = E_ALLOC;
        goto bailout;
    }

    dgetrf_(&m, &n, a->val, &lda, ipiv, &info);

    if (info != 0) {
        fprintf(stderr, "gretl_general_matrix_rcond:\n"
                " dgetrf failed with info = %d (n = %d)\n", (int) info, (int) n);
        gretl_matrix_print(A, "A in rcond");
        *err = E_DATA;
        rcond = NADBL;
    } else {
        pivot_check(ipiv, min(m, n));
    }

    if (!*err) {
        double anorm = gretl_matrix_one_norm(A);

        dgecon_(&norm, &n, a->val, &lda, &anorm, &rcond, work, iwork, &info);
        if (info != 0) {
            *err = E_DATA;
            rcond = NADBL;
        }
    }

 bailout:

    free(work);
    free(iwork);
    free(ipiv);
    gretl_matrix_free(a);

    return rcond;
}

/**
 * gretl_symmetric_matrix_rcond:
 * @m: matrix to examine.
 * @err: location to receive error code.
 *
 * Estimates the reciprocal condition number of the real symmetric
 * positive definite matrix @m (in the 1-norm), using the LAPACK
 * functions dpotrf() and dpocon().
 *
 * Returns: the estimate, or #NADBL on failure to allocate memory.
 */

double gretl_symmetric_matrix_rcond (const gretl_matrix *m, int *err)
{
    gretl_matrix *a = NULL;
    char uplo = 'L';
    integer n, lda;
    integer info, *iwork = NULL;
    double *work = NULL;
    double rcond = NADBL;

    *err = 0;

    if (gretl_is_null_matrix(m)) {
        return NADBL;
    }

    n = m->rows;
    lda = m->rows;

    a = gretl_matrix_copy_tmp(m);
    work = malloc((3 * n) * sizeof *work);
    iwork = malloc(n * sizeof *iwork);

    if (a == NULL || work == NULL || iwork == NULL) {
        *err = E_ALLOC;
        goto bailout;
    }

    dpotrf_(&uplo, &n, a->val, &n, &info);

    if (info != 0) {
        fprintf(stderr, "gretl_symmetric_matrix_rcond: "
                "dpotrf failed with info = %d (n = %d)\n", (int) info, (int) n);
        rcond = 0.0;
    } else {
        double anorm = gretl_matrix_one_norm(m);

        dpocon_(&uplo, &n, a->val, &lda, &anorm, &rcond, work, iwork, &info);
        if (info != 0) {
            *err = 1;
            rcond = NADBL;
        }
    }

 bailout:

    free(work);
    free(iwork);
    gretl_matrix_free(a);

    return rcond;
}

/**
 * gretl_matrix_rcond:
 * @m: matrix to examine.
 * @err: location to receive error code.
 *
 * Estimates the reciprocal condition number of the real
 * matrix @m (in the 1-norm).
 *
 * Returns: the estimate, or #NADBL on failure to allocate memory.
 */

double gretl_matrix_rcond (const gretl_matrix *m, int *err)
{
    return gretl_general_matrix_rcond(m, err);
}

/**
 * gretl_matrix_cond_index:
 * @m: matrix to examine.
 * @err: location to receive error code.
 *
 * Estimates the condition number (a la Belsley) of the real
 * matrix @m.
 *
 * Returns: the estimate, or #NADBL on failure.
 */

double gretl_matrix_cond_index (const gretl_matrix *m, int *err)
{
    gretl_matrix *X, *XX, *v;
    double xij, den, cidx = NADBL;
    int i, j, r, c;

    if (gretl_is_null_matrix(m)) {
        return NADBL;
    }

    r = m->rows;
    c = m->cols;

    X = gretl_matrix_alloc(r, c);
    XX = gretl_matrix_alloc(c, c);

    if (X == NULL || XX == NULL) {
        gretl_matrix_free(X);
        gretl_matrix_free(XX);
        *err = E_ALLOC;
        return NADBL;
    }

    /* normalize columns of @m into X */
    for (j=0; j<c; j++) {
        den = 0.0;
        for (i=0; i<r; i++) {
            xij = gretl_matrix_get(m, i, j);
            den += xij * xij;
        }
        den = sqrt(den);
        for (i=0; i<r; i++) {
            xij = gretl_matrix_get(m, i, j);
            gretl_matrix_set(X, i, j, xij / den);
        }
    }

    /* form X'X */
    gretl_matrix_multiply_mod(X, GRETL_MOD_TRANSPOSE,
                              X, GRETL_MOD_NONE,
                              XX, GRETL_MOD_NONE);

    v = gretl_symmetric_matrix_eigenvals(XX, 0, err);

    if (!*err) {
        cidx = sqrt(v->val[c-1] / v->val[0]);
    }

    gretl_matrix_free(X);
    gretl_matrix_free(XX);
    gretl_matrix_free(v);

    return cidx;
}

/**
 * gretl_matrix_cholesky_decomp:
 * @a: matrix to operate on.
 *
 * Computes the Cholesky factorization of the symmetric,
 * positive definite matrix @a.  On exit the lower triangle of
 * @a is replaced by the factor L, as in a = LL', and the
 * upper triangle is set to zero.  Uses the lapack function
 * dpotrf.
 *
 * Returns: 0 on success; 1 on failure.
 */

int gretl_matrix_cholesky_decomp (gretl_matrix *a)
{
    char uplo = 'L';
    integer n, lda;
    integer info;
    int err = 0;

    if (gretl_is_null_matrix(a)) {
        return E_DATA;
    }

    n = lda = a->rows;

    if (a->cols != n) {
        return E_NONCONF;
    }

    dpotrf_(&uplo, &n, a->val, &lda, &info);

    if (info != 0) {
        fprintf(stderr, "gretl_matrix_cholesky_decomp: info = %d\n",
                (int) info);
        err = (info > 0)? E_NOTPD : E_DATA;
    } else {
        gretl_matrix_zero_upper(a);
    }

    return err;
}

static int process_psd_root (gretl_matrix *L,
                             const gretl_matrix *A,
                             integer rank,
                             integer *piv)
{
    gretl_matrix *LL = NULL;
    double toler = 1.0e-8;
    int i, j, n = L->rows;
    int err = 0;

    LL = gretl_matrix_alloc(n, n);

    if (LL == NULL) {
        err = E_ALLOC;
    } else {
        /* form LL' and compare with A to see if @L is
           really a viable factor
        */
        double dj, dmax = 0;

        gretl_matrix_multiply_mod(L, GRETL_MOD_NONE,
                                  L, GRETL_MOD_TRANSPOSE,
                                  LL, GRETL_MOD_NONE);
        for (j=0; j<n; j++) {
            dj = 0.0;
            for (i=0; i<n; i++) {
                dj += fabs(gretl_matrix_get(LL, i, j) - gretl_matrix_get(A, i, j));
            }
            if (dj > dmax) {
                dmax = dj;
            }
        }

        if (dmax > toler) {
            gretl_errmsg_sprintf("psdroot: norm-test of %g exceeds tolerance (%g)",
                                 dmax, toler);
            err = E_DATA;
        }

        gretl_matrix_free(LL);
    }

    return err;
}

/* PSD cholesky-type factor via the simple algorithm from
   Golub and Van Loan.
*/

static int real_psd_root (gretl_matrix *a, const gretl_matrix *a0)
{
    double d, x1, x2, x3;
    int i, j, k, n = a->rows;
    int err = 0;

    /* Golub and Van Loan, algorithm 4.2.11 */

    for (k=0; k<n && !err; k++) {
        d = gretl_matrix_get(a, k, k);
        if (d > 0) {
            d = sqrt(d);
            gretl_matrix_set(a, k, k, d);
            for (i=k+1; i<n; i++) {
                x1 = gretl_matrix_get(a, i, k);
                gretl_matrix_set(a, i, k, x1 / d);
            }
            for (j=k+1; j<n; j++) {
                x1 = gretl_matrix_get(a, j, k);
                for (i=j; i<n; i++) {
                    x2 = gretl_matrix_get(a, i, j);
                    x3 = gretl_matrix_get(a, i, k);
                    gretl_matrix_set(a, i, j, x2 - x3 * x1);
                }
            }
        } else {
            if (a0 == NULL && d < -1.0e-8) {
                /* Since we can't perform the check against a0, we'll
                   reject a matrix that has a "significantly" negative
                   diagonal element.
                */
                fprintf(stderr, "psdroot: diag[%d] = %g\n", k+1, d);
                err = E_DATA;
            }
            for (i=k; i<n; i++) {
                gretl_matrix_set(a, i, k, 0.0);
            }
        }
    }

    gretl_matrix_zero_triangle(a, 'U');

    if (!err && a0 != NULL) {
        err = process_psd_root(a, a0, 0, NULL);
    }

    return err;
}

/**
 * gretl_matrix_psd_root:
 * @a: matrix to operate on.
 * @check: if non-zero, perform a test for psd status.
 *
 * Computes the LL' factorization of the symmetric,
 * positive semidefinite matrix @a.  On successful exit
 * the lower triangle of @a is replaced by the factor L
 * and the upper triangle is set to zero.
 *
 * Returns: 0 on success; non-zero on failure.
 */

int gretl_matrix_psd_root (gretl_matrix *a, int check)
{
    gretl_matrix *a0 = NULL;
    int err = 0;

    if (gretl_is_null_matrix(a) || a->rows != a->cols) {
        return E_INVARG;
    }

    if (check) {
        /* make a copy of @a so we can test for its
           supposed psd attribute
        */
        a0 = gretl_matrix_copy(a);
        if (a0 == NULL) {
            return E_ALLOC;
        }
    }

    err = real_psd_root(a, a0);
    gretl_matrix_free(a0);

    return err;
}

int gretl_matrix_QR_pivot_decomp (gretl_matrix *M,
				  gretl_matrix *R,
                                  gretl_matrix *P)
{
    integer m = M->rows;
    integer n = M->cols;
    integer info = 0;
    integer lwork = -1;
    integer lda = m;
    integer *iwork = NULL;
    double *tau = NULL;
    double *work = NULL;
    integer *jpvt = NULL;
    int i, j;
    int err = 0;

    if (n > m) {
	gretl_errmsg_set(_("qrdecomp: the input must have rows >= columns"));
        return E_NONCONF;
    }

    if (R != NULL && (R->rows != n || R->cols != n)) {
        return E_NONCONF;
    }
    if (P != NULL && (P->rows != 1 || P->cols != n)) {
        return E_NONCONF;
    }

    /* dim of tau is min (m, n) */
    tau = malloc(n * sizeof *tau);
    work = lapack_malloc(sizeof *work);
    iwork = malloc(n * sizeof *iwork);

    if (tau == NULL || work == NULL || iwork == NULL) {
        err = E_ALLOC;
        goto bailout;
    }

    /* pivot array */
    jpvt = malloc(n * sizeof *jpvt);
    if (jpvt == NULL) {
        err = E_ALLOC;
        goto bailout;
    } else {
	/* pin the first column in place */
	jpvt[0] = 1;
	/* but allow permutation of the others */
	for (i=1; i<n; i++) {
	    jpvt[i] = 0;
	}
    }

    /* workspace size query */
    dgeqp3_(&m, &n, M->val, &lda, jpvt, tau, work, &lwork, &info);
    if (info != 0) {
        fprintf(stderr, "dgeqp3: info = %d\n", (int) info);
        err = 1;
        goto bailout;
    }

    /* optimally sized work array */
    lwork = (integer) work[0];
    work = lapack_realloc(work, (size_t) lwork * sizeof *work);
    if (work == NULL) {
        err = E_ALLOC;
        goto bailout;
    }

    /* run actual QR factorization */
    dgeqp3_(&m, &n, M->val, &lda, jpvt, tau, work, &lwork, &info);
    if (info != 0) {
        fprintf(stderr, "dgeqp3: info = %d\n", (int) info);
        err = 1;
        goto bailout;
    }

    if (R != NULL) {
	/* copy the upper triangular R out of M */
	for (i=0; i<n; i++) {
	    for (j=0; j<n; j++) {
		if (i <= j) {
		    gretl_matrix_set(R, i, j,
				     gretl_matrix_get(M, i, j));
		} else {
		    gretl_matrix_set(R, i, j, 0.0);
		}
	    }
	}
    }

    /* obtain the real "Q" matrix (in M) */
    dorgqr_(&m, &n, &n, M->val, &lda, tau, work, &lwork, &info);
    if (info != 0) {
        fprintf(stderr, "dorgqr: info = %d\n", (int) info);
        err = 1;
        goto bailout;
    }

 bailout:

    free(tau);
    lapack_free(work);
    free(iwork);

    if (P != NULL) {
	for (i=0; i<n; i++) {
	    P->val[i] = jpvt[i];
	}
    }

    free(jpvt);

    return err;
}

/**
 * gretl_matrix_QR_decomp:
 * @M: m x n matrix to be decomposed.
 * @R: n x n matrix into which to write R, as in M = Q * R,
 * or NULL if this is not wanted.
 *
 * Computes the QR factorization of @M.  On successful exit
 * the matrix @M holds Q, and, if @R is not NULL, the upper
 * triangle of @R holds R.  Uses the LAPACK functions
 * dgeqrf() and dorgqr().
 *
 * Returns: 0 on success, non-zero on failure.
 */

int gretl_matrix_QR_decomp (gretl_matrix *M, gretl_matrix *R)
{
    integer m, n, lda;
    integer info = 0;
    integer lwork = -1;
    double *tau = NULL;
    double *work = NULL;
    int i, j;
    int err = 0;

    if (gretl_is_null_matrix(M)) {
        return E_DATA;
    }

    lda = m = M->rows;
    n = M->cols;

    if (n > m) {
	gretl_errmsg_set(_("qrdecomp: the input must have rows >= columns"));
        return E_NONCONF;
    }

    if (R != NULL && (R->rows != n || R->cols != n)) {
        return E_NONCONF;
    }

    /* dim of tau is min (m, n) */
    tau = malloc(n * sizeof *tau);
    work = lapack_malloc(sizeof *work);

    if (tau == NULL || work == NULL) {
        err = E_ALLOC;
        goto bailout;
    }

    /* workspace size query */
    dgeqrf_(&m, &n, M->val, &lda, tau, work, &lwork, &info);
    if (info != 0) {
        fprintf(stderr, "dgeqrf: info = %d\n", (int) info);
        err = 1;
        goto bailout;
    }

    /* optimally sized work array */
    lwork = (integer) work[0];
    work = lapack_realloc(work, (size_t) lwork * sizeof *work);
    if (work == NULL) {
        err = E_ALLOC;
        goto bailout;
    }

    /* run actual QR factorization */
    dgeqrf_(&m, &n, M->val, &lda, tau, work, &lwork, &info);
    if (info != 0) {
        fprintf(stderr, "dgeqrf: info = %d\n", (int) info);
        err = 1;
        goto bailout;
    }

    if (R != NULL) {
        /* copy the upper triangular R out of M */
        double x;

        for (i=0; i<n; i++) {
            for (j=0; j<n; j++) {
                if (i <= j) {
                    x = gretl_matrix_get(M, i, j);
                    gretl_matrix_set(R, i, j, x);
                } else {
                    gretl_matrix_set(R, i, j, 0.0);
                }
            }
        }
    }

    /* obtain the real "Q" matrix (in M) */
    dorgqr_(&m, &n, &n, M->val, &lda, tau, work, &lwork, &info);
    if (info != 0) {
        fprintf(stderr, "dorgqr: info = %d\n", (int) info);
        err = 1;
        goto bailout;
    }

 bailout:

    free(tau);
    lapack_free(work);

    return err;
}

static int get_R_rank (const gretl_matrix *R)
{
    double d;
    int i, rank = R->rows;

#if 0
    gretl_matrix_print(R, "R, in get_R_rank");
#endif

    for (i=0; i<R->rows; i++) {
        d = gretl_matrix_get(R, i, i);
        if (fabs(d) < R_DIAG_MIN || na(d)) {
            rank--;
        }
    }

    return rank;
}

/**
 * gretl_triangular_matrix_rcond:
 * @A: triangular matrix.
 * @uplo: 'U' for upper triangular input, 'L' for lower.
 * @diag: 'N' for non-unit triangular, 'U' for unit triangular.
 *
 * Returns: the reciprocal condition number of @R in the 1-norm,
 * or NADBL on failure.
 */

double gretl_triangular_matrix_rcond (const gretl_matrix *A,
				      char uplo, char diag)
{
    integer *iwork = NULL;
    double *work = NULL;
    integer n, info = 0;
    double rcond = NADBL;
    char norm = '1';

    n = A->rows;
    work = lapack_malloc(3 * n * sizeof *work);
    iwork = malloc(n * sizeof *iwork);

    if (work != NULL && iwork != NULL) {
	dtrcon_(&norm, &uplo, &diag, &n, A->val, &n, &rcond, work,
		iwork, &info);
	if (info != 0) {
	    fprintf(stderr, "dtrcon: info = %d\n", (int) info);
	    rcond = NADBL;
	}
    }

    lapack_free(work);
    free(iwork);

    return rcond;
}

/**
 * gretl_check_QR_rank:
 * @R: matrix R from QR decomposition.
 * @err: location to receive error code.
 * @rcnd: location to receive reciprocal condition number.
 *
 * Checks the reciprocal condition number of R and calculates
 * the rank of the matrix QR.  If @rcnd is not NULL it receives
 * the reciprocal condition number.
 *
 * Returns: on success, the rank of QR.
 */

int gretl_check_QR_rank (const gretl_matrix *R, int *err, double *rcnd)
{
    integer *iwork = NULL;
    double *work = NULL;
    integer n, info = 0;
    double rcond;
    char uplo = 'U';
    char diag = 'N';
    char norm = '1';
    int rank;

    if (gretl_is_null_matrix(R)) {
        *err = E_DATA;
        return 0;
    }

    *err = 0;

    rank = n = R->rows;
    work = lapack_malloc(3 * n * sizeof *work);
    iwork = malloc(n * sizeof *iwork);

    if (work == NULL || iwork == NULL) {
        *err = E_ALLOC;
        goto bailout;
    }

    dtrcon_(&norm, &uplo, &diag, &n, R->val, &n, &rcond, work,
            iwork, &info);

    if (info != 0) {
        fprintf(stderr, "dtrcon: info = %d\n", (int) info);
        *err = 1;
        goto bailout;
    }

    if (rcond < QR_RCOND_MIN) {
        fprintf(stderr, "gretl_matrix_QR_rank: rcond = %g\n", rcond);
        rank = get_R_rank(R);
    }
#if 0
    else if (rcond < QR_RCOND_WARN) {
        fprintf(stderr, "QR warning: rcond = %g\n", rcond);
    }
#endif

    if (rcnd != NULL) {
        *rcnd = rcond;
    }

 bailout:

    lapack_free(work);
    free(iwork);

    return rank;
}

static double svd_smin (const gretl_matrix *a, double smax)
{
    const double macheps = 2.20e-16;
    int dmax = (a->rows > a->cols)? a->rows : a->cols;

    /* as per numpy, Matlab (2015-09-28) */
    return dmax * macheps * smax;
}

static int real_gretl_matrix_SVD (const gretl_matrix *x,
                                  gretl_matrix **pu,
                                  gretl_vector **ps,
                                  gretl_matrix **pvt,
                                  int full);

/**
 * gretl_matrix_rank:
 * @a: matrix to examine.
 * @err: location to receive error code on failure.
 *
 * Computes the rank of @a via its SV decomposition.
 *
 * Returns: the rank of @a, or 0 on failure.
 */

int gretl_matrix_rank (const gretl_matrix *a, int *err)
{
    gretl_matrix *s = NULL;
    int i, k, rank = 0;

    if (gretl_is_null_matrix(a)) {
        return 0;
    }

    k = (a->rows < a->cols)? a->rows : a->cols;

    if (a->rows > 4 * k || a->cols > 4 * k) {
        gretl_matrix *b = gretl_matrix_alloc(k, k);
        GretlMatrixMod mod1, mod2;

        mod1 = a->rows > k ? GRETL_MOD_TRANSPOSE : 0;
        mod2 = a->cols > k ? GRETL_MOD_TRANSPOSE : 0;
        gretl_matrix_multiply_mod(a, mod1, a, mod2, b, 0);
        *err = real_gretl_matrix_SVD(b, NULL, &s, NULL, 0);
        gretl_matrix_free(b);
    } else {
        *err = real_gretl_matrix_SVD(a, NULL, &s, NULL, 0);
    }

    if (!*err) {
        double smin = svd_smin(a, s->val[0]);

        for (i=0; i<k; i++) {
            if (s->val[i] > smin) {
                rank++;
            }
        }
    }

    gretl_matrix_free(s);

    return rank;
}

/**
 * gretl_invert_triangular_matrix:
 * @a: triangular matrix to invert.
 * @uplo: 'L' for lower triangular @a, 'U' for upper.
 *
 * Computes the inverse of a triangular matrix.  On exit
 * @a is overwritten with the inverse.  Uses the lapack
 * function dtrtri.
 *
 * Returns: 0 on success; non-zero error code on failure.
 */

int gretl_invert_triangular_matrix (gretl_matrix *a, char uplo)
{
    char diag = 'N';
    integer n, info = 0;
    int err = 0;

    if (gretl_is_null_matrix(a)) {
        return E_DATA;
    }

    n = a->rows;

    if (a->rows != a->cols) {
        return E_NONCONF;
    }

    dtrtri_(&uplo, &diag, &n, a->val, &n, &info);

    if (info < 0) {
	fprintf(stderr, "dtrtri: info = %d\n", (int) info);
        err = E_DATA;
    } else if (info > 0) {
        err = E_SINGULAR;
    }

    return err;
}

/**
 * gretl_invert_general_matrix:
 * @a: matrix to invert.
 *
 * Computes the inverse of a general matrix using LU
 * factorization.  On exit @a is overwritten with the inverse.
 * Uses the LAPACK functions dgetrf() and dgetri().
 *
 * Returns: 0 on success; non-zero error code on failure.
 */

int gretl_invert_general_matrix (gretl_matrix *a)
{
    integer n;
    integer info;
    integer lwork;
    integer *ipiv;
    double *work;
    int err = 0;

    if (gretl_is_null_matrix(a) || (a->rows != a->cols)) {
        return E_DATA;
    }

    n = a->rows;

    ipiv = malloc(n * sizeof *ipiv);
    if (ipiv == NULL) {
        return E_ALLOC;
    }

    work = lapack_malloc(sizeof *work);
    if (work == NULL) {
        free(ipiv);
        return E_ALLOC;
    }

    dgetrf_(&n, &n, a->val, &n, ipiv, &info);

    if (info != 0) {
        free(ipiv);
        fprintf(stderr, "dgetrf: matrix is singular (info=%d)\n", info);
        return E_SINGULAR;
    } else {
        pivot_check(ipiv, n);
    }

    lwork = -1;
    dgetri_(&n, a->val, &n, ipiv, work, &lwork, &info);

    if (info != 0 || work[0] <= 0.0) {
        free(ipiv);
        return wspace_fail(info, work[0]);
    }

    lwork = (integer) work[0];

#ifdef LAPACK_DEBUG
    printf("dgetri: workspace = %d\n", (int) lwork);
#endif

    work = lapack_realloc(work, lwork * sizeof *work);
    if (work == NULL) {
        free(ipiv);
        return E_ALLOC;
    }

    dgetri_(&n, a->val, &n, ipiv, work, &lwork, &info);

#ifdef LAPACK_DEBUG
    printf("dgetri: info = %d\n", (int) info);
#endif

    lapack_free(work);
    free(ipiv);

    if (info != 0) {
        fprintf(stderr, "dgetri: matrix is singular\n");
        err = E_SINGULAR;
    }

    return err;
}

/**
 * gretl_matrix_mirror:
 * @m: matrix to expand.
 * @uplo: 'L' or 'U'.
 *
 * If @uplo = 'L', copy the lower triangle of @m into
 * the upper triangle; or if @uplo = 'U' copy the upper
 * triangle into the lower, in either case producing a
 * symmetric result.
 *
 * Returns: 0 on success; non-zero error code if @m is
 * not square.
 */

int gretl_matrix_mirror (gretl_matrix *m, char uplo)
{
    int i, j, n;
    double x;

    if (m->cols != m->rows) {
        fputs("gretl_matrix_mirror: input is not square\n",
              stderr);
        return 1;
    }

    n = m->rows;

    for (i=0; i<n; i++) {
        for (j=i+1; j<n; j++) {
            if (uplo == 'U') {
                x = gretl_matrix_get(m, i, j);
                gretl_matrix_set(m, j, i, x);
            } else {
                x = gretl_matrix_get(m, j, i);
                gretl_matrix_set(m, i, j, x);
            }
        }
    }

    return 0;
}

/**
 * gretl_invert_diagonal_matrix:
 * @a: matrix to invert.
 *
 * Computes the inverse of a diagonal matrix.
 * On exit @a is overwritten with the inverse.
 *
 * Returns: 0 on success; non-zero error code on failure.
 */

int gretl_invert_diagonal_matrix (gretl_matrix *a)
{
    double x;
    int i;

    if (gretl_is_null_matrix(a)) {
        return E_DATA;
    }

    if (a->cols != a->rows) {
        fputs("gretl_invert_diagonal_matrix: input is not square\n",
              stderr);
        return E_NONCONF;
    }

    for (i=0; i<a->rows; i++) {
        if (gretl_matrix_get(a, i, i) == 0.0) {
            return E_SINGULAR;
        }
    }

    for (i=0; i<a->rows; i++) {
        x = gretl_matrix_get(a, i, i);
        gretl_matrix_set(a, i, i, 1.0 / x);
    }

    return 0;
}

/**
 * gretl_invert_matrix:
 * @a: matrix to invert.
 *
 * Computes the inverse of matrix @a: on exit @a is
 * overwritten with the inverse.  If @a is diagonal
 * or symmetric, appropriate simple inversion routines
 * are called.
 *
 * Returns: 0 on success; non-zero error code on failure.
 */

int gretl_invert_matrix (gretl_matrix *a)
{
    int s, err = 0;

    if (gretl_is_null_matrix(a)) {
        return E_DATA;
    }

    s = gretl_matrix_get_structure(a);

    if (s == GRETL_MATRIX_IDENTITY) {
        return 0;
    } else if (s == GRETL_MATRIX_DIAGONAL) {
        err = gretl_invert_diagonal_matrix(a);
    } else if (s == GRETL_MATRIX_SYMMETRIC) {
        err = real_invert_symmetric_matrix(a, 1, 0);
        if (err) {
            err = gretl_invert_symmetric_indef_matrix(a);
        }
    } else if (s == GRETL_MATRIX_LOWER_TRIANGULAR) {
        err = gretl_invert_triangular_matrix(a, 'L');
    } else if (s == GRETL_MATRIX_UPPER_TRIANGULAR) {
        err = gretl_invert_triangular_matrix(a, 'U');
    } else if (s >= GRETL_MATRIX_SQUARE) {
        err = gretl_invert_general_matrix(a);
    } else {
        err = E_NONCONF;
    }

    return err;
}

#define RS_RCOND_MIN 1.0e-15

/**
 * gretl_invert_symmetric_indef_matrix:
 * @a: matrix to invert.
 *
 * Computes the inverse of a real symmetric matrix via the
 * Bunch-Kaufman diagonal pivoting method.  Uses the LAPACK
 * functions dsytrf() and dsytri().  On exit @a is overwritten
 * with the inverse.
 *
 * Returns: 0 on success; non-zero error code on failure.
 */

int gretl_invert_symmetric_indef_matrix (gretl_matrix *a)
{
    char uplo = 'U';
    integer n, info;
    integer *ipiv;
    integer *iwork;
    integer lwork = -1;
    double anorm, rcond;
    double *work;
    int err = 0;

    if (gretl_is_null_matrix(a)) {
        return E_DATA;
    }

    if (a->cols != a->rows) {
        fputs("gretl_invert_symmetric_indef_matrix: input is not square\n",
              stderr);
        return E_NONCONF;
    }

    n = a->rows;
    ipiv = malloc(n * sizeof *ipiv);
    iwork = malloc(n * sizeof *iwork);
    work = lapack_malloc(sizeof *work);

    if (ipiv == NULL || iwork == NULL || work == NULL) {
        err = E_ALLOC;
        goto bailout;
    }

    anorm = gretl_matrix_one_norm(a);

    /* workspace query */
    dsytrf_(&uplo, &n, a->val, &n, ipiv, work, &lwork, &info);
    if (info != 0 || work[0] <= 0.0) {
        err = wspace_fail(info, work[0]);
        goto bailout;
    }

    lwork = (integer) work[0];
#ifdef LAPACK_DEBUG
    printf("dsytrf: workspace = %d\n", (int) lwork);
#endif

    if (lwork < 2 * n) {
        lwork = 2 * n;
    }

    work = lapack_realloc(work, lwork * sizeof *work);
    if (work == NULL) {
        err = E_ALLOC;
        goto bailout;
    }

    /* decompose */
    dsytrf_(&uplo, &n, a->val, &n, ipiv, work, &lwork, &info);
    if (info != 0) {
        fprintf(stderr, "dsytrf: matrix is singular\n");
        err = E_SINGULAR;
        goto bailout;
    }

    /* check condition number */
    dsycon_(&uplo, &n, a->val, &n, ipiv, &anorm, &rcond,
            work, iwork, &info);
    if (info != 0) {
        fprintf(stderr, "dsycon: info = %d\n", (int) info);
        err = 1;
        goto bailout;
    } else if (rcond < RS_RCOND_MIN) {
        fprintf(stderr, "dsycon: rcond = %g\n", rcond);
        err = E_SINGULAR;
        goto bailout;
    }

    /* invert */
    dsytri_(&uplo, &n, a->val, &n, ipiv, work, &info);

#ifdef LAPACK_DEBUG
    printf("dsytri: info = %d\n", (int) info);
#endif

 bailout:

    lapack_free(work);
    free(ipiv);
    free(iwork);

    if (!err) {
        if (info != 0) {
            fputs("dsytri: matrix is singular\n", stderr);
            err = E_SINGULAR;
        } else {
            gretl_matrix_mirror(a, uplo);
        }
    }

    return err;
}

static int real_invert_symmetric_matrix (gretl_matrix *a,
                                         int checked,
                                         int verbose)
{
    integer n, info;
    double *aval = NULL;
    size_t bytes;
    char uplo = 'L';
    int err = 0;

    if (gretl_is_null_matrix(a)) {
        return E_DATA;
    }

    if (a->cols != a->rows) {
        fputs("real_invert_symmetric_matrix: input is not square\n",
              stderr);
        return E_NONCONF;
    }

    n = a->cols;

    if (n == 1) {
        a->val[0] = 1.0 / a->val[0];
        return 0;
    }

    if (!checked && !real_gretl_matrix_is_symmetric(a, 1)) {
        fputs("real_invert_symmetric_matrix: matrix is not symmetric\n", stderr);
        return E_NOTPD;
    }

    /* back-up, just in case */
    bytes = n * n * sizeof *aval;
    aval = lapack_malloc(bytes);
    if (aval == NULL) {
        return E_ALLOC;
    }

    memcpy(aval, a->val, bytes);

    dpotrf_(&uplo, &n, a->val, &n, &info);

    if (info != 0) {
        err = (info > 0)? E_NOTPD : E_DATA;
        if (err == E_DATA || verbose) {
            fprintf(stderr, "real_invert_symmetric_matrix: "
                    "dpotrf failed with info = %d (n = %d)\n",
                    (int) info, (int) n);
        }
    }

    if (!err) {
        dpotri_(&uplo, &n, a->val, &n, &info);
        if (info != 0) {
            err = E_NOTPD;
            if (verbose) {
                fprintf(stderr, "real_invert_symmetric_matrix:\n"
                        " dpotri failed with info = %d\n", (int) info);
            }
        } else {
            gretl_matrix_mirror(a, uplo);
        }
    }

    if (err) {
        memcpy(a->val, aval, bytes);
        if (getenv("GRETL_MATRIX_DEBUG")) {
            gretl_matrix_print(a, "input matrix");
        }
    }

    lapack_free(aval);

    return err;
}

/**
 * gretl_invert_symmetric_matrix:
 * @a: matrix to invert.
 *
 * Computes the inverse of a symmetric positive definite matrix
 * using Cholesky factorization.  On exit @a is overwritten with
 * the inverse. Uses the LAPACK functions dpotrf() and dpotri().
 *
 * Returns: 0 on success; non-zero error code on failure.
 */

int gretl_invert_symmetric_matrix (gretl_matrix *a)
{
    return real_invert_symmetric_matrix(a, 0, 0);
}

/**
 * gretl_invpd:
 * @a: matrix to invert.
 *
 * Computes the inverse of a symmetric positive definite matrix
 * using Cholesky factorization.  On exit @a is overwritten with
 * the inverse. Uses the LAPACK functions dpotrf() and dpotri().
 * Little checking is done, for speed: we assume the caller
 * knows what he's doing.
 *
 * Returns: 0 on success; non-zero error code on failure.
 */

int gretl_invpd (gretl_matrix *a)
{
    integer n, info;
    char uplo = 'L';
    int err = 0;

    if (a->cols != a->rows) {
        fputs("gretl_invpd: input is not square\n",
              stderr);
        return E_NONCONF;
    }

    n = a->cols;

    if (n == 1) {
        a->val[0] = 1.0 / a->val[0];
        return 0;
    }

    dpotrf_(&uplo, &n, a->val, &n, &info);

    if (info != 0) {
        fprintf(stderr, "gretl_invpd: "
                "dpotrf failed with info = %d (n = %d)\n",
                (int) info, (int) n);
        err = info > 0 ? E_NOTPD : E_DATA;
    }

    if (!err) {
        dpotri_(&uplo, &n, a->val, &n, &info);
        if (info != 0) {
            err = E_SINGULAR;
            fprintf(stderr, "gretl_invpd:\n"
                    " dpotri failed with info = %d\n", (int) info);
        } else {
            gretl_matrix_mirror(a, uplo);
        }
    }

    return err;
}

/**
 * gretl_inverse_from_cholesky_decomp:
 * @targ: matrix to hold inverse.
 * @src: Cholesky-decomposed matrix.
 *
 * Computes in @targ the inverse of a symmetric positive definite
 * matrix, on the assumption that the original matrix this has already
 * been Cholesky-decomposed in @src.
 *
 * Returns: 0 on success; non-zero error code on failure.
 */

int gretl_inverse_from_cholesky_decomp (gretl_matrix *targ,
                                        const gretl_matrix *src)
{
    integer info, n;
    char uplo = 'L';
    int err = 0;

    if (gretl_is_null_matrix(targ) || gretl_is_null_matrix(src)) {
        return E_DATA;
    }

    n = src->cols;

    if (n != src->rows || targ->cols != targ->rows || targ->cols != n) {
        return E_NONCONF;
    }

    memcpy(targ->val, src->val, n * n * sizeof *src->val);

    dpotri_(&uplo, &n, targ->val, &n, &info);

    if (info != 0) {
        err = E_SINGULAR;
        fprintf(stderr, "gretl_invert_symmetric_matrix:\n"
                " dpotri failed with info = %d\n", (int) info);
    } else {
        gretl_matrix_mirror(targ, uplo);
    }

    return err;
}

/**
 * gretl_invert_symmetric_matrix2:
 * @a: matrix to invert.
 * @ldet: location to recieve log determinant, or NULL.
 *
 * Computes the inverse of a symmetric positive definite matrix
 * using Cholesky factorization, computing the log-determinant
 * in the process.  On exit @a is overwritten with the inverse
 * and if @ldet is not NULL the log-determinant is written to
 * that location.  Uses the LAPACK functions dpotrf() and dpotri().
 *
 * Returns: 0 on success; non-zero error code on failure.
 */

int gretl_invert_symmetric_matrix2 (gretl_matrix *a, double *ldet)
{
    integer n, info;
    char uplo = 'L';
    int i, err = 0;

    if (gretl_is_null_matrix(a)) {
        return E_DATA;
    }

    if (a->cols != a->rows) {
        fputs("gretl_invert_symmetric_matrix: input is not square\n",
              stderr);
        return E_NONCONF;
    }

    n = a->cols;

    if (n == 1) {
        if (ldet != NULL) {
            *ldet = log(a->val[0]);
        }
        a->val[0] = 1.0 / a->val[0];
        return 0;
    }

    if (!real_gretl_matrix_is_symmetric(a, 1)) {
        fputs("gretl_invert_symmetric_matrix: matrix is not symmetric\n", stderr);
        return 1;
    }

    dpotrf_(&uplo, &n, a->val, &n, &info);

    if (info != 0) {
        fprintf(stderr, "gretl_invert_symmetric_matrix2: "
                "dpotrf failed with info = %d (n = %d)\n", (int) info, (int) n);
        return (info > 0)? E_NOTPD : E_DATA;
    }

    if (ldet != NULL) {
        double x = 0.0;

        for (i=0; i<n; i++) {
            x += log(gretl_matrix_get(a,i,i));
        }
        *ldet = 2.0 * x;
    }

    dpotri_(&uplo, &n, a->val, &n, &info);

    if (info != 0) {
        err = E_SINGULAR;
        fprintf(stderr, "gretl_invert_symmetric_matrix:\n"
                " dpotri failed with info = %d\n", (int) info);
    } else {
        gretl_matrix_mirror(a, uplo);
    }

    return err;
}

/**
 * gretl_invert_packed_symmetric_matrix:
 * @v: symmetric matrix in vech form (lower triangle packed
 * as a column vector).
 *
 * Computes the inverse of a symmetric positive definite matrix,
 * stored in vech form, using Cholesky factorization.  On exit
 * @v is overwritten with the lower triangle of the inverse.
 * Uses the LAPACK functions dpptrf() and dpptri().
 *
 * Returns: 0 on success; non-zero error code on failure.
 */

int gretl_invert_packed_symmetric_matrix (gretl_matrix *v)
{
    gretl_matrix *vcpy = NULL;
    integer info, n;
    char uplo = 'L';
    int err = 0;

    if (gretl_is_null_matrix(v)) {
        return E_DATA;
    }

    if (v->cols != 1) {
        fprintf(stderr, "gretl_invert_packed_symmetric_matrix:\n"
                " matrix is not in vech form\n");
        return E_DATA;
    }

    if (v->rows == 1) {
        v->val[0] = 1.0 / v->val[0];
        return 0;
    }

    if (v->rows < 100) {
        vcpy = gretl_matrix_copy_tmp(v);
    }

    n = (integer) ((sqrt(1.0 + 8.0 * v->rows) - 1.0) / 2.0);

    dpptrf_(&uplo, &n, v->val, &info);

    if (info != 0) {
        fprintf(stderr, "gretl_invert_packed_symmetric_matrix:\n"
                " dpptrf failed with info = %d (n = %d)\n", (int) info, (int) n);
        if (info > 0) {
            fputs(" matrix is not positive definite\n", stderr);
            err = E_NOTPD;
        } else {
            err = E_DATA;
        }
        if (vcpy != NULL) {
            gretl_matrix_print(vcpy, "input matrix");
        }
        return err;
    }

    dpptri_(&uplo, &n, v->val, &info);

    if (info != 0) {
        err = E_SINGULAR;
        fprintf(stderr, "gretl_invert_packed_symmetric_matrix:\n"
                " dpptri failed with info = %d\n", (int) info);

    }

    gretl_matrix_free(vcpy);

    return err;
}

static int dgeev_eigvecs_alloc (gretl_matrix *m,
                                gretl_matrix **pev,
                                gretl_matrix **pec,
                                int n)
{
    gretl_matrix *ev = NULL;
    gretl_matrix *ec = NULL;

    if (pev != NULL) {
        /* We need an n x n complex matrix for output:
           is @m usable or do we need to allocate a
           new matrix?
        */
        int mrc = m->rows * m->cols;
        int dim = n * n;

        if (m->is_complex && mrc == dim) {
            m->rows = m->cols = n;
        } else if (!m->is_complex && mrc == 2*dim) {
            m->rows = 2*n;
            m->cols = n;
            matrix_set_complex(m, 1, 1);
        } else {
            /* have to allocate */
            ev = gretl_cmatrix_new0(n, n);
            if (ev == NULL) {
                return E_ALLOC;
            }
        }
    }

    /* We need an n x n real matrix to pass to lapack
       to get the compressed representation of the
       eigenvectors
    */
    ec = gretl_matrix_alloc(n, n);
    if (ec == NULL) {
        gretl_matrix_free(ev);
        return E_ALLOC;
    }

    if (pev != NULL) {
        *pev = ev;
    }
    *pec = ec;

    return 0;
}

/* Transcribe from compact representation of eigenvectors
   in the n x n real matrix @src to the "new-style" n x n
   complex matrix @targ. What happens for each column
   depends on whether the associated eigenvalue is real or
   a member of a conjugate pair. The arrays @wr and @wi
   hold the real and imaginary parts of the eigenvalues,
   respectively.
*/

static void dgeev_eigvecs_transcribe (gretl_matrix *targ,
                                      gretl_matrix *src,
                                      double *wr, double *wi)
{
    double re, im;
    int i, j, isreal;
    int n = src->rows;

    for (j=0; j<n; j++) {
        isreal = (wi[j] == 0);
        for (i=0; i<n; i++) {
            re = gretl_matrix_get(src, i, j);
            if (isreal) {
                /* lambda(j) is real */
                gretl_cmatrix_set(targ, i, j, re);
            } else {
                /* lambda(j) and lambda(j+1) are a conjugate pair */
                im = gretl_matrix_get(src, i, j+1);
                gretl_cmatrix_set(targ, i, j, re + im * I);
                gretl_cmatrix_set(targ, i, j+1, re - im * I);
            }
        }
        if (!isreal) {
            j++;
        }
    }
}

static gretl_matrix *eigen_trivial (const gretl_matrix *A,
                                    gretl_matrix *VR,
                                    gretl_matrix *VL)
{
    gretl_matrix *ret = gretl_matrix_copy(A);

    if (VR != NULL || VL != NULL) {
        gretl_matrix *targ[] = {VR, VL};
        gretl_matrix *one;
        int i;

        for (i=0; i<2; i++) {
            if (targ[i] != NULL) {
                one = gretl_matrix_alloc(1, 1);
                one->val[0] = 1.0;
                gretl_matrix_replace_content(targ[i], one);
                gretl_matrix_free(one);
            }
        }
    }

    return ret;
}

/* convert dgeev eigenvalues to cmatrix format */

static void eigenvals_to_cmatrix (gretl_matrix *lam,
                                  double *a, int n)
{
    int i, k = 0;

    for (i=0; i<2*n; i++) {
        a[i] = lam->val[i];
    }
    for (i=0; i<n; i++) {
        lam->val[k++] = a[i];
        lam->val[k++] = a[i+n];
    }
    lam->cols = 1;
    matrix_set_complex(lam, 1, 0);
}

static void maybe_eigen_trim (gretl_matrix *lam)
{
    double *lv = lam->val + lam->rows;
    int i;

    for (i=0; i<lam->rows; i++) {
        if (lv[i] != 0.0) {
            return;
        }
    }

    /* drop the second column */
    gretl_matrix_reuse(lam, -1, 1);
}

static gretl_matrix *real_gretl_dgeev (const gretl_matrix *A,
                                       gretl_matrix *VR,
                                       gretl_matrix *VL,
                                       int legacy,
                                       int *err)
{
    gretl_matrix *ret = NULL;
    gretl_matrix *Acpy = NULL;
    gretl_matrix *Ltmp = NULL;
    gretl_matrix *Rtmp = NULL;
    gretl_matrix *VLz = NULL;
    gretl_matrix *VRz = NULL;
    integer n, info, lwork;
    integer ldvl, ldvr;
    double *wr, *wi;
    double *a = NULL;
    double *work = NULL;
    double *vl = NULL, *vr = NULL;
    char jobvl = VL != NULL ? 'V' : 'N';
    char jobvr = VR != NULL ? 'V' : 'N';

    if (gretl_is_null_matrix(A) || A->rows != A->cols) {
        *err = E_INVARG;
        return NULL;
    }

    n = A->rows;
    if (n == 1) {
        /* Dispatch the scalar case, hence ensuring that
           A has at least two columns, which is useful
           to know below.
        */
        return eigen_trivial(A, VR, VL);
    }

    ldvl = VL != NULL ? n : 1;
    ldvr = VR != NULL ? n : 1;

    /* we need a copy of @A, which gets overwritten */
    Acpy = gretl_matrix_copy(A);
    if (Acpy == NULL) {
        *err = E_ALLOC;
        goto bailout;
    }

    a = Acpy->val;

    if (VL != NULL) {
        if (legacy) {
            *err = dgeev_eigvecs_alloc(VL, NULL, &Ltmp, n);
        } else {
            *err = dgeev_eigvecs_alloc(VL, &VLz, &Ltmp, n);
        }
        if (*err) {
            goto bailout;
        }
        vl = Ltmp->val;
    }

    if (VR != NULL) {
        if (legacy) {
            *err = dgeev_eigvecs_alloc(VR, NULL, &Rtmp, n);
        } else {
            *err = dgeev_eigvecs_alloc(VR, &VRz, &Rtmp, n);
        }
        if (*err) {
            goto bailout;
        }
        vr = Rtmp->val;
    }

    work = lapack_malloc(sizeof *work);
    ret = gretl_zero_matrix_new(n, 2);

    if (work == NULL || ret == NULL) {
        *err = E_ALLOC;
        return NULL;
    }

    wr = ret->val;
    wi = wr + n;

    /* get optimal workspace size */
    lwork = -1;
    dgeev_(&jobvl, &jobvr, &n, a, &n, wr, wi, vl, &ldvl,
           vr, &ldvr, work, &lwork, &info);
    lwork = (integer) work[0];
    work = lapack_realloc(work, lwork * sizeof *work);
    if (work == NULL) {
        *err = E_ALLOC;
        goto bailout;
    }

    /* do the actual decomposition */
    dgeev_(&jobvl, &jobvr, &n, a, &n, wr, wi, vl, &ldvl,
           vr, &ldvr, work, &lwork, &info);

    if (info != 0) {
        fprintf(stderr, "dgeev: info = %d\n", info);
        *err = E_DATA;
    } else {
        if (VL != NULL) {
            if (legacy) {
                gretl_matrix_replace_content(VL, Ltmp);
            } else if (VLz != NULL) {
                dgeev_eigvecs_transcribe(VLz, Ltmp, wr, wi);
                gretl_matrix_replace_content(VL, VLz);
            } else {
                dgeev_eigvecs_transcribe(VL, Ltmp, wr, wi);
            }
        }
        if (VR != NULL) {
            if (legacy) {
                gretl_matrix_replace_content(VR, Rtmp);
            } else if (VRz != NULL) {
                dgeev_eigvecs_transcribe(VRz, Rtmp, wr, wi);
                gretl_matrix_replace_content(VR, VRz);
            } else {
                dgeev_eigvecs_transcribe(VR, Rtmp, wr, wi);
            }
        }
    }

 bailout:

    if (*err) {
        gretl_matrix_free(ret);
        ret = NULL;
    } else if (legacy) {
        maybe_eigen_trim(ret);
    } else {
        eigenvals_to_cmatrix(ret, a, n);
    }

    lapack_free(work);
    gretl_matrix_free(Acpy);
    gretl_matrix_free(Ltmp);
    gretl_matrix_free(Rtmp);
    gretl_matrix_free(VLz);
    gretl_matrix_free(VRz);

    return ret;
}

gretl_matrix *gretl_dgeev (const gretl_matrix *A,
                           gretl_matrix *VR,
                           gretl_matrix *VL,
                           int *err)
{
    return real_gretl_dgeev(A, VR, VL, 0, err);
}

/**
 * gretl_general_matrix_eigenvals:
 * @m: square matrix on which to operate.
 * @err: location to receive error code.
 *
 * Computes the eigenvalues of the general matrix @m.
 *
 * Returns: allocated matrix containing the eigenvalues, or NULL
 * on failure.  The returned matrix, on successful completion,
 * is n x 2 (where n = the number of rows and columns in the
 * matrix @m); the first column holds the real parts of
 * the eigenvalues of @m and the second the imaginary parts.
 */

gretl_matrix *
gretl_general_matrix_eigenvals (const gretl_matrix *m, int *err)
{
    return real_gretl_dgeev(m, NULL, NULL, 1, err);
}

gretl_matrix *old_eigengen (const gretl_matrix *m,
                            gretl_matrix *VR,
                            gretl_matrix *VL,
                            int *err)
{
    return real_gretl_dgeev(m, VR, VL, 1, err);
}

/**
 * gretl_symmetric_eigen_sort:
 * @evals: array of real eigenvalues from symmetric matrix.
 * @evecs: matrix of eigenvectors.
 * @rank: desired number of columns in output.
 *
 * Sorts the eigenvalues in @evals from largest to smallest, and
 * rearranges the columns in @evecs correspondingly.  If @rank is
 * greater than zero and less than the number of columns in @evecs,
 * then on output @evecs is shrunk so that it contains only the
 * columns associated with the largest @rank eigenvalues.
 *
 * Returns: 0 on success; non-zero error code on failure.
 */

int gretl_symmetric_eigen_sort (gretl_matrix *evals,
                                gretl_matrix *evecs,
                                int rank)
{
    double *tmp = NULL;
    int n, m, err = 0;

    n = gretl_vector_get_length(evals);
    if (n == 0) {
        return E_DATA;
    }

    if (evecs != NULL && (evecs->rows != n || evecs->cols != n)) {
        return E_DATA;
    }

    if (rank <= 0) {
        rank = n;
    }
    m = n / 2;

    if (evecs != NULL && rank >= m) {
        /* we'll need some temporary storage for
           swapping eigenvectors
        */
        tmp = malloc(n * sizeof *tmp);
        if (tmp == NULL) {
            err = E_ALLOC;
        }
    }

    if (!err) {
        int i, j, k;
        double x;

        /* reverse the eigenvalues in @evals */
        k = n - 1;
        for (i=0; i<m; i++) {
            x = evals->val[i];
            evals->val[i] = evals->val[k];
            evals->val[k] = x;
            k--;
        }

        if (evecs != NULL) {
            size_t colsize = n * sizeof *tmp;
            double *colj = evecs->val;
            double *colk = evecs->val + (n-1)*n;

            if (rank < m) {
                /* we just have to copy the last @rank cols
                   to the front in reverse order
                */
                m = rank;
            }

            for (j=0; j<m; j++) {
                if (tmp == NULL) {
                    /* col k -> col j */
                    memcpy(colj, colk, colsize);
                } else {
                    /* col j -> tmp */
                    memcpy(tmp, colj, colsize);
                    /* col k -> col j */
                    memcpy(colj, colk, colsize);
                    /* tmp -> col k */
                    memcpy(colk, tmp, colsize);
                }
                colj += n;
                colk -= n;
            }
            /* and "shrink" @evecs, if wanted */
            if (rank < n) {
                evecs->cols = rank;
            }
        }
    }

    free(tmp);

    return err;
}

static gretl_matrix *eigensym_rrr (gretl_matrix *m,
                                   int eigenvecs,
                                   int *err)
{
    integer n, info, lwork, liwork;
    integer nv, ldz = 1;
    double vl = 0, vu = 0;
    gretl_matrix *evals = NULL;
    double *z = NULL;
    double *work = NULL;
    double *w = NULL;
    integer *iwork = NULL;
    integer *isuppz = NULL;
    char jobz = eigenvecs ? 'V' : 'N';
    double abstol = 0;
    char range = 'A';
    char uplo = 'U';

    /* Note: vl and vu are required to work around buggy
       implementations of dsyevr, which reference these
       terms even when they're not supposed to. E.g.
       Apple's libLAPACK.dylib. 2020-10-25.
    */

    n = m->rows;

    work = lapack_malloc(sizeof *work);
    iwork = malloc(sizeof *iwork);
    if (work == NULL || iwork == NULL) {
        *err = E_ALLOC;
        return NULL;
    }

    evals = gretl_column_vector_alloc(n);
    if (evals == NULL) {
        *err = E_ALLOC;
        goto bailout;
    }

    if (eigenvecs) {
        z = malloc(n * n * sizeof *z);
        isuppz = malloc(2 * n * sizeof *isuppz);
        if (z == NULL || isuppz == NULL) {
            *err = E_ALLOC;
            goto bailout;
        }
        ldz = n;
    }

    w = evals->val;

    lwork = liwork = -1; /* find optimal workspace size */
    dsyevr_(&jobz, &range, &uplo, &n, m->val, &n,
            &vl, &vu, NULL, NULL, &abstol, &nv, w,
            z, &ldz, isuppz, work, &lwork, iwork,
            &liwork, &info);

    if (info != 0 || work[0] <= 0.0) {
        *err = wspace_fail(info, work[0]);
        goto bailout;
    }

    lwork = (integer) work[0];
    liwork = iwork[0];
    work = lapack_realloc(work, lwork * sizeof *work);
    iwork = realloc(iwork, liwork * sizeof *iwork);
    if (work == NULL || iwork == NULL) {
        *err = E_ALLOC;
    }

    if (!*err) {
        dsyevr_(&jobz, &range, &uplo, &n, m->val, &n,
                &vl, &vu, NULL, NULL, &abstol, &nv, w,
                z, &ldz, isuppz, work, &lwork, iwork,
                &liwork, &info);
        if (info != 0) {
            fprintf(stderr, "dsyevr: info = %d\n", info);
            *err = E_DATA;
        }
    }

    if (!*err && eigenvecs) {
        memcpy(m->val, z, n*n * sizeof *z);
    }

 bailout:

    lapack_free(work);
    free(iwork);
    free(isuppz);
    free(z);

    if (*err && evals != NULL) {
        gretl_matrix_free(evals);
        evals = NULL;
    }

    return evals;
}

static gretl_matrix *eigensym_standard (gretl_matrix *m,
                                        int eigenvecs,
                                        int *err)
{
    integer n, info, lwork;
    gretl_matrix *evals = NULL;
    double *work = NULL;
    double *w = NULL;
    char jobz = eigenvecs ? 'V' : 'N';
    char uplo = 'U';

    n = m->rows;

    work = lapack_malloc(sizeof *work);
    if (work == NULL) {
        *err = E_ALLOC;
        return NULL;
    }

    evals = gretl_column_vector_alloc(n);
    if (evals == NULL) {
        *err = E_ALLOC;
        goto bailout;
    }

    w = evals->val;

    lwork = -1; /* find optimal workspace size */
    dsyev_(&jobz, &uplo, &n, m->val, &n,
           w, work, &lwork, &info);

    if (info != 0 || work[0] <= 0.0) {
        *err = wspace_fail(info, work[0]);
        goto bailout;
    }

    lwork = (integer) work[0];
    work = lapack_realloc(work, lwork * sizeof *work);
    if (work == NULL) {
        *err = E_ALLOC;
    }

    if (!*err) {
        dsyev_(&jobz, &uplo, &n, m->val, &n,
               w, work, &lwork, &info);
        if (info != 0) {
            fprintf(stderr, "dsyev: info = %d\n", info);
            *err = E_DATA;
        }
    }

 bailout:

    lapack_free(work);

    if (*err && evals != NULL) {
        gretl_matrix_free(evals);
        evals = NULL;
    }

    return evals;
}

/**
 * gretl_symmetric_matrix_eigenvals:
 * @m: n x n matrix to operate on.
 * @eigenvecs: non-zero to calculate eigenvectors, 0 to omit.
 * @err: location to receive error code.
 *
 * Computes the eigenvalues of the real symmetric matrix @m.
 * If @eigenvecs is non-zero, also compute the orthonormal
 * eigenvectors of @m, which are stored in @m. Uses the lapack
 * function dsyevr(), or dsyev() for small matrices.
 *
 * Returns: n x 1 matrix containing the eigenvalues in ascending
 * order, or NULL on failure.
 */

gretl_matrix *
gretl_symmetric_matrix_eigenvals (gretl_matrix *m, int eigenvecs, int *err)
{
    gretl_matrix *ret = NULL;
    static int ev_ver = 0; /* questionable? */
    int save_nt = 0;

    *err = 0;

    if (gretl_is_null_matrix(m) || m->rows != m->cols) {
        /* If we're not actually testing for symmetry, we must
           at least test for squareness, on pain of crashing.
        */
        *err = E_INVARG;
        return NULL;
    }

    if (blas_is_openblas()) {
        save_nt = blas_get_num_threads();
        if (save_nt > 1) {
            blas_set_num_threads(1);
        }
    }

    if (ev_ver == 0) {
        char *s = getenv("GRETL_OLD_EV");

        ev_ver = s != NULL ? 1 : 2;
    }

    if (m->rows < 10 || ev_ver == 1) {
        ret = eigensym_standard(m, eigenvecs, err);
    } else {
        ret = eigensym_rrr(m, eigenvecs, err);
    }

    if (blas_is_openblas() && save_nt > 1) {
        blas_set_num_threads(save_nt);
    }

    return ret;
}

static gretl_matrix *
real_symm_eigenvals_descending (gretl_matrix *m,
                                int eigenvecs,
                                int rank,
                                int *err)
{
    gretl_matrix *v =
        gretl_symmetric_matrix_eigenvals(m, eigenvecs, err);

    if (!*err) {
        m = eigenvecs ? m : NULL;
        *err = gretl_symmetric_eigen_sort(v, m, rank);
    }

    if (*err && v != NULL) {
        gretl_matrix_free(v);
        v = NULL;
    }

    return v;
}

/**
 * gretl_symm_matrix_eigenvals_descending:
 * @m: n x n matrix to operate on.
 * @eigenvecs: non-zero to calculate eigenvectors, 0 to omit.
 * @err: location to receive error code.
 *
 * Computes the eigenvalues of the real symmetric matrix @m.
 * If @eigenvecs is non-zero, also compute the orthonormal
 * eigenvectors of @m, which are stored in @m. Uses the lapack
 * function dsyev().
 *
 * Returns: n x 1 matrix containing the eigenvalues in descending
 * order, or NULL on failure.
 */

gretl_matrix *
gretl_symm_matrix_eigenvals_descending (gretl_matrix *m,
                                        int eigenvecs,
                                        int *err)
{
    return real_symm_eigenvals_descending(m, eigenvecs,
                                          0, err);
}

static double get_extreme_eigenvalue (gretl_matrix *m, int getmax,
                                      int *err)
{
    double ev = 0.0/0.0;
    gretl_matrix *v;

    v = gretl_symmetric_matrix_eigenvals(m, 0, err);

    if (!*err) {
        int n = gretl_vector_get_length(v);

        /* the eigenvalues, from lapack's dsyev(),
           are in ascending order */

        if (getmax) {
            ev = v->val[n-1];
        } else {
            ev = v->val[0];
        }

        gretl_matrix_free(v);
    }

    if (*err == 0 || *err == 1) {
        /* reconstitute full matrix */
        gretl_matrix_mirror(m, 'L');
    }

    return ev;
}

/**
 * gretl_symm_matrix_lambda_min:
 * @m: n x n matrix to operate on.
 * @err: location to receive error code.
 *
 * Returns: the minimum eigenvalue of the real symmetric matrix @m,
 * or %NaN on error.
 */

double gretl_symm_matrix_lambda_min (const gretl_matrix *m, int *err)
{
    return get_extreme_eigenvalue((gretl_matrix *) m, 0, err);
}

/**
 * gretl_symm_matrix_lambda_max:
 * @m: n x n matrix to operate on.
 * @err: location to receive error code.
 *
 * Returns: the maximum eigenvalue of the real symmetric matrix @m,
 * or %NaN on error.
 */

double gretl_symm_matrix_lambda_max (const gretl_matrix *m, int *err)
{
    return get_extreme_eigenvalue((gretl_matrix *) m, 1, err);
}

static int gensymm_conformable (const gretl_matrix *A,
                                const gretl_matrix *B)
{
    if (!real_gretl_matrix_is_symmetric(A, 1)) {
        fputs("gretl_gensymm_eigenvals: matrix A is not symmetric\n",
              stderr);
        return 0;
    }

    if (!real_gretl_matrix_is_symmetric(B, 1)) {
        fputs("gretl_gensymm_eigenvals: matrix B is not symmetric\n",
              stderr);
        return 0;
    }

    if (B->rows != A->rows) {
        fputs("gretl_gensymm_eigenvals: matrices A and B have different size\n",
              stderr);
        return 0;
    }

    return 1;
}

#define GSDEBUG 0

/**
 * gretl_gensymm_eigenvals:
 * @A: symmetric matrix.
 * @B: symmetric positive definite matrix.
 * @V: matrix to hold the generalized eigenvectors, or NULL if
 * these are not required.
 * @err: location to receive error code.
 *
 * Solves the generalized eigenvalue problem
 * | A - \lambda B | = 0 , where both A and B are symmetric
 * and B is positive definite.
 *
 * Returns: allocated storage containing the eigenvalues, in
 * ascending order, or NULL on failure.
 */

gretl_matrix *gretl_gensymm_eigenvals (const gretl_matrix *A,
                                       const gretl_matrix *B,
                                       gretl_matrix *V,
                                       int *err)
{
    gretl_matrix *K = NULL;
    gretl_matrix *tmp = NULL;
    gretl_matrix *evals = NULL;
    int n;

#if GSDEBUG
    gretl_matrix_print(A, "A");
    gretl_matrix_print(B, "B");
#endif

    if (gretl_is_null_matrix(A) || gretl_is_null_matrix(B)) {
        *err = E_DATA;
        return NULL;
    }

    if (!gensymm_conformable(A, B)) {
        *err = E_NONCONF;
        return NULL;
    }

    n = A->rows;
    K = gretl_matrix_copy_tmp(B);
    tmp = gretl_matrix_alloc(n, n);

    if (K == NULL || tmp == NULL) {
        *err = E_ALLOC;
        goto bailout;
    }

    *err = gretl_matrix_cholesky_decomp(K);
    if (*err) {
        fputs("gretl_gensymm_eigenvals: matrix B not p.d.\n",
              stderr);
        *err = E_NONCONF;
        goto bailout;
    }

    *err = gretl_invert_triangular_matrix(K, 'L');
    if (*err) {
        fputs("gretl_gensymm_eigenvals: matrix B only p.s.d.\n",
              stderr);
        *err = E_NONCONF;
        goto bailout;
    }

    gretl_matrix_qform(K, GRETL_MOD_NONE, A, tmp, GRETL_MOD_NONE);

#if GSDEBUG
    gretl_matrix_print(tmp, "tmp");
#endif

    evals = gretl_symmetric_matrix_eigenvals(tmp, 1, err);
    if (*err) {
        goto bailout;
    }

    if (V != NULL) {
        *err = gretl_matrix_multiply_mod(K, GRETL_MOD_TRANSPOSE,
                                         tmp, GRETL_MOD_NONE,
                                         V, GRETL_MOD_NONE);
#if GSDEBUG
        gretl_matrix_print(V, "V");
#endif
    }

 bailout:

    gretl_matrix_free(K);
    gretl_matrix_free(tmp);

    if (*err && evals != NULL) {
        gretl_matrix_free(evals);
        evals = NULL;
    }

    return evals;
}

/* Compute SVD via eigen-decomposition for the case where
   @X is "tall": more rows than columns.
*/

static int tall_SVD (const gretl_matrix *X,
                     gretl_matrix **pU,
                     gretl_matrix **psv,
                     gretl_matrix **pVt)
{
    gretl_matrix *XTX;
    gretl_matrix *sv;
    gretl_matrix *lam = NULL;
    gretl_matrix *U = NULL;
    gretl_matrix *Vt = NULL;
    gretl_matrix *Vl = NULL;
    double lj, vij;
    int vecs, c = X->cols;
    int i, j, jj;
    int err = 0;

    XTX = gretl_matrix_alloc(c, c);
    sv = gretl_matrix_alloc(1, c);
    if (XTX == NULL || sv == NULL) {
        return E_ALLOC;
    }

    vecs = pU != NULL || pVt != NULL;

    gretl_matrix_multiply_mod(X, GRETL_MOD_TRANSPOSE,
                              X, GRETL_MOD_NONE,
                              XTX, GRETL_MOD_NONE);

    lam = gretl_symmetric_matrix_eigenvals(XTX, vecs, &err);
    if (!err) {
        for (i=0; i<c; i++) {
            lj = lam->val[c-i-1];
            if (lj < 0) {
                err = E_SINGULAR;
                break;
            }
            sv->val[i] = sqrt(lj);
        }
    }

    if (err) {
        gretl_matrix_free(XTX);
        gretl_matrix_free(sv);
        return err;
    }

    if (pVt != NULL) {
        Vt = gretl_matrix_alloc(c, c);
        if (Vt == NULL) {
            err = E_ALLOC;
        } else {
            for (j=0; j<c; j++) {
                jj = c - j - 1;
                for (i=0; i<c; i++) {
                    vij = gretl_matrix_get(XTX, i, j);
                    gretl_matrix_set(Vt, jj, i, vij);
                }
            }
        }
    }

    if (!err && pU != NULL) {
        U = gretl_matrix_alloc(X->rows, c);
        Vl = gretl_matrix_alloc(c, c);
        if (U == NULL || Vl == NULL) {
            err = E_ALLOC;
        } else {
            for (j=0; j<c; j++) {
                jj = c - j - 1;
                for (i=0; i<c; i++) {
                    vij = gretl_matrix_get(XTX, i, jj);
                    gretl_matrix_set(Vl, i, j, vij / sv->val[j]);
                }
            }
            gretl_matrix_multiply(X, Vl, U);
        }
    }

    if (psv != NULL) {
        *psv = sv;
        sv = NULL;
    }
    if (pU != NULL) {
        *pU = U;
        U = NULL;
    }
    if (pVt != NULL) {
        *pVt = Vt;
        Vt = NULL;
    }

    gretl_matrix_free(XTX);
    gretl_matrix_free(sv);
    gretl_matrix_free(lam);
    gretl_matrix_free(U);
    gretl_matrix_free(Vt);
    gretl_matrix_free(Vl);

    return err;
}

static int real_gretl_matrix_SVD (const gretl_matrix *x,
                                  gretl_matrix **pu,
                                  gretl_vector **ps,
                                  gretl_matrix **pvt,
                                  int full)
{
    integer m, n, lda;
    integer ldu = 1, ldvt = 1;
    integer lwork = -1;
    integer *iwork = NULL;
    integer info;
    gretl_matrix *a = NULL;
    gretl_matrix *s = NULL;
    gretl_matrix *u = NULL;
    gretl_matrix *vt = NULL;
    char jobu = 'N', jobvt = 'N';
    char jobz = 'N';
    double xu, xvt;
    double *uval = &xu, *vtval = &xvt;
    double *work = NULL;
    int k, dnc;
    int err = 0;

    a = gretl_matrix_copy_tmp(x);
    if (a == NULL) {
        return E_ALLOC;
    }

    lda = m = x->rows;
    n = x->cols;
    k = (m < n)? m : n;
    dnc = k > 20;

    s = gretl_vector_alloc(k);
    if (s == NULL) {
        err = E_ALLOC;
        goto bailout;
    }

    if (dnc) {
        /* divide and conquer */
        if (pu != NULL || pvt != NULL) {
            int ucols = full ? m : k;

            ldu = m;
            ldvt = full ? n : k;
            u = gretl_matrix_alloc(ldu, ucols);
            vt = gretl_matrix_alloc(ldvt, n);
            if (u == NULL || vt == NULL) {
                err = E_ALLOC;
                goto bailout;
            } else {
                uval = u->val;
                vtval = vt->val;
                jobz = full ? 'A' : 'S';
            }
        }

        work = lapack_malloc(sizeof *work);
        iwork = malloc(8 * k * sizeof *iwork);
        if (work == NULL || iwork == NULL) {
            err = E_ALLOC;
            goto bailout;
        }

        /* workspace query */
        dgesdd_(&jobz, &m, &n, a->val, &lda, s->val, uval, &ldu,
                vtval, &ldvt, work, &lwork, iwork, &info);
    } else {
        /* vanilla SVD computation */
        if (pu != NULL) {
            ldu = m;
            if (full) {
                u = gretl_matrix_alloc(ldu, m);
            } else {
                u = gretl_matrix_alloc(ldu, k);
            }
            if (u == NULL) {
                err = E_ALLOC;
                goto bailout;
            } else {
                uval = u->val;
                jobu = full ? 'A' : 'S';
            }
        }
        if (pvt != NULL) {
            ldvt = full ? n : k;
            vt = gretl_matrix_alloc(ldvt, n);
            if (vt == NULL) {
                err = E_ALLOC;
                goto bailout;
            } else {
                vtval = vt->val;
                jobvt = full ? 'A' : 'S';
            }
        }

        work = lapack_malloc(sizeof *work);
        if (work == NULL) {
            err = E_ALLOC;
            goto bailout;
        }

        /* workspace query */
        dgesvd_(&jobu, &jobvt, &m, &n, a->val, &lda, s->val, uval, &ldu,
                vtval, &ldvt, work, &lwork, &info);
    }

    if (info != 0 || work[0] <= 0.0) {
        err = wspace_fail(info, work[0]);
        goto bailout;
    }

    lwork = (integer) work[0];
    work = lapack_realloc(work, lwork * sizeof *work);
    if (work == NULL) {
        err = E_ALLOC;
        goto bailout;
    }

    /* actual computation */
    if (dnc) {
        dgesdd_(&jobz, &m, &n, a->val, &lda, s->val, uval, &ldu,
                vtval, &ldvt, work, &lwork, iwork, &info);
    } else {
        dgesvd_(&jobu, &jobvt, &m, &n, a->val, &lda, s->val, uval, &ldu,
                vtval, &ldvt, work, &lwork, &info);
    }

    if (info != 0) {
        fprintf(stderr, "gretl_matrix_SVD: info = %d\n", (int) info);
        err = E_DATA;
        goto bailout;
    }

    if (ps != NULL) {
        *ps = s;
        s = NULL;
    }
    if (pu != NULL) {
        *pu = u;
        u = NULL;
    }
    if (pvt != NULL) {
        *pvt = vt;
        vt = NULL;
    }

 bailout:

    lapack_free(work);
    free(iwork);
    gretl_matrix_free(a);
    gretl_matrix_free(s);
    gretl_matrix_free(u);
    gretl_matrix_free(vt);

    return err;
}

/**
 * gretl_matrix_SVD:
 * @x: m x n matrix to decompose.
 * @pu: location for matrix U, or NULL if not wanted.
 * @ps: location for vector of singular values, or NULL if not wanted.
 * @pvt: location for matrix V (transposed), or NULL if not wanted.
 * @full: if U and/or V are to be computed, a non-zero value flags
 * production of "full-size" U (m x m) and/or V (n x n). Otherwise U
 * will be m x min(m,n) and and V' will be min(m,n) x n. Note that
 * this flag matters only if @x is not square.
 *
 * Computes SVD factorization of a general matrix using one of the
 * the lapack functions dgesvd() or dgesdd(). A = U * diag(s) * Vt.
 *
 * Returns: 0 on success; non-zero error code on failure.
 */

int gretl_matrix_SVD (const gretl_matrix *x, gretl_matrix **pu,
                      gretl_vector **ps, gretl_matrix **pvt,
                      int full)
{
    int err = 0;

    if (pu == NULL && ps == NULL && pvt == NULL) {
        /* no-op */
        return 0;
    } else if (gretl_is_null_matrix(x)) {
        return E_DATA;
    }

    if (!full && x->rows > x->cols && getenv("GRETL_REAL_SVD") == NULL) {
        /* The "tall" variant is very fast, but not at all
           accurate for near-singular matrices. If @x is
           too close to singular this will be flagged by an
           error code of E_SINGULAR from tall_SVD(), in which
           case we'll proceed to try "real" SVD; any other
           error will be treated as fatal.
        */
        err = tall_SVD(x, pu, ps, pvt);
        if (err != E_SINGULAR) {
            /* either OK or fatal error */
            return err;
        }
    }

    return real_gretl_matrix_SVD(x, pu, ps, pvt, full);
}

/**
 * gretl_matrix_SVD_johansen_solve:
 * @R0: T x p matrix of residuals.
 * @R1: T x p1 matrix of residuals.
 * @evals: vector to receive eigenvals, or NULL if not wanted.
 * @B: matrix to hold \beta, or NULL if not wanted.
 * @A: matrix to hold \alpha, or NULL if not wanted.
 * @jrank: cointegration rank, <= p.
 *
 * Solves the Johansen generalized eigenvalue problem via
 * SVD decomposition.  See J. A. Doornik and R. J. O'Brien,
 * "Numerically stable cointegration analysis", Computational
 * Statistics and Data Analysis, 41 (2002), pp. 185-193,
 * Algorithm 4.
 *
 * If @B is non-null it should be p1 x p on input; it will
 * be trimmed to p1 x @jrank on output if @jrank < p.
 * If @A is non-null it should be p x p on input; it will
 * be trimmed to p x @jrank on output if @jrank < p.
 * @evals should be a vector of length @jrank.
 *
 * Returns: 0 on success; non-zero error code on failure.
 */

int gretl_matrix_SVD_johansen_solve (const gretl_matrix *R0,
                                     const gretl_matrix *R1,
                                     gretl_matrix *evals,
                                     gretl_matrix *B,
                                     gretl_matrix *A,
                                     int jrank)
{
    gretl_matrix *U0 = NULL;
    gretl_matrix *U1 = NULL;
    gretl_matrix *Uz = NULL;
    gretl_matrix *S1 = NULL;
    gretl_matrix *Sz = NULL;
    gretl_matrix *V1 = NULL;
    gretl_matrix *Z = NULL;
    int T = R0->rows;
    int p = R0->cols;
    int p1 = R1->cols;
    int r, err;

    if (evals == NULL && B == NULL && A == NULL) {
        /* no-op */
        return 0;
    }

    r = (jrank == 0)? p : jrank;

    if (r < 1 || r > p) {
        fprintf(stderr, "Johansen SVD: r is wrong (%d)\n", r);
        return E_NONCONF;
    }

    if (evals != NULL && gretl_vector_get_length(evals) < r) {
        fprintf(stderr, "Johansen SVD: evals is too short\n");
        return E_NONCONF;
    }

    if (B != NULL && (B->rows != p1 || B->cols != p)) {
        fprintf(stderr, "Johansen SVD: B is wrong size\n");
        return E_NONCONF;
    }

    if (A != NULL && (A->rows != p || A->cols != p)) {
        fprintf(stderr, "Johansen SVD: A is wrong size\n");
        return E_NONCONF;
    }

    err = real_gretl_matrix_SVD(R0, &U0, NULL, NULL, 0);

    if (!err) {
        err = real_gretl_matrix_SVD(R1, &U1, &S1, &V1, 0);
    }

    if (!err) {
        Z = gretl_matrix_alloc(p1, p);
        if (Z == NULL) {
            err = E_ALLOC;
        } else {
            err = gretl_matrix_multiply_mod(U1, GRETL_MOD_TRANSPOSE,
                                            U0, GRETL_MOD_NONE,
                                            Z, GRETL_MOD_NONE);
        }
    }

    if (!err) {
        err = real_gretl_matrix_SVD(Z, &Uz, &Sz, NULL, 0);
    }

    if (!err) {
        double x, si;
        int i, j;

        if (evals != NULL) {
            for (i=0; i<r; i++) {
                evals->val[i] = Sz->val[i] * Sz->val[i];
            }
        }

        if (B != NULL) {
            /* \hat{\beta} = T^{1/2} V_1 {\Sigma_1}^{-1} U_z */

            for (i=0; i<p1; i++) {
                si = S1->val[i];
                for (j=0; j<p1; j++) {
                    if (si > SVD_SMIN) {
                        x = gretl_matrix_get(V1, i, j);
                        gretl_matrix_set(V1, i, j, x / si);
                    } else {
                        gretl_matrix_set(V1, i, j, 0);
                    }
                }
            }

            gretl_matrix_multiply_mod(V1, GRETL_MOD_TRANSPOSE,
                                      Uz, GRETL_MOD_NONE,
                                      B, GRETL_MOD_NONE);
            gretl_matrix_multiply_by_scalar(B, sqrt((double) T));
            if (r < p) {
                gretl_matrix_reuse(B, -1, r);
            }
        }

        if (A != NULL) {
            /* \hat{\alpha} = T^{-1/2} R_0' U_1 U_z */

            gretl_matrix_reuse(Z, p, p1);
            gretl_matrix_multiply_mod(R0, GRETL_MOD_TRANSPOSE,
                                      U1, GRETL_MOD_NONE,
                                      Z, GRETL_MOD_NONE);
            gretl_matrix_multiply(Z, Uz, A);
            gretl_matrix_divide_by_scalar(A, sqrt((double) T));
            if (r < p) {
                gretl_matrix_reuse(A, -1, r);
            }
        }
    }

    gretl_matrix_free(U0);
    gretl_matrix_free(U1);
    gretl_matrix_free(Uz);
    gretl_matrix_free(S1);
    gretl_matrix_free(Sz);
    gretl_matrix_free(V1);
    gretl_matrix_free(Z);

    return err;
}

/* return the row-index of the element in column col of
   matrix X that has the greatest absolute magnitude
*/

static int max_abs_index (const gretl_matrix *X, int col)
{
    double aij, tmp = 0.0;
    int i, idx = 0;

    for (i=0; i<X->rows; i++) {
        aij = fabs(gretl_matrix_get(X, i, col));
        if (aij > tmp) {
            tmp = aij;
            idx = i;
        }
    }

    return idx;
}

#define NSMIN 1.0e-16

static void normalize_nullspace (gretl_matrix *M)
{
    int i, j, k, idx;
    double x, y;

    /* FIXME? */

    if (M->cols == 1) {
        j = 0;
        idx = max_abs_index(M, j);
        x = gretl_matrix_get(M, idx, j);
        for (i=0; i<M->rows; i++) {
            y = gretl_matrix_get(M, i, j);
            y /= x;
            if (fabs(y) < NSMIN) y = 0.0;
            gretl_matrix_set(M, i, j, y);
        }
    }

    /* remove ugliness for printing */
    k = M->rows * M->cols;
    for (i=0; i<k; i++) {
        if (M->val[i] == -0) {
            M->val[i] = 0;
        }
    }
}

/**
 * gretl_matrix_right_nullspace:
 * @M: matrix to operate on.
 * @err: location to receive error code.
 *
 * Given an m x n matrix @M, construct a conformable matrix
 * R such that MR = 0 (that is, all the columns of R are
 * orthogonal to the space spanned by the rows of @M).
 *
 * Returns: the allocated matrix R, or NULL on failure.
 */

gretl_matrix *gretl_matrix_right_nullspace (const gretl_matrix *M, int *err)
{
    gretl_matrix *R = NULL;
    gretl_matrix *V = NULL;
    gretl_matrix *S = NULL;
    int i, j, k;

    if (gretl_is_null_matrix(M)) {
        *err = E_DATA;
        return NULL;
    }

    /* we'll need the full SVD here */
    *err = real_gretl_matrix_SVD(M, NULL, &S, &V, 1);

    if (!*err) {
        char E = 'E';
        int m = M->rows;
        int n = M->cols;
        int r = MIN(m, n);
        int sz = MAX(m, n);
        double x, eps = dlamch_(&E);
        double smin = sz * S->val[0] * eps;

        /* rank plus nullity = n */
        k = n;
        for (i=0; i<r; i++) {
            if (S->val[i] > smin) {
                k--;
            }
        }

        if (k == 0) {
            R = gretl_null_matrix_new();
        } else {
            R = gretl_matrix_alloc(n, k);
        }

        if (R == NULL) {
            *err = E_ALLOC;
        } else if (k > 0) {
            for (i=0; i<n; i++) {
                for (j=0; j<k; j++) {
                    x = gretl_matrix_get(V, j + n - k, i);
                    gretl_matrix_set(R, i, j, x);
                }
            }
            normalize_nullspace(R);
        }
    }

#if 0
    gretl_matrix_print(S, "S");
    gretl_matrix_print(V, "V'");
    gretl_matrix_print(R, "R");
#endif

    gretl_matrix_free(S);
    gretl_matrix_free(V);

    return R;
}

/**
 * gretl_matrix_left_nullspace:
 * @M: matrix to operate on.
 * @mod: %GRETL_MOD_NONE or %GRETL_MOD_TRANSPOSE
 * @err: location to receive error code.
 *
 * Given an m x n matrix @M, construct a conformable matrix
 * L such that LM = 0 (that is, all the columns of @M are
 * orthogonal to the space spanned by the rows of L).
 *
 * Returns: the allocated matrix L, or if @mod is
 * %GRETL_MOD_TRANSPOSE, L', or NULL on failure.
 */

gretl_matrix *gretl_matrix_left_nullspace (const gretl_matrix *M,
                                           GretlMatrixMod mod,
                                           int *err)
{
    gretl_matrix *Tmp = NULL;
    gretl_matrix *L = NULL;

    if (gretl_is_null_matrix(M)) {
        *err = E_DATA;
        return NULL;
    }

    Tmp = gretl_matrix_copy_transpose(M);
    if (Tmp == NULL) {
        *err = E_ALLOC;
        return NULL;
    }

    L = gretl_matrix_right_nullspace(Tmp, err);
    gretl_matrix_free(Tmp);

    if (!*err && mod == GRETL_MOD_TRANSPOSE) {
        Tmp = gretl_matrix_copy_transpose(L);
        if (Tmp == NULL) {
            *err = E_ALLOC;
        } else {
            gretl_matrix_free(L);
            L = Tmp;
        }
    }

    return L;
}

#define true_null_matrix(a) (a->rows == 0 && a->cols == 0)

/**
 * gretl_matrix_row_concat:
 * @a: upper source matrix (m x n).
 * @b: lower source matrix (p x n).
 * @err: location to receive error code.
 *
 * Returns: newly allocated matrix ((m+p) x n) that results from
 * the row-wise concatenation of @a and @b, or NULL on failure.
 */

gretl_matrix *
gretl_matrix_row_concat (const gretl_matrix *a, const gretl_matrix *b,
                         int *err)
{
    gretl_matrix *c = NULL;

    if (a == NULL || b == NULL) {
        *err = E_DATA;
    } else if (true_null_matrix(a)) {
        c = gretl_matrix_copy(b);
        goto finish;
    } else if (true_null_matrix(b)) {
        c = gretl_matrix_copy(a);
        goto finish;
    }

    if (!*err) {
        int cmplx_a = a->is_complex;
        int cmplx_b = b->is_complex;
        int cmplx_c = cmplx_a || cmplx_b;
        int scalar_a = 0;
        int scalar_b = 0;
        double complex z;
        double x;
        int cr, cc;
        int i, j, k;

        if (matrix_is_scalar(a) && b->cols != 1) {
            scalar_a = 1;
            cr = b->rows + 1;
            cc = b->cols;
        } else if (matrix_is_scalar(b) && a->cols != 1) {
            scalar_b = 1;
            cr = a->rows + 1;
            cc = a->cols;
        } else if (a->cols != b->cols) {
            *err = E_NONCONF;
            return NULL;
        } else if (a->rows + b->rows == 0 || a->cols == 0) {
            cr = cc = 0;
        } else {
            cr = a->rows + b->rows;
            cc = a->cols;
        }

        if (cr == 0 && cc == 0) {
            c = gretl_null_matrix_new();
        } else if (cmplx_c) {
            c = gretl_cmatrix_new(cr, cc);
        } else {
            c = gretl_matrix_alloc(cr, cc);
        }
        if (c == NULL) {
            *err = E_ALLOC;
            return NULL;
        } else if (cr == 0) {
            return c;
        }

        if (scalar_a) {
            for (j=0; j<b->cols; j++) {
                if (cmplx_c) {
                    z = cmplx_a ? a->z[0] : a->val[0];
                    gretl_cmatrix_set(c, 0, j, z);
                } else {
                    gretl_matrix_set(c, 0, j, a->val[0]);
                }
            }
        } else {
            for (i=0; i<a->rows; i++) {
                for (j=0; j<a->cols; j++) {
                    if (cmplx_c) {
                        z = cmplx_a ? gretl_cmatrix_get(a, i, j) :
                            gretl_matrix_get(a, i, j);
                        gretl_cmatrix_set(c, i, j, z);
                    } else {
                        x = gretl_matrix_get(a, i, j);
                        gretl_matrix_set(c, i, j, x);
                    }
                }
            }
        }

        k = a->rows;
        if (scalar_b) {
            for (j=0; j<a->cols; j++) {
                if (cmplx_c) {
                    z = cmplx_b ? b->z[0] : b->val[0];
                    gretl_cmatrix_set(c, k, j, z);
                } else {
                    gretl_matrix_set(c, k, j, b->val[0]);
                }
            }
        } else {
            for (i=0; i<b->rows; i++) {
                for (j=0; j<b->cols; j++) {
                    if (cmplx_c) {
                        z = cmplx_b ? gretl_cmatrix_get(b, i, j) :
                            gretl_matrix_get(b, i, j);
                        gretl_cmatrix_set(c, k, j, z);
                    } else {
                        x = gretl_matrix_get(b, i, j);
                        gretl_matrix_set(c, k, j, x);
                    }
                }
                k++;
            }
        }
    }

 finish:

    if (!*err) {
        if (c == NULL) {
            *err = E_ALLOC;
        } else {
            maybe_preserve_names(c, a, COLNAMES, NULL);
            maybe_concat_names(c, a, b, ROWNAMES);
        }
    }

    return c;
}

/**
 * gretl_matrix_col_concat:
 * @a: left-hand source matrix (m x n).
 * @b: right-hand source matrix (m x p).
 * @err: location to receive error code.
 *
 * Returns: newly allocated matrix (m x (n+p)) that results from
 * the column-wise concatenation of @a and @b, or NULL on failure.
 */

gretl_matrix *
gretl_matrix_col_concat (const gretl_matrix *a, const gretl_matrix *b,
                         int *err)
{
    gretl_matrix *c = NULL;

    if (a == NULL || b == NULL) {
        *err = E_DATA;
    } else if (true_null_matrix(a)) {
        c = gretl_matrix_copy(b);
        goto finish;
    } else if (true_null_matrix(b)) {
        c = gretl_matrix_copy(a);
        goto finish;
    }

    if (!*err) {
        int cmplx_a = a->is_complex;
        int cmplx_b = b->is_complex;
        int cmplx_c = cmplx_a || cmplx_b;
        int scalar_a = 0;
        int scalar_b = 0;
        int n_a = a->rows * a->cols;
        int n_b = b->rows * b->cols;
        size_t xsize = sizeof(double);
        size_t zsize = sizeof(double complex);
        double complex z;
        int i, cr, cc;

        if (matrix_is_scalar(a) && b->rows != 1) {
            scalar_a = 1;
            cr = b->rows;
            cc = b->cols + 1;
        } else if (matrix_is_scalar(b) && a->rows != 1) {
            scalar_b = 1;
            cr = a->rows;
            cc = a->cols + 1;
        } else if (a->rows != b->rows) {
            *err = E_NONCONF;
            return NULL;
        } else if (a->rows == 0 || a->cols + b->cols == 0) {
            cr = cc = 0;
        } else {
            cr = a->rows;
            cc = a->cols + b->cols;
        }

        if (cr == 0 && cc == 0) {
            c = gretl_null_matrix_new();
        } else if (cmplx_c) {
            c = gretl_cmatrix_new(cr, cc);
        } else {
            c = gretl_matrix_alloc(cr, cc);
        }
        if (c == NULL) {
            *err = E_ALLOC;
            return NULL;
        } else if (cr == 0) {
            return c;
        }

        if (scalar_a) {
            if (!cmplx_c) {
                memcpy(c->val + b->rows, b->val, n_b * xsize);
            } else if (cmplx_b) {
                memcpy(c->z + b->rows, b->z, n_b * zsize);
            } else {
                real_to_complex_fill(c, b, 0, 1);
            }
            for (i=0; i<b->rows; i++) {
                if (cmplx_c) {
                    z = cmplx_a ? a->z[0] : a->val[0];
                    gretl_cmatrix_set(c, i, 0, z);
                } else {
                    gretl_matrix_set(c, i, 0, a->val[0]);
                }
            }
        } else if (scalar_b) {
            if (!cmplx_c) {
                memcpy(c->val, a->val, n_a * xsize);
            } else if (cmplx_a) {
                memcpy(c->z, a->z, n_a * zsize);
            } else {
                real_to_complex_fill(c, a, 0, 0);
            }
            for (i=0; i<a->rows; i++) {
                if (cmplx_c) {
                    z = cmplx_b ? b->z[0] : b->val[0];
                    gretl_cmatrix_set(c, i, a->cols, z);
                } else {
                    gretl_matrix_set(c, i, a->cols, b->val[0]);
                }
            }
        } else {
            /* neither @a nor @b is scalar */
            if (!cmplx_c) {
                memcpy(c->val, a->val, n_a * xsize);
                memcpy(c->val + n_a, b->val, n_b * xsize);
            } else {
                if (cmplx_a) {
                    memcpy(c->z, a->z, n_a * zsize);
                } else {
                    real_to_complex_fill(c, a, 0, 0);
                }
                if (cmplx_b) {
                    memcpy(c->z + n_a, b->z, n_b * zsize);
                } else {
                    real_to_complex_fill(c, b, 0, a->cols);
                }
            }
        }
    }

 finish:

    if (!*err) {
        if (c == NULL) {
            *err = E_ALLOC;
        } else {
            maybe_preserve_names(c, a, ROWNAMES, NULL);
            maybe_concat_names(c, a, b, COLNAMES);
        }
    }

    return c;
}

/**
 * gretl_matrix_direct_sum:
 * @a: top left matrix.
 * @b: bottom right matrix.
 * @err: location to receive error code.
 *
 * Returns: a new matrix containing the direct sum of @a and
 * @b, or NULL on failure.
 */

gretl_matrix *gretl_matrix_direct_sum (const gretl_matrix *a,
                                       const gretl_matrix *b,
                                       int *err)
{
    gretl_matrix *c = NULL;

    if (gretl_is_null_matrix(a) && gretl_is_null_matrix(b)) {
        c = gretl_null_matrix_new();
    } else if (a->is_complex + b->is_complex == 1) {
        *err = E_MIXED;
    } else if (gretl_is_null_matrix(a)) {
        c = gretl_matrix_copy(b);
    } else if (gretl_is_null_matrix(b)) {
        c = gretl_matrix_copy(a);
    } else {
        int m = a->rows + b->rows;
        int n = a->cols + b->cols;
        int i, j, k;
        double complex z;
        double x;

        if (a->is_complex) {
            c = gretl_cmatrix_new0(m, n);
        } else {
            c = gretl_zero_matrix_new(m, n);
        }

        if (c != NULL) {
            for (i=0; i<a->rows; i++) {
                for (j=0; j<a->cols; j++) {
                    if (a->is_complex) {
                        z = gretl_cmatrix_get(a, i, j);
                        gretl_cmatrix_set(c, i, j, z);
                    } else {
                        x = gretl_matrix_get(a, i, j);
                        gretl_matrix_set(c, i, j, x);
                    }
                }
            }
            for (i=0; i<b->rows; i++) {
                k = i + a->rows;
                for (j=0; j<b->cols; j++) {
                    if (a->is_complex) {
                        z = gretl_cmatrix_get(b, i, j);
                        gretl_cmatrix_set(c, k, j + a->cols, z);
                    } else {
                        x = gretl_matrix_get(b, i, j);
                        gretl_matrix_set(c, k, j + a->cols, x);
                    }
                }
            }
        }
    }

    if (!*err && c == NULL) {
        *err = E_ALLOC;
    }

    return c;
}

/**
 * gretl_matrix_inplace_colcat:
 * @a: matrix to be enlarged (m x n).
 * @b: matrix from which columns should be added (m x p).
 * @mask: char array, of length p, with 1s in positions
 * corresponding to columns of @b that are to be added
 * to @a, 0s elsewhere; or NULL to add all columns
 * of @b.
 *
 * Concatenates onto @a the selected columns of @b, if the
 * two matrices are conformable.
 *
 * Returns: 0 on success, non-zero code on error.
 */

int gretl_matrix_inplace_colcat (gretl_matrix *a,
                                 const gretl_matrix *b,
                                 const char *mask)
{
    double x;
    int addc;
    int i, j, k;

    if (a == NULL || b == NULL) {
        return E_DATA;
    } else if (a->is_complex || b->is_complex) {
        fprintf(stderr, "E_CMPLX in gretl_matrix_inplace_colcat\n");
        return E_CMPLX;
    } else if (a->rows != b->rows) {
        return E_NONCONF;
    }

    if (mask == NULL) {
        addc = b->cols;
    } else {
        addc = 0;
        for (j=0; j<b->cols; j++) {
            if (mask[j]) addc++;
        }
        if (addc == 0) {
            return 0;
        }
    }

    k = a->cols;

    if (gretl_matrix_realloc(a, a->rows, k + addc)) {
        return E_ALLOC;
    }

    if (mask == NULL) {
        size_t bsize = b->rows * b->cols * sizeof *b->val;

        memcpy(a->val + a->rows * k, b->val, bsize);
    } else {
        for (j=0; j<b->cols; j++) {
            if (mask[j]) {
                for (i=0; i<b->rows; i++) {
                    x = gretl_matrix_get(b, i, j);
                    gretl_matrix_set(a, i, k, x);
                }
                k++;
            }
        }
    }

    return 0;
}

/**
 * gretl_matrix_cumcol:
 * @m: source matrix.
 * @err: error code.
 *
 * Returns: a matrix of the same dimensions as @m, containing
 * the cumulated columns of @m.
 */

gretl_matrix *gretl_matrix_cumcol (const gretl_matrix *m, int *err)
{
    gretl_matrix *a;
    int t, i;

    *err = 0;

    if (gretl_is_null_matrix(m)) {
        return NULL;
    }

    a = gretl_matching_matrix_new(m->rows, m->cols, m);

    if (a == NULL) {
        *err = E_ALLOC;
    } else if (a->is_complex) {
        double complex z;

        for (i=0; i<m->cols; i++) {
            z = 0;
            for (t=0; t<m->rows; t++) {
                z += gretl_cmatrix_get(m, t, i);
                gretl_cmatrix_set(a, t, i, z);
            }
        }
    } else {
        double x;

        for (i=0; i<m->cols; i++) {
            x = 0;
            for (t=0; t<m->rows; t++) {
                x += gretl_matrix_get(m, t, i);
                gretl_matrix_set(a, t, i, x);
            }
        }
    }

    return a;
}

/**
 * gretl_matrix_diffcol:
 * @m: source matrix.
 * @missval: value to represent missing observations.
 * @err: error code.
 *
 * Returns: a matrix of the same dimensions as @m, containing
 * @missval in the first row and the difference between consecutive
 * rows of @m afterwards.
 */

gretl_matrix *gretl_matrix_diffcol (const gretl_matrix *m,
                                    double missval, int *err)
{
    gretl_matrix *a;
    int t, i;

    *err = 0;

    if (gretl_is_null_matrix(m)) {
        return NULL;
    }

    a = gretl_matching_matrix_new(m->rows, m->cols, m);

    if (a == NULL) {
        *err = E_ALLOC;
    } else if (a->is_complex) {
        double complex z, zlag;

        for (i=0; i<m->cols; i++) {
            gretl_cmatrix_set(a, 0, i, missval);
        }
        for (i=0; i<m->cols; i++) {
            zlag = gretl_cmatrix_get(m, 0, i);
            for (t=1; t<m->rows; t++) {
                z = gretl_cmatrix_get(m, t, i);
                gretl_cmatrix_set(a, t, i, z - zlag);
                zlag = z;
            }
        }
    } else {
        double x, xlag;

        for (i=0; i<m->cols; i++) {
            gretl_matrix_set(a, 0, i, missval);
        }
        for (i=0; i<m->cols; i++) {
            xlag = gretl_matrix_get(m, 0, i);
            for (t=1; t<m->rows; t++) {
                x = gretl_matrix_get(m, t, i);
                gretl_matrix_set(a, t, i, x - xlag);
                xlag = x;
            }
        }
    }

    return a;
}

/**
 * gretl_matrix_lag:
 * @m: source matrix.
 * @k: vector of lag orders (> 0 for lags, < 0 for leads).
 * @opt: use OPT_L to arrange multiple lags by lag rather than by variable.
 * @missval: value to represent missing observations.
 *
 * Returns: A matrix of the same dimensions as @m, containing lags
 * of the variables in the columns of @m, with missing values set
 * to @missval.
 */

gretl_matrix *gretl_matrix_lag (const gretl_matrix *m,
                                const gretl_vector *k,
                                gretlopt opt,
                                double missval)
{
    gretl_matrix *a;
    double x;
    int l = gretl_vector_get_length(k);
    int s, t, i, j, n, kj;

    if (gretl_is_null_matrix(m) || l == 0 || m->is_complex) {
        return NULL;
    }

    a = gretl_matrix_alloc(m->rows, m->cols * l);
    if (a == NULL) {
        return NULL;
    }

    if (opt & OPT_L) {
        /* by lag */
        n = 0;
        for (j=0; j<l; j++) {
            kj = gretl_vector_get(k, j);
            for (t=0; t<m->rows; t++) {
                s = t - kj;
                if (s < 0 || s >= m->rows) {
                    for (i=0; i<m->cols; i++) {
                        gretl_matrix_set(a, t, n+i, missval);
                    }
                } else {
                    for (i=0; i<m->cols; i++) {
                        x = gretl_matrix_get(m, s, i);
                        gretl_matrix_set(a, t, n+i, x);
                    }
                }
            }
            n += m->cols;
        }
    } else {
        /* by variable */
        n = 0;
        for (i=0; i<m->cols; i++) {
            for (j=0; j<l; j++) {
                kj = gretl_vector_get(k, j);
                for (t=0; t<m->rows; t++) {
                    s = t - kj;
                    if (s < 0 || s >= m->rows) {
                        gretl_matrix_set(a, t, n+j, missval);
                    } else {
                        x = gretl_matrix_get(m, s, i);
                        gretl_matrix_set(a, t, n+j, x);
                    }
                }
            }
            n += l;
        }
    }

    return a;
}

/**
 * gretl_matrix_inplace_lag:
 * @targ: target matrix.
 * @src: source matrix.
 * @k: lag order (> 0 for lags, < 0 for leads).
 *
 * Fills out @targ (if it is of the correct dimensions),
 * with (columnwise) lags of @src, using 0 for missing
 * values.
 *
 * Returns: 0 on success, non-zero code otherwise.
 */

int gretl_matrix_inplace_lag (gretl_matrix *targ,
                              const gretl_matrix *src,
                              int k)
{
    int m, n;
    double x;
    int s, t, i;

    if (gretl_is_null_matrix(targ) || gretl_is_null_matrix(src)) {
        return E_DATA;
    }

    m = src->rows;
    n = src->cols;

    if (targ->rows != m || targ->cols != n) {
        return E_NONCONF;
    }

    for (t=0; t<m; t++) {
        s = t - k;
        if (s < 0 || s >= m) {
            for (i=0; i<n; i++) {
                gretl_matrix_set(targ, t, i, 0.0);
            }
        } else {
            for (i=0; i<n; i++) {
                x = gretl_matrix_get(src, s, i);
                gretl_matrix_set(targ, t, i, x);
            }
        }
    }

    return 0;
}

/* the most common use-case here will be updating the t1 and t2
   members of targ's info based on src's info: this naturally
   arises when a new m x n matrix is generated and its content is
   assigned to an existing m x n matrix
*/

static int gretl_matrix_copy_info (gretl_matrix *targ,
                                   const gretl_matrix *src)
{
    int err = 0;

    if (is_block_matrix(targ) || is_block_matrix(src)) {
        return E_DATA;
    }

    if (src->info == NULL || src->is_complex) {
        if (targ->info != NULL) {
            gretl_matrix_destroy_info(targ);
        }
        return 0;
    }

    if (targ->info == NULL) {
        targ->info = malloc(sizeof *targ->info);
    } else {
        strings_array_free(targ->info->colnames, targ->cols);
        strings_array_free(targ->info->rownames, targ->rows);
    }

    if (targ->info == NULL) {
        err = E_ALLOC;
    } else {
        targ->info->t1 = src->info->t1;
        targ->info->t2 = src->info->t2;
        targ->info->colnames = NULL;
        targ->info->rownames = NULL;
        if (src->info->colnames != NULL) {
            targ->info->colnames = strings_array_dup(src->info->colnames,
                                                     src->cols);
            if (targ->info->colnames == NULL) {
                err = E_ALLOC;
            }
        }
        if (!err && src->info->rownames != NULL) {
            targ->info->rownames = strings_array_dup(src->info->rownames,
                                                     src->rows);
            if (targ->info->rownames == NULL) {
                err = E_ALLOC;
            }
        }
    }

    return err;
}

static int gretl_matrix_add_info (gretl_matrix *m)
{
    m->info = malloc(sizeof *m->info);

    if (m->info == NULL) {
        return E_ALLOC;
    } else {
        m->info->t1 = 0;
        m->info->t2 = 0;
        m->info->colnames = NULL;
        m->info->rownames = NULL;
        return 0;
    }
}

/**
 * gretl_matrix_set_t1:
 * @m: matrix to operate on.
 * @t: integer value to set.
 *
 * Sets an integer value on @m, which can be retrieved using
 * gretl_matrix_get_t1().
 *
 * Returns: 0 on success, non-ero on error.
 */

int gretl_matrix_set_t1 (gretl_matrix *m, int t)
{
    if (m == NULL) {
        return E_DATA;
    } else if (is_block_matrix(m)) {
        return matrix_block_error("gretl_matrix_set_t1");
    } else if (m->info == NULL && gretl_matrix_add_info(m)) {
        return E_ALLOC;
    }

    m->info->t1 = t;

    return 0;
}

/**
 * gretl_matrix_set_t2:
 * @m: matrix to operate on.
 * @t: integer value to set.
 *
 * Sets an integer value on @m, which can be retrieved using
 * gretl_matrix_get_t2().
 *
 * Returns: 0 on success, non-ero on error.
 */

int gretl_matrix_set_t2 (gretl_matrix *m, int t)
{
    if (m == NULL) {
        return E_DATA;
    } else if (is_block_matrix(m)) {
        return matrix_block_error("gretl_matrix_set_t2");
    } else if (m->info == NULL && gretl_matrix_add_info(m)) {
        return E_ALLOC;
    }

    m->info->t2 = t;

    return 0;
}

/**
 * gretl_matrix_get_t1:
 * @m: matrix to read from.
 *
 * Returns: the integer that has been set on @m using
 * gretl_matrix_set_t1(), or zero if no such value has
 * been set.
 */

int gretl_matrix_get_t1 (const gretl_matrix *m)
{
    if (m != NULL && !is_block_matrix(m) && m->info != NULL) {
        return m->info->t1;
    } else {
        return 0;
    }
}

/**
 * gretl_matrix_get_t2:
 * @m: matrix to read from.
 *
 * Returns: the integer that has been set on @m using
 * gretl_matrix_set_t2(), or zero if no such value has
 * been set.
 */

int gretl_matrix_get_t2 (const gretl_matrix *m)
{
    if (m != NULL && !is_block_matrix(m) && m->info != NULL) {
        return m->info->t2;
    } else {
        return 0;
    }
}

/**
 * gretl_matrix_is_dated:
 * @m: matrix to examine.
 *
 * Returns: 1 if matrix @m has integer indices recorded
 * via gretl_matrix_set_t1() and gretl_matrix_set_t2(),
 * such that t1 >= 0 and t2 > t1, otherwise zero.
 */

int gretl_matrix_is_dated (const gretl_matrix *m)
{
    if (m != NULL && !is_block_matrix(m) && m->info != NULL) {
        return (m->info->t1 >= 0 && (m->info->t2 > m->info->t1));
    } else {
        return 0;
    }
}

static int
get_SVD_ols_vcv (const gretl_matrix *A, const gretl_matrix *B,
                 const double *s, gretl_matrix *V, double *s2)
{
    double aik, ajk, vij;
    int m = A->cols;
    int i, j, k;

    /* Get X'X{-1}, based on the work done by the SV decomp:
       reciprocals of the squares of the (positive) singular values,
       premultiplied by V and postmultiplied by V-transpose
    */
    for (i=0; i<m; i++) {
        for (j=i; j<m; j++) {
            vij = 0.0;
            for (k=0; k<m; k++) {
                if (s[k] > 0.0) {
                    aik = gretl_matrix_get(A, k, i);
                    ajk = gretl_matrix_get(A, k, j);
                    vij += aik * ajk / (s[k] * s[k]);
                }
            }
            gretl_matrix_set(V, i, j, vij);
            if (j != i) {
                gretl_matrix_set(V, j, i, vij);
            }
        }
    }

    if (s2 != NULL) {
        double sigma2 = 0.0;
        int T = A->rows;

        for (i=m; i<T; i++) {
            sigma2 += B->val[i] * B->val[i];
        }
        sigma2 /= T - m;
        gretl_matrix_multiply_by_scalar(V, sigma2);
        *s2 = sigma2;
    }

    return 0;
}

static double
get_ols_error_variance (const gretl_vector *y, const gretl_matrix *X,
                        const gretl_vector *b, int nr)
{
    double u, s2 = 0.0;
    int k = X->cols;  /* number of regressors */
    int n = X->rows;  /* number of observations */
    int i, j;

    for (i=0; i<n; i++) {
        u = y->val[i];
        for (j=0; j<k; j++) {
            u -= gretl_matrix_get(X, i, j) * b->val[j];
        }
        s2 += u * u;
    }

    s2 /= (n - k + nr); /* nr = number of restrictions */

    return s2;
}

static int get_ols_vcv (gretl_matrix *V, double *s2)
{
    if (gretl_invert_general_matrix(V)) {
        gretl_matrix_print(V, "get_ols_vcv: inversion failed");
        return 1;
    }

    if (s2 != NULL) {
        gretl_matrix_multiply_by_scalar(V, *s2);
    }

    return 0;
}

static void
get_ols_uhat (const gretl_vector *y, const gretl_matrix *X,
              const gretl_vector *b, gretl_vector *uhat)
{
    int ncoeff = gretl_vector_get_length(b);
    int n = gretl_vector_get_length(uhat);
    int i, j;
    double uh;

    for (i=0; i<n; i++) {
        uh = y->val[i];
        for (j=0; j<ncoeff; j++) {
            uh -= b->val[j] * gretl_matrix_get(X, i, j);
        }
        uhat->val[i] = uh;
    }
}

#define PREFER_DGELSD 0

static int svd_ols_work (gretl_matrix *A,
                         gretl_matrix *B,
                         double *s,
                         int use_dc)
{
    double *work = NULL;
    double rcond = 0.0;
    integer m, n, nrhs;
    integer lda, ldb;
    integer lwork = -1;
    integer liwork = 0;
    integer rank;
    integer info;
    integer *iwork = NULL;
    int err = 0;

    work = lapack_malloc(sizeof *work);
    if (work == NULL) {
        return E_ALLOC;
    }

    lda = ldb = m = A->rows;
    n = A->cols;
    nrhs = B->cols;

    /* workspace query */
    if (use_dc) {
        dgelsd_(&m, &n, &nrhs, A->val, &lda, B->val, &ldb, s, &rcond,
                &rank, work, &lwork, &liwork, &info);
    } else {
        dgelss_(&m, &n, &nrhs, A->val, &lda, B->val, &ldb, s, &rcond,
                &rank, work, &lwork, &info);
    }

    if (info != 0 || work[0] <= 0.0) {
        return wspace_fail(info, work[0]);
    }

    lwork = (integer) work[0];
    work = lapack_realloc(work, lwork * sizeof *work);
    if (work == NULL) {
        return E_ALLOC;
    }

    if (use_dc) {
        iwork = malloc(liwork * sizeof *iwork);
        if (iwork == NULL) {
            return E_ALLOC;
        }
    }

    /* get actual solution */
    if (use_dc) {
        dgelsd_(&m, &n, &nrhs, A->val, &lda, B->val, &ldb, s, &rcond,
                &rank, work, &lwork, iwork, &info);
    } else {
        dgelss_(&m, &n, &nrhs, A->val, &lda, B->val, &ldb, s, &rcond,
                &rank, work, &lwork, &info);
    }

    if (info != 0) {
        fprintf(stderr, "svd_ols_work: got info = %d (with use_dc = %d)\n",
                info, use_dc);
        err = E_NOCONV;
    } else if (rank < n) {
        fprintf(stderr, "svd_ols_work:\n"
                " data matrix X (%d x %d) has column rank %d\n",
                m, n, (int) rank);
    }

    lapack_free(work);
    free(iwork);

    return err;
}

/**
 * gretl_matrix_SVD_ols:
 * @y: dependent variable vector.
 * @X: matrix of independent variables.
 * @b: vector to hold coefficient estimates.
 * @vcv: matrix to hold the covariance matrix of the coefficients,
 * or NULL if this is not needed.
 * @uhat: vector to hold the regression residuals, or NULL if
 * these are not needed.
 * @s2: pointer to receive residual variance, or NULL.  Note:
 * if @s2 is NULL, the vcv estimate will be plain (X'X)^{-1}.
 *
 * Computes OLS estimates using SVD decomposition, and puts the
 * coefficient estimates in @b.  Optionally, calculates the
 * covariance matrix in @vcv and the residuals in @uhat.
 *
 * Returns: 0 on success, non-zero error code on failure.
 */

int gretl_matrix_SVD_ols (const gretl_vector *y, const gretl_matrix *X,
                          gretl_vector *b, gretl_matrix *vcv,
                          gretl_vector *uhat, double *s2)
{
    gretl_vector *A = NULL;
    gretl_matrix *B = NULL;
    double *s = NULL;
    int k, use_dc = 0;
    int err = 0;

    if (gretl_is_null_matrix(y) ||
        gretl_is_null_matrix(X) ||
        gretl_is_null_matrix(b)) {
        return E_DATA;
    }

#if PREFER_DGELSD
    if (vcv == NULL) {
        /* we don't need the right singular vectors, and
           so can use the divide and conquer SVD variant
        */
        use_dc = 1;
    }
#endif

    k = X->cols;

    if (gretl_vector_get_length(b) != k) {
        return E_NONCONF;
    }

    A = gretl_matrix_copy_tmp(X);
    B = gretl_matrix_copy_tmp(y);

    if (A == NULL || B == NULL) {
        err = E_ALLOC;
        goto bailout;
    }

    /* for singular values of A */
    s = malloc(k * sizeof *s);
    if (s == NULL) {
        err = E_ALLOC;
        goto bailout;
    }

    err = svd_ols_work(A, B, s, use_dc);

    if (!err) {
        int i;

        for (i=0; i<k; i++) {
            b->val[i] = B->val[i];
        }
        if (vcv != NULL) {
            err = get_SVD_ols_vcv(A, B, s, vcv, s2);
        }
        if (uhat != NULL) {
            get_ols_uhat(y, X, b, uhat);
        }
    }

 bailout:

    gretl_matrix_free(A);
    gretl_matrix_free(B);
    free(s);

    return err;
}

/**
 * gretl_matrix_multi_SVD_ols:
 * @y: T x g matrix of dependent variables.
 * @X: T x k matrix of independent variables.
 * @B: k x g matrix to hold coefficient estimates, or NULL.
 * @E: T x g matrix to hold the regression residuals, or NULL if these are
 * not needed.
 * @XTXi: location to receive (X'X)^{-1}, or NULL if this is not needed.
 *
 * Computes OLS estimates using SVD decomposition, and puts the
 * coefficient estimates in @B.  Optionally, calculates the
 * residuals in @E, (X'X)^{-1} in @XTXi.
 *
 * Returns: 0 on success, non-zero error code on failure.
 */

int gretl_matrix_multi_SVD_ols (const gretl_matrix *Y,
                                const gretl_matrix *X,
                                gretl_matrix *B,
                                gretl_matrix *E,
                                gretl_matrix **XTXi)
{
    int g, k, T;
    gretl_matrix *A = NULL;
    gretl_matrix *C = NULL;
    double *s = NULL;
    int free_B = 0;
    int use_dc = 0;
    int err = 0;

    if (gretl_is_null_matrix(Y) ||
        gretl_is_null_matrix(X)) {
        return E_DATA;
    }

#if PREFER_DGELSD
    if (XTXi == NULL) {
        /* we don't need the right singular vectors, and
           so can use the divide and conquer SVD variant
        */
        use_dc = 1;
    }
#endif

    g = Y->cols;
    k = X->cols;
    T = X->rows;

    if (B == NULL) {
        B = gretl_matrix_alloc(k, g);
        if (B == NULL) {
            return E_ALLOC;
        }
        free_B = 1;
    }

    if (B->rows != k || B->cols != g) {
        err = E_NONCONF;
    } else if (Y->rows != T) {
        err = E_NONCONF;
    } else if (E != NULL && (E->cols != g || E->rows != T)) {
        err = E_NONCONF;
    } else if (k > T) {
        err = E_DF;
    }

    A = gretl_matrix_copy_tmp(X);
    C = gretl_matrix_copy_tmp(Y);

    if (A == NULL || C == NULL) {
        err = E_ALLOC;
        goto bailout;
    }

    /* for singular values of A */
    s = malloc(k * sizeof *s);
    if (s == NULL) {
        err = E_ALLOC;
        goto bailout;
    }

    err = svd_ols_work(A, C, s, use_dc);

    if (!err) {
        /* coeffs: extract the first k rows from @C */
        double bij;
        int i, j;

        for (i=0; i<k; i++) {
            for (j=0; j<g; j++) {
                bij = gretl_matrix_get(C, i, j);
                gretl_matrix_set(B, i, j, bij);
            }
        }
    }

    if (!err && E != NULL) {
        /* compute residuals, if wanted */
        int i, imax = E->rows * E->cols;

        gretl_matrix_multiply(X, B, E);
        for (i=0; i<imax; i++) {
            E->val[i] = Y->val[i] - E->val[i];
        }
    }

    if (!err && XTXi != NULL) {
        /* build (X'X)^{-1}, if wanted */
        *XTXi = gretl_matrix_alloc(k, k);
        if (*XTXi == NULL) {
            err = E_ALLOC;
        } else {
            err = get_SVD_ols_vcv(A, C, s, *XTXi, NULL);
        }
    }

 bailout:

    gretl_matrix_free(A);
    gretl_matrix_free(C);
    free(s);

    if (free_B) {
        gretl_matrix_free(B);
    }

    return err;
}

/**
 * gretl_matrix_moore_penrose:
 * @a: m x n matrix.
 *
 * Computes the generalized inverse of matrix @a via its SVD
 * factorization, with the help of the lapack function
 * dgesvd.  On exit the original matrix is overwritten by
 * the inverse.
 *
 * Returns: 0 on success; non-zero error code on failure.
 */

int gretl_matrix_moore_penrose (gretl_matrix *A)
{
    gretl_matrix *U = NULL;
    gretl_matrix *S = NULL;
    gretl_matrix *VT = NULL;
    int err = 0;

    if (gretl_is_null_matrix(A)) {
        return E_DATA;
    }

    err = real_gretl_matrix_SVD(A, &U, &S, &VT, 0);

    if (!err) {
        gretl_matrix *Vsel = NULL;
        int nsv = MIN(A->rows, A->cols);
        int i, j, k = 0;
        double x;

        for (i=0; i<nsv; i++) {
            if (S->val[i] > SVD_SMIN) {
                k++;
            }
        }

        if (k < VT->rows) {
            Vsel = gretl_matrix_alloc(k, VT->cols);
            if (Vsel == NULL) {
                err = E_ALLOC;
                goto bailout;
            }
            for (j=0; j<VT->cols; j++) {
                for (i=0; i<k; i++) {
                    x = gretl_matrix_get(VT, i, j);
                    gretl_matrix_set(Vsel, i, j, x);
                }
            }
        }

        /* U <- U .* S^{-1}, for S[j] > min */
        for (i=0; i<U->rows; i++) {
            for (j=0; j<k; j++) {
                x = gretl_matrix_get(U, i, j);
                gretl_matrix_set(U, i, j, x / S->val[j]);
            }
        }
        if (k < U->cols) {
            gretl_matrix_reuse(U, -1, k);
        }

        err = gretl_matrix_multiply_mod(U, GRETL_MOD_NONE,
                                        Vsel != NULL ? Vsel : VT,
                                        GRETL_MOD_NONE,
                                        A, GRETL_MOD_NONE);
        if (!err) {
            gretl_matrix_transpose_in_place(A);
        }
        gretl_matrix_free(Vsel);
    }

 bailout:

    gretl_matrix_free(U);
    gretl_matrix_free(S);
    gretl_matrix_free(VT);

    return err;
}

/**
 * gretl_SVD_invert_matrix:
 * @a: n x n matrix to invert.
 *
 * Computes the inverse (or generalized inverse) of a general square
 * matrix using SVD factorization, with the help of the lapack function
 * dgesvd.  If any of the singular values of @a are less than 1.0e-9
 * the Moore-Penrose generalized inverse is computed instead of the
 * standard inverse.  On exit the original matrix is overwritten by
 * the inverse.
 *
 * Returns: 0 on success; non-zero error code on failure.
 */

int gretl_SVD_invert_matrix (gretl_matrix *a)
{
    gretl_matrix *u = NULL;
    gretl_matrix *s = NULL;
    gretl_matrix *vt = NULL;
    double x;
    int i, j, n;
    int rank = 0;
    int err = 0;

    if (gretl_is_null_matrix(a)) {
        return E_DATA;
    }

    if (a->rows != a->cols) {
        err = E_NONCONF;
        goto bailout;
    }

    n = a->rows;

    /* a = USV' ; a^{-1} = VWU' where W holds inverse of diag elements of S */

    err = real_gretl_matrix_SVD(a, &u, &s, &vt, 0);

    if (!err) {
        double smin = svd_smin(a, s->val[0]);

        for (i=0; i<n; i++) {
            if (s->val[i] > smin) {
                rank++;
            } else {
                break;
            }
        }

        if (rank < n) {
            gretl_matrix *vt2;

            fprintf(stderr, "gretl_SVD_invert_matrix: rank = %d (dim = %d)\n",
                    rank, n);
            fputs("Warning: computing Moore-Penrose generalized inverse\n", stderr);

            vt2 = gretl_matrix_alloc(rank, n);
            if (vt2 == NULL) {
                err = E_ALLOC;
                goto bailout;
            }
            for (i=0; i<rank; i++) {
                for (j=0; j<n; j++) {
                    x = gretl_matrix_get(vt, i, j);
                    gretl_matrix_set(vt2, i, j, x);
                }
            }
            gretl_matrix_free(vt);
            vt = vt2;
            gretl_matrix_reuse(u, n, rank);
        }
    }

    if (!err) {
        /* invert singular values */
        for (j=0; j<rank; j++) {
            for (i=0; i<n; i++) {
                x = gretl_matrix_get(u, i, j);
                gretl_matrix_set(u, i, j, x / s->val[j]);
            }
        }
        err = gretl_matrix_multiply_mod(vt, GRETL_MOD_TRANSPOSE,
                                        u, GRETL_MOD_TRANSPOSE,
                                        a, GRETL_MOD_NONE);
    }

 bailout:

    gretl_matrix_free(u);
    gretl_matrix_free(s);
    gretl_matrix_free(vt);

    return err;
}

/**
 * gretl_matrix_ols:
 * @y: dependent variable vector.
 * @X: matrix of independent variables.
 * @b: vector to hold coefficient estimates.
 * @vcv: matrix to hold the covariance matrix of the coefficients,
 * or NULL if this is not needed.
 * @uhat: vector to hold the regression residuals, or NULL if
 * these are not needed.
 * @s2: pointer to receive residual variance, or NULL.  Note:
 * if @s2 is NULL, the "vcv" estimate will be plain (X'X)^{-1}.
 *
 * Computes OLS estimates using Cholesky factorization by default,
 * but with a fallback to QR decomposition if the data are highly
 * ill-conditioned, and puts the coefficient estimates in @b.
 * Optionally, calculates the covariance matrix in @vcv and the
 * residuals in @uhat.
 *
 * Returns: 0 on success, non-zero error code on failure.
 */

int gretl_matrix_ols (const gretl_vector *y, const gretl_matrix *X,
                      gretl_vector *b, gretl_matrix *vcv,
                      gretl_vector *uhat, double *s2)
{
    gretl_matrix *XTX = NULL;
    int use_lapack = 0;
    int try_QR = 0;
    int nasty = 0;
    int k, T, err = 0;

    if (gretl_is_null_matrix(y) ||
        gretl_is_null_matrix(X) ||
        gretl_is_null_matrix(b)) {
        return E_DATA;
    }

    if (libset_get_bool(USE_SVD)) {
        return gretl_matrix_SVD_ols(y, X, b, vcv, uhat, s2);
    }

    k = X->cols;
    T = X->rows;

    if (gretl_vector_get_length(b) != k ||
        gretl_vector_get_length(y) != T) {
        return E_NONCONF;
    }

    if (T < k) {
        return E_DF;
    }

    if (vcv != NULL && (vcv->rows != k || vcv->cols != k)) {
        return E_NONCONF;
    }

    if (k >= 50 || (T >= 250 && k >= 30)) {
        /* this could maybe do with some more tuning? */
        use_lapack = 1;
    }

    if (use_lapack) {
        XTX = gretl_matrix_XTX_new(X);
    } else {
        XTX = gretl_matrix_packed_XTX_new(X, &nasty);
    }
    if (XTX == NULL) {
        return E_ALLOC;
    }

    if (use_lapack) {
        if (!err) {
            err = gretl_matrix_multiply_mod(X, GRETL_MOD_TRANSPOSE,
                                            y, GRETL_MOD_NONE,
                                            b, GRETL_MOD_NONE);
        }
        if (!err) {
            err = gretl_cholesky_decomp_solve(XTX, b);
            if (err) {
                try_QR = 1;
            }
            if (vcv != NULL) {
                gretl_matrix_copy_values(vcv, XTX);
            }
        }
    } else {
        if (!err && !nasty) {
            err = gretl_matrix_multiply_mod(X, GRETL_MOD_TRANSPOSE,
                                            y, GRETL_MOD_NONE,
                                            b, GRETL_MOD_NONE);
        }
        if (!err && vcv != NULL) {
            err = gretl_matrix_unvectorize_h(vcv, XTX);
        }
        if (!err) {
            if (!nasty) {
                err = native_cholesky_decomp_solve(XTX, b);
            }
            if (nasty || err == E_SINGULAR) {
                try_QR = 1;
            }
        }
    }

    if (XTX != NULL) {
        gretl_matrix_free(XTX);
    }

    if (try_QR) {
        fprintf(stderr, "gretl_matrix_ols: switching to QR decomp\n");
        err = gretl_matrix_QR_ols(y, X, b, NULL, NULL, NULL);
    }

    if (!err) {
        if (s2 != NULL) {
            *s2 = get_ols_error_variance(y, X, b, 0);
        }
        if (vcv != NULL) {
            err = get_ols_vcv(vcv, s2);
        }
        if (uhat != NULL) {
            get_ols_uhat(y, X, b, uhat);
        }
    }

    return err;
}

/**
 * gretl_matrix_multi_ols:
 * @y: T x g matrix of dependent variables.
 * @X: T x k matrix of independent variables.
 * @B: k x g matrix to hold coefficient estimates, or NULL.
 * @E: T x g matrix to hold the regression residuals, or NULL if these are
 * not needed.
 * @XTXi: location to receive (X'X)^{-1} on output, or NULL if this is not
 * needed.
 *
 * Computes OLS estimates using Cholesky decomposition by default, but
 * with a fallback to QR decomposition if the data are highly
 * ill-conditioned, and puts the coefficient estimates in @B.
 * Optionally, calculates the residuals in @E.
 *
 * Returns: 0 on success, non-zero error code on failure.
 */

int gretl_matrix_multi_ols (const gretl_matrix *Y,
                            const gretl_matrix *X,
                            gretl_matrix *B,
                            gretl_matrix *E,
                            gretl_matrix **XTXi)
{
    gretl_matrix *XTX = NULL;
    int g, T, k;
    int free_B = 0;
    int nasty = 0;
    int err = 0;

    if (libset_get_bool(USE_SVD)) {
        return gretl_matrix_multi_SVD_ols(Y, X, B, E, XTXi);
    }

    if (gretl_is_null_matrix(Y) ||
        gretl_is_null_matrix(X)) {
        return E_DATA;
    }

    g = Y->cols;
    T = X->rows;
    k = X->cols;

    if (B == NULL) {
        /* create a throw-away B */
        B = gretl_matrix_alloc(k, g);
        if (B == NULL) {
            return E_ALLOC;
        }
        free_B = 1;
    }

    if (B->rows != k || B->cols != g) {
        fprintf(stderr, "gretl_matrix_multi_ols: B is %d x %d, should be %d x %d\n",
                B->rows, B->cols, k, g);
        err = E_NONCONF;
    } else if (Y->rows != T) {
        fprintf(stderr, "gretl_matrix_multi_ols: Y has %d rows, should have %d\n",
                Y->rows, T);
        err = E_NONCONF;
    } else if (E != NULL && (E->rows != T || E->cols != g)) {
        fprintf(stderr, "gretl_matrix_multi_ols: E is %d x %d, should be %d x %d\n",
                E->rows, E->cols, T, g);
        err = E_NONCONF;
    } else if (k > T) {
        err = E_DF;
    }

    if (!err) {
        XTX = gretl_matrix_XTX_new(X);
        if (XTX == NULL) {
            err = E_ALLOC;
        }
    }

    if (!err) {
        err = gretl_matrix_multiply_mod(X, GRETL_MOD_TRANSPOSE,
                                        Y, GRETL_MOD_NONE,
                                        B, GRETL_MOD_NONE);
    }

    if (!err) {
        err = nasty = gretl_cholesky_decomp_solve(XTX, B);
        if (err == E_SINGULAR) {
            fprintf(stderr, "gretl_matrix_multi_ols: switching to QR decomp\n");
            err = gretl_matrix_QR_ols(Y, X, B, E, XTXi, NULL);
        }
    }

    if (!err && !nasty && E != NULL) {
        gretl_matrix_copy_values(E, Y);
        gretl_matrix_multiply_mod(X, GRETL_MOD_NONE,
                                  B, GRETL_MOD_NONE,
                                  E, GRETL_MOD_DECREMENT);
    }

    if (!err && !nasty && XTXi != NULL) {
        integer info = 0, ik = k;
        char uplo = 'L';

        dpotri_(&uplo, &ik, XTX->val, &ik, &info);
        gretl_matrix_mirror(XTX, uplo);
        *XTXi = XTX;
    } else {
        gretl_matrix_free(XTX);
    }

    if (free_B) {
        gretl_matrix_free(B);
    }

    return err;
}

/* construct W = X'X augmented by R and R': we need this if we're
   calculating the covariance matrix for restricted least squares
*/

static gretl_matrix *build_augmented_XTX (const gretl_matrix *X,
                                          const gretl_matrix *R,
                                          int *err)
{
    gretl_matrix *XTX, *W;
    int k = X->cols;
    int kW = k + R->rows;

    XTX = gretl_matrix_XTX_new(X);
    W = gretl_zero_matrix_new(kW, kW);

    if (XTX == NULL || W == NULL) {
        gretl_matrix_free(XTX);
        gretl_matrix_free(W);
        *err = E_ALLOC;
        return NULL;
    }

    if (!*err) {
        double x;
        int i, j;

        for (i=0; i<k; i++) {
            for (j=0; j<k; j++) {
                x = gretl_matrix_get(XTX, i, j);
                gretl_matrix_set(W, i, j, x);
            }
        }
        for (i=0; i<R->rows; i++) {
            for (j=0; j<R->cols; j++) {
                x = gretl_matrix_get(R, i, j);
                gretl_matrix_set(W, i+k, j, x);
                gretl_matrix_set(W, j, i+k, x);
            }
        }
    }

    gretl_matrix_free(XTX);

    return W;
}

/* constrained least squares using lapack:

    minimize || y - X*b ||_2  subject to R*b = q
*/

static int gretl_matrix_gglse (const gretl_vector *y,
                               const gretl_matrix *X,
                               const gretl_matrix *R,
                               const gretl_vector *q,
                               gretl_vector *b)
{
    gretl_matrix *A, *B, *c, *d;
    integer info;
    integer m = X->rows;
    integer n = X->cols;
    integer p = R->rows;
    integer lwork = -1;
    double *work;
    int err = 0;

    /* note: all the input matrices get overwritten */
    A = gretl_matrix_copy(X);
    B = gretl_matrix_copy(R);
    c = gretl_matrix_copy(y);

    if (q != NULL) {
        d = gretl_matrix_copy(q);
    } else {
        d = gretl_zero_matrix_new(p, 1);
    }

    work = lapack_malloc(sizeof *work);

    if (A == NULL || B == NULL || c == NULL ||
        d == NULL || work == NULL) {
        err = E_ALLOC;
        goto bailout;
    }

    /* determine optimal workspace */
    dgglse_(&m, &n, &p, A->val, &m, B->val, &p, c->val,
            d->val, b->val, work, &lwork, &info);

    if (info != 0) {
        err = wspace_fail(info, work[0]);
    } else {
        lwork = (integer) work[0];
        work = lapack_realloc(work, lwork * sizeof *work);
        if (work == NULL) {
            err = E_ALLOC;
        }
    }

    if (!err) {
        /* do constrained calculation */
        dgglse_(&m, &n, &p, A->val, &m, B->val, &p, c->val,
                d->val, b->val, work, &lwork, &info);
        if (info != 0) {
            fprintf(stderr, "dgglse gave info = %d\n", (int) info);
            err = (info < 0)? E_DATA : E_SINGULAR;
        }
    }

    lapack_free(work);

 bailout:

    gretl_matrix_free(A);
    gretl_matrix_free(B);
    gretl_matrix_free(c);
    gretl_matrix_free(d);

    return err;
}

/* get_exact_list: constructs a list of the parameter positions
   (columns of the @R matrix) corresponding to unitary restrictions --
   that is, restrictions that stipulate a definite numerical value for
   a given parameter. We want this so that we can set the variance of
   such parameters (and also their covariances with other parameter
   estimates) to exactly zero.
*/

static int *get_exact_list (const gretl_matrix *R)
{
    int *list = NULL;
    int n, n_exact = 0;
    int i, j;

    for (i=0; i<R->rows; i++) {
        n = 0;
        for (j=0; j<R->cols && n<2; j++) {
            if (gretl_matrix_get(R, i, j) != 0.0) {
                n++;
            }
        }
        if (n == 1) {
            n_exact++;
        }
    }

    if (n_exact > 0) {
        list = gretl_list_new(n_exact);
    }

    if (list != NULL) {
        int col = 0, k = 1;

        for (i=0; i<R->rows && k<=n_exact; i++) {
            n = 0;
            for (j=0; j<R->cols && n<2; j++) {
                if (gretl_matrix_get(R, i, j) != 0.0) {
                    col = j;
                    n++;
                }
            }
            if (n == 1) {
                list[k++] = col;
            }
        }
    }

    return list;
}

/**
 * gretl_matrix_restricted_ols:
 * @y: dependent variable vector.
 * @X: matrix of independent variables.
 * @R: left-hand restriction matrix, as in Rb = q.
 * @q: right-hand restriction vector or NULL.
 * @b: vector to hold coefficient estimates.
 * @vcv: matrix to hold the covariance matrix of the coefficients,
 * or NULL if this is not needed.
 * @uhat: vector to hold residuals, if wanted.
 * @s2: pointer to receive residual variance, or NULL.  If vcv is non-NULL
 * and s2 is NULL, the vcv estimate is just W^{-1}.
 *
 * Computes OLS estimates restricted by R and q, using the lapack
 * function dgglse(), and puts the coefficient estimates in @b.
 * Optionally, calculates the covariance matrix in @vcv. If @q is
 * NULL this is taken as equivalent to a zero vector.
 *
 * Returns: 0 on success, non-zero error code on failure.
 */

int
gretl_matrix_restricted_ols (const gretl_vector *y, const gretl_matrix *X,
                             const gretl_matrix *R, const gretl_vector *q,
                             gretl_vector *b, gretl_matrix *vcv,
                             gretl_vector *uhat, double *s2)
{
    gretl_matrix *W = NULL;
    double x;
    int k = X->cols;
    int nr = R->rows;
    int i, j, err = 0;

    if (gretl_vector_get_length(b) != k) {
        fprintf(stderr, "gretl_matrix_restricted_ols: "
                "b should be a %d-vector\n", k);
        err = E_NONCONF;
    }

    if (!err && vcv != NULL) {
        W = build_augmented_XTX(X, R, &err);
    }

    if (!err) {
        err = gretl_matrix_gglse(y, X, R, q, b);
    }

    if (!err) {
        if (s2 != NULL) {
            *s2 = get_ols_error_variance(y, X, b, nr);
        }

        if (W != NULL) {
            int *exlist = NULL;

            err = get_ols_vcv(W, s2);

            if (!err) {
                for (i=0; i<k; i++) {
                    for (j=0; j<k; j++) {
                        x = gretl_matrix_get(W, i, j);
                        gretl_matrix_set(vcv, i, j, x);
                    }
                }
                exlist = get_exact_list(R);
            }

            if (exlist != NULL) {
                int p;

                for (p=0; p<k; p++) {
                    if (in_gretl_list(exlist, p)) {
                        for (i=0; i<k; i++) {
                            gretl_matrix_set(vcv, i, p, 0.0);
                        }
                        for (j=0; j<k; j++) {
                            gretl_matrix_set(vcv, p, j, 0.0);
                        }
                    }
                }
                free(exlist);
            }
        }

        if (uhat != NULL) {
            get_ols_uhat(y, X, b, uhat);
        }
    }

    if (W != NULL) {
        gretl_matrix_free(W);
    }

    return err;
}

/**
 * gretl_matrix_restricted_multi_ols:
 * @Y: dependent variable matrix, T x g.
 * @X: matrix of independent variables, T x k.
 * @R: left-hand restriction matrix, as in RB = q.
 * @q: right-hand restriction matrix.
 * @B: matrix to hold coefficient estimates, k x g.
 * @U: matrix to hold residuals (T x g), if wanted.
 * @pW: pointer to matrix to hold the RLS counterpart to (X'X)^{-1},
 * if wanted.
 *
 * Computes LS estimates restricted by @R and @q, putting the
 * coefficient estimates into @B. The @R matrix must have
 * g*k columns; each row represents a linear restriction;
 * @q must be a column vector of length equal to the
 * number of rows of @R.
 *
 * Returns: 0 on success, non-zero error code on failure.
 */

int
gretl_matrix_restricted_multi_ols (const gretl_matrix *Y,
                                   const gretl_matrix *X,
                                   const gretl_matrix *R,
                                   const gretl_matrix *q,
                                   gretl_matrix *B,
                                   gretl_matrix *U,
                                   gretl_matrix **pW)
{
    gretl_matrix_block *M;
    gretl_matrix *XTX, *RXR, *XYq;
    gretl_matrix *Yi, *XYi;
    gretl_matrix *V = NULL;
    int T = Y->rows;  /* sample length */
    int k = X->cols;  /* number of regressors */
    int g = Y->cols;  /* number of dependent vars */
    int nc = g * k;   /* total coefficients */
    int nr = R->rows; /* number of restrictions */
    int p = nc + nr;  /* coeffs plus restrictions */
    int dsize, offset;
    int i, r, err = 0;

    if (X->rows != T) {
        return E_NONCONF;
    } else if (B->rows != k || B->cols != g) {
        return E_NONCONF;
    } else if (R->cols != nc || q->rows != nr || q->cols != 1) {
        return E_NONCONF;
    } else if (U != NULL && (U->rows != T || U->cols != g)) {
        return E_NONCONF;
    }

    M = gretl_matrix_block_new(&XTX, k, k,
                               &RXR, p, p,
                               &XYq, p, 1,
                               &Yi,  T, 1,
                               &XYi, k, 1,
                               NULL);
    if (M == NULL) {
        return E_ALLOC;
    }

    gretl_matrix_multiply_mod(X, GRETL_MOD_TRANSPOSE,
                              X, GRETL_MOD_NONE,
                              XTX, GRETL_MOD_NONE);

    gretl_matrix_zero(RXR);

    dsize = T * sizeof(double);
    offset = r = 0;

    /* Form the "big" X'X and X'y matrices, bordered by the
       restriction:

       "RXR" = [(I_g ** X'X) ~ R'] | (R ~ 0)
       "XYq" = vec(X'Y) | q
    */

    for (i=0; i<g; i++) {
        gretl_matrix_inscribe_matrix(RXR, XTX, r, r,
                                     GRETL_MOD_NONE);
        memcpy(Yi->val, Y->val + offset, dsize);
        gretl_matrix_multiply_mod(X, GRETL_MOD_TRANSPOSE,
                                  Yi, GRETL_MOD_NONE,
                                  XYi, GRETL_MOD_NONE);
        gretl_matrix_inscribe_matrix(XYq, XYi, r, 0,
                                     GRETL_MOD_NONE);
        r += k;
        offset += T;
    }

    gretl_matrix_inscribe_matrix(RXR, R, r, 0, GRETL_MOD_NONE);
    gretl_matrix_inscribe_matrix(RXR, R, 0, nc, GRETL_MOD_TRANSPOSE);
    gretl_matrix_inscribe_matrix(XYq, q, nc, 0, GRETL_MOD_NONE);

    if (pW != NULL) {
        /* keep a copy of @V for inversion */
        V = gretl_matrix_copy(RXR);
        if (V == NULL) {
            err = E_ALLOC;
        }
    }

    if (!err) {
        /* solve for stacked coeff vector in XYq */
        err = gretl_LU_solve(RXR, XYq);
        if (!err) {
            /* transcribe to B */
            dsize = nc * sizeof(double);
            memcpy(B->val, XYq->val, dsize);
        }
    }

    if (!err && U != NULL) {
        /* compute residuals */
        gretl_matrix_copy_values(U, Y);
        gretl_matrix_multiply_mod(X, GRETL_MOD_NONE,
                                  B, GRETL_MOD_NONE,
                                  U, GRETL_MOD_DECREMENT);
    }

    if (!err && pW != NULL) {
        /* compute variance-related matrix */
        err = gretl_invert_general_matrix(V);
        if (!err) {
            *pW = gretl_matrix_alloc(nc, nc);
            if (*pW == NULL) {
                err = E_ALLOC;
            } else {
                double wij;
                int j;

                for (j=0; j<nc; j++) {
                    for (i=0; i<nc; i++) {
                        wij = gretl_matrix_get(V, i, j);
                        gretl_matrix_set(*pW, i, j, wij);
                    }
                }
            }
        }
    }

    gretl_matrix_block_destroy(M);
    gretl_matrix_free(V);

    return err;
}

static int QR_OLS_work (gretl_matrix *Q, gretl_matrix *R)
{
    integer k = gretl_matrix_rows(R);
    int r, err;

    /* basic decomposition */
    err = gretl_matrix_QR_decomp(Q, R);
    if (err) {
        return err;
    }

    /* check rank of QR */
    r = gretl_check_QR_rank(R, &err, NULL);
    if (err) {
        return err;
    }

    if (r < k) {
        err = E_SINGULAR;
    } else {
        /* invert R */
        char uplo = 'U';
        char diag = 'N';
        integer info = 0;

        dtrtri_(&uplo, &diag, &k, R->val, &k, &info);
        if (info != 0) {
            fprintf(stderr, "dtrtri: info = %d\n", (int) info);
            err = 1;
        }
    }

    return err;
}

/**
 * gretl_matrix_QR_ols:
 * @y: T x g matrix of dependent variables.
 * @X: T x k matrix of independent variables.
 * @B: k x g matrix to hold coefficient estimates.
 * @E: T x g matrix to hold the regression residuals, or NULL if these are
 * not needed.
 * @XTXi: location to receive (X'X)^{-1}, or NULL if this is not needed.
 * @Qout: location to receive Q on output, or NULL.
 *
 * Computes OLS estimates using QR decomposition, and puts the
 * coefficient estimates in @B.  Optionally, calculates the
 * residuals in @E, (X'X)^{-1} in @XTXi, and/or the matrix Q
 * in @Qout.
 *
 * Returns: 0 on success, non-zero error code on failure.
 */

int gretl_matrix_QR_ols (const gretl_matrix *Y,
                         const gretl_matrix *X,
                         gretl_matrix *B,
                         gretl_matrix *E,
                         gretl_matrix **XTXi,
                         gretl_matrix **Qout)
{
    int g = Y->cols;
    int k = X->cols;
    int T = X->rows;
    gretl_matrix *Q = NULL;
    gretl_matrix *R = NULL;
    gretl_matrix *G = NULL;
    int err = 0;

    if (B->rows != k || B->cols != g) {
        err = E_NONCONF;
    } else if (Y->rows != T) {
        err = E_NONCONF;
    } else if (E != NULL && (E->cols != g || E->rows != T)) {
        err = E_NONCONF;
    } else if (k > T) {
        err = E_DF;
    }

    if (!err) {
        Q = gretl_matrix_copy(X);
        R = gretl_matrix_alloc(k, k);
        G = gretl_matrix_alloc(k, g);
        if (Q == NULL || R == NULL || G == NULL) {
            err = E_ALLOC;
        }
    }

    if (!err) {
        err = QR_OLS_work(Q, R);
    }

    if (!err) {
        /* make "G" into gamma-hat */
        gretl_matrix_multiply_mod(Q, GRETL_MOD_TRANSPOSE,
                                  Y, GRETL_MOD_NONE,
                                  G, GRETL_MOD_NONE);
    }

    if (!err) {
        /* OLS coefficients */
        gretl_matrix_multiply(R, G, B);
    }

    if (!err && E != NULL) {
        /* compute residuals */
        int i, imax = E->rows * E->cols;

        gretl_matrix_multiply(X, B, E);
        for (i=0; i<imax; i++) {
            E->val[i] = Y->val[i] - E->val[i];
        }
    }

    /* create (X'X)^{-1} = RR' */
    if (!err && XTXi != NULL) {
        *XTXi = gretl_matrix_alloc(k, k);
        if (*XTXi == NULL) {
            err = E_ALLOC;
        } else {
            gretl_matrix_multiply_mod(R, GRETL_MOD_NONE,
                                      R, GRETL_MOD_TRANSPOSE,
                                      *XTXi, GRETL_MOD_NONE);
        }
    }

    if (!err && Qout != NULL) {
        *Qout = Q;
    } else {
        gretl_matrix_free(Q);
    }

    gretl_matrix_free(R);
    gretl_matrix_free(G);

    return err;
}

/**
 * gretl_matrix_r_squared:
 * @y: dependent variable, T-vector.
 * @X: independent variables matrix, T x k.
 * @b: coefficients, k-vector.
 * @err: location to receive error code.
 *
 * Returns: the unadjusted R-squared, based on the regression
 * represented by @y, @X and @b, or #NADBL on failure.
 */

double gretl_matrix_r_squared (const gretl_matrix *y,
                               const gretl_matrix *X,
                               const gretl_matrix *b,
                               int *err)
{
    double ess = 0.0, tss = 0.0;
    double xx, ybar;
    int i, j;

    if (gretl_vector_get_length(y) != X->rows ||
        gretl_vector_get_length(b) != X->cols) {
        *err = E_NONCONF;
        return NADBL;
    }

    ybar = gretl_vector_mean(y);

    for (i=0; i<X->rows; i++) {
        xx = y->val[i];
        for (j=0; j<X->cols; j++) {
            xx -= b->val[j] * gretl_matrix_get(X, i, j);
        }
        ess += xx * xx;
        xx = y->val[i] - ybar;
        tss += xx * xx;
    }

    return 1.0 - ess / tss;
}

/**
 * gretl_matrix_columwise_product:
 * @A: T x k matrix.
 * @B: T x n matrix.
 * @S: k x n selection matrix, or NULL.
 * @C: T x (k*n) matrix to hold the product (but see below).
 *
 * If @S is NULL, computes a columnwise product in k blocks, each
 * of n columns. The first block consists of the Hadamard product
 * of the first column of @A and the matrix @B, the second block
 * holds the Hadamard product of the second column of @A and
 * matrix @B, and so on.
 *
 * A non-NULL @S matrix may be used to filter the column-pairs for
 * multiplication: @C will include the product of column i of @A
 * and column j of @B if and only if the i, j element of @S is
 * non-zero. In this case @C should have a number of columns
 * equal to the number of non-zero elements of @S.
 *
 * Returns: 0 on success; non-zero error code on failure.
 */

int gretl_matrix_columnwise_product (const gretl_matrix *A,
                                     const gretl_matrix *B,
                                     const gretl_matrix *S,
                                     gretl_matrix *C)
{
    int k, n, T;
    double x, y;
    int i, j, t, p;

    if (gretl_is_null_matrix(A) ||
        gretl_is_null_matrix(B) ||
        gretl_is_null_matrix(C)) {
        return E_DATA;
    }

    k = A->cols;
    n = B->cols;
    T = A->rows;

    if (B->rows != T || C->rows != T) {
        return E_NONCONF;
    }

    if (S != NULL) {
        if (S->rows != k || S->cols != n) {
            return E_NONCONF;
        } else {
            int c = 0;

            for (i=0; i<k*n; i++) {
                if (S->val[i] != 0) {
                    c++;
                }
            }
            if (C->cols != c) {
                return E_NONCONF;
            }
        }
    } else if (C->cols != k * n) {
        return E_NONCONF;
    }

    p = 0;
    for (i=0; i<k; i++) {
        for (j=0; j<n; j++) {
            if (S == NULL || gretl_matrix_get(S, i, j) != 0) {
                for (t=0; t<T; t++) {
                    x = gretl_matrix_get(A, t, i);
                    y = gretl_matrix_get(B, t, j);
                    gretl_matrix_set(C, t, p, x * y);
                }
                p++;
            }
        }
    }

    return 0;
}

static int alt_qform (const gretl_matrix *A, GretlMatrixMod amod,
                      const gretl_matrix *X, gretl_matrix *C,
                      GretlMatrixMod cmod)
{
    gretl_matrix *Tmp;
    int r = (amod)? A->cols : A->rows;

    Tmp = gretl_matrix_alloc(r, X->cols);
    if (Tmp == NULL) {
        return E_ALLOC;
    }

    if (amod == GRETL_MOD_TRANSPOSE) {
        /* A' * X * A */
        gretl_matrix_multiply_mod(A, GRETL_MOD_TRANSPOSE,
                                  X, GRETL_MOD_NONE,
                                  Tmp, GRETL_MOD_NONE);
        gretl_matrix_multiply_mod(Tmp, GRETL_MOD_NONE,
                                  A, GRETL_MOD_NONE,
                                  C, cmod);
    } else {
        /* A * X * A' */
        gretl_matrix_multiply(A, X, Tmp);
        gretl_matrix_multiply_mod(Tmp, GRETL_MOD_NONE,
                                  A, GRETL_MOD_TRANSPOSE,
                                  C, cmod);
    }

    gretl_matrix_xtr_symmetric(C);
    gretl_matrix_free(Tmp);

    return 0;
}

/**
 * gretl_matrix_qform:
 * @A: m * k matrix or k * m matrix, depending on @amod.
 * @amod: %GRETL_MOD_NONE or %GRETL_MOD_TRANSPOSE: in the first
 * case @A should be m * k; in the second, k * m;
 * @X: symmetric k * k matrix.
 * @C: matrix to hold the product.
 * @cmod: modifier: %GRETL_MOD_NONE or %GRETL_MOD_CUMULATE to
 * add the result to the existing value of @C.
 *
 * Computes either A * X * A' (if amod = %GRETL_MOD_NONE) or
 * A' * X * A (if amod = %GRETL_MOD_TRANSPOSE), with the result
 * written into @C.  The matrix @X must be symmetric, but this
 * is not checked, to save time.  If you are in doubt on this
 * point you can call gretl_matrix_is_symmetric() first.
 *
 * Returns: 0 on success; non-zero error code on failure.
 */

#define QFORM_SMALL 1.0e-20

int gretl_matrix_qform (const gretl_matrix *A, GretlMatrixMod amod,
                        const gretl_matrix *X, gretl_matrix *C,
                        GretlMatrixMod cmod)
{
    register int i, j, ii, jj;
    double xi, xj, xij, xx, cij;
    int m, k;
    guint64 N;

    if (gretl_is_null_matrix(A) ||
        gretl_is_null_matrix(X) ||
        gretl_is_null_matrix(C)) {
        return E_DATA;
    } else if (A->is_complex || X->is_complex) {
        fprintf(stderr, "E_CMPLX in gretl_matrix_qform\n");
        if (A->is_complex) fprintf(stderr, "\touter is complex\n");
        if (X->is_complex) fprintf(stderr, "\tinner is complex\n");
        return E_CMPLX;
    }

    m = (amod)? A->cols : A->rows;
    k = (amod)? A->rows : A->cols;

    if (k != X->rows) {
        fprintf(stderr, "gretl_matrix_qform: %s is (%d x %d) but X is (%d x %d)\n",
                (amod)? "A'" : "A", m, k, X->rows, X->cols);
        return E_NONCONF;
    }

    if (C->rows != m || C->cols != m) {
        fputs("gretl_matrix_qform: destination matrix not conformable\n", stderr);
        return E_NONCONF;
    }

    N = m * m * k * k;

    if (N > 100000) {
        /* take advantage of optimized matrix multiplication */
        return alt_qform(A, amod, X, C, cmod);
    }

    if (amod) {
        for (i=0; i<m; i++) {
            for (j=i; j<m; j++) {
                xx = 0.0;
                for (ii=0; ii<k; ii++) {
                    xi = gretl_matrix_get(A,ii,i);
                    if (fabs(xi) > QFORM_SMALL) {
                        for (jj=0; jj<k; jj++) {
                            xj = gretl_matrix_get(A,jj,j);
                            xij = gretl_matrix_get(X,ii,jj);
                            xx += xij * xi * xj;
                        }
                    }
                }
                if (cmod == GRETL_MOD_CUMULATE) {
                    cij = gretl_matrix_get(C, i, j) + xx;
                } else if (cmod == GRETL_MOD_DECREMENT) {
                    cij = gretl_matrix_get(C, i, j) - xx;
                } else {
                    cij = xx;
                }
                gretl_matrix_set(C, i, j, cij);
                if (j != i) {
                    gretl_matrix_set(C, j, i, cij);
                }
            }
        }
    } else {
        for (i=0; i<m; i++) {
            for (j=i; j<m; j++) {
                xx = 0.0;
                for (ii=0; ii<k; ii++) {
                    xi = gretl_matrix_get(A,i,ii);
                    if (fabs(xi) > QFORM_SMALL) {
                        for (jj=0; jj<k; jj++) {
                            xj = gretl_matrix_get(A,j,jj);
                            xij = gretl_matrix_get(X,ii,jj);
                            xx += xij * xi * xj;
                        }
                    }
                }
                if (cmod == GRETL_MOD_CUMULATE) {
                    cij = gretl_matrix_get(C, i, j) + xx;
                } else if (cmod == GRETL_MOD_DECREMENT) {
                    cij = gretl_matrix_get(C, i, j) - xx;
                } else {
                    cij = xx;
                }
                gretl_matrix_set(C, i, j, cij);
                if (j != i) {
                    gretl_matrix_set(C, j, i, cij);
                }
            }
        }
    }

    return 0;
}

/**
 * gretl_scalar_qform:
 * @b: k-vector.
 * @X: symmetric k x k matrix.
 * @err: pointer to receive error code.
 *
 * Computes the scalar product bXb', or b'Xb if @b is a column
 * vector. The content of @err is set to a non-zero code on
 * failure.
 *
 * Returns: the scalar product, or #NADBL on failure.
 */

double gretl_scalar_qform (const gretl_vector *b,
                           const gretl_matrix *X,
                           int *err)
{
    double tmp, ret = 0.0;
    int i, j, k, p;

    if (gretl_is_null_matrix(b) || gretl_is_null_matrix(X)) {
        *err = E_DATA;
        return NADBL;
    }

    k = gretl_vector_get_length(b);

    if (k == 0 || X->rows != k || X->cols != k) {
        *err = E_NONCONF;
        return NADBL;
    }

    p = 0;
    for (j=0; j<k; j++) {
        tmp = 0.0;
        for (i=0; i<k; i++) {
            tmp += b->val[i] * X->val[p++];
        }
        ret += tmp * b->val[j];
    }

    return ret;
}

/**
 * gretl_matrix_diagonal_sandwich:
 * @d: k-vector.
 * @X: k * k matrix.
 * @DXD: target k * k matrix.
 *
 * Computes in @DXD (which must be pre-allocated), the matrix
 * product D * X * D, where D is a diagonal matrix with elements
 * given by the vector @d.
 *
 * Returns: 0 on success, non-zero code on error.
 */

int
gretl_matrix_diagonal_sandwich (const gretl_vector *d, const gretl_matrix *X,
                                gretl_matrix *DXD)
{
    int dim = (d->rows == 1)? d->cols : d->rows;
    double x, xij;
    int i, j, err = 0;

    if (dim != X->rows || dim != X->cols ||
        dim != DXD->rows || dim != DXD->cols) {
        err = E_NONCONF;
    } else {
        for (i=0; i<dim; i++) {
            for (j=0; j<dim; j++) {
                xij = gretl_matrix_get(X, i, j);
                x = xij * d->val[i] * d->val[j];
                gretl_matrix_set(DXD, i, j, x);
            }
        }
    }

    return err;
}

/**
 * gretl_is_identity_matrix:
 * @m: matrix to examine.
 *
 * Returns: 1 if @m is an identity matrix, 0 otherwise.
 */

int gretl_is_identity_matrix (const gretl_matrix *m)
{
    double x;
    int i, j;

    if (gretl_is_null_matrix(m)) {
        return 0;
    } else if (m->rows != m->cols) {
        return 0;
    }

    for (j=0; j<m->cols; j++) {
        for (i=0; i<m->rows; i++) {
            x = gretl_matrix_get(m, i, j);
            if (i == j && x != 1.0) return 0;
            if (i != j && x != 0.0) return 0;
        }
    }

    return 1;
}

/**
 * gretl_is_zero_matrix:
 * @m: matrix to examine.
 *
 * Returns: 1 if @m is a zero matrix, 0 otherwise.
 */

int gretl_is_zero_matrix (const gretl_matrix *m)
{
    int i, n;

    if (gretl_is_null_matrix(m)) {
        return 0;
    }

    n = m->rows * m->cols;

    for (i=0; i<n; i++) {
        if (m->val[i] != 0.0) {
            return 0;
        }
    }

    return 1;
}

/**
 * gretl_matrix_isfinite:
 * @m: matrix to examine.
 * @err: location to receive error code.
 *
 * Returns: a matrix with 1s in positions corresponding to
 * finite elements of @m, zeros otherwise.
 */

gretl_matrix *gretl_matrix_isfinite (const gretl_matrix *m, int *err)
{
    gretl_matrix *f;

    if (m == NULL) {
        *err = E_DATA;
        return NULL;
    }

    f = gretl_matrix_alloc(m->rows, m->cols);

    if (f == NULL) {
        *err = E_ALLOC;
    } else {
        int i, n = m->rows * m->cols;

        for (i=0; i<n; i++) {
            f->val[i] = (na(m->val[i]))? 0 : 1;
        }
    }

    return f;
}

/**
 * gretl_matrices_are_equal:
 * @a: first matrix in comparison.
 * @b: second matrix in comparison.
 * @tol: numerical tolerance.
 * @err: location to receive error code.
 *
 * Returns: 1 if the matrices @a and @b compare equal, 0 if they
 * differ, and -1 if the comparison is invalid, in which case
 * %E_NONCONF is written to @err.
 */

int gretl_matrices_are_equal (const gretl_matrix *a,
                              const gretl_matrix *b,
                              double tol, int *err)
{
    double ax, bx;
    int i, j;

    if (a == NULL || b == NULL) {
        *err = E_DATA;
        return -1;
    }

    if (a->rows != b->rows || a->cols != b->cols) {
        *err = E_NONCONF;
        return -1;
    }

    for (i=0; i<a->rows; i++) {
        for (j=0; j<a->cols; j++) {
            ax = gretl_matrix_get(a, i, j);
            bx = gretl_matrix_get(b, i, j);
            if (fabs(ax - bx) > tol) {
                fprintf(stderr, "gretl_matrices_are_equal:\n "
                        "a(%d,%d) = %.15g but b(%d,%d) = %.15g\n",
                        i, j, ax, i, j, bx);
                return 0;
            }
        }
    }

    return 1;
}

/**
 * gretl_covariance_matrix:
 * @m: (x x n) matrix containing n observations on each of k
 * variables.
 * @corr: flag for computing correlations.
 * @dfc: degrees of freedom correction: use 1 for sample
 * variance, 0 for MLE.
 * @err: pointer to receive non-zero error code in case of
 * failure, or NULL.
 *
 * Returns: the covariance matrix of variables in the columns of
 * @m, or the correlation matrix if @corr is non-zero.
 */

gretl_matrix *gretl_covariance_matrix (const gretl_matrix *m,
                                       int corr, int dfc,
                                       int *err)
{
    gretl_matrix *D = NULL;
    gretl_matrix *V = NULL;

    if (gretl_is_null_matrix(m) || dfc < 0 || dfc >= m->rows) {
        *err = E_INVARG;
        return NULL;
    }

    if (m->rows < 2) {
        *err = E_TOOFEW;
        return NULL;
    }

    D = gretl_matrix_copy(m);
    if (D == NULL) {
        *err = E_ALLOC;
        return NULL;
    }

    if (corr) {
        gretl_matrix_standardize(D, dfc);
    } else {
        gretl_matrix_center(D);
    }

    V = gretl_matrix_XTX_new(D);
    if (V == NULL) {
        *err = E_ALLOC;
    } else {
        gretl_matrix_divide_by_scalar(V, m->rows - dfc);
    }

    gretl_matrix_free(D);

    return V;
}

/**
 * gretl_matrix_array_new:
 * @n: number of matrices.
 *
 * Allocates an array of @n gretl matrix pointers. On successful
 * allocation of the array, each element is initialized to NULL.
 *
 * Returns: pointer on sucess, NULL on failure.
 */

gretl_matrix **gretl_matrix_array_new (int n)
{
    gretl_matrix **A = malloc(n * sizeof *A);
    int i;

    if (A != NULL) {
        for (i=0; i<n; i++) {
            A[i] = NULL;
        }
    }

    return A;
}

/**
 * gretl_matrix_array_new_with_size:
 * @n: number of matrices.
 * @rows: number of rows in each matrix.
 * @cols: number of columns in each matrix.
 *
 * Allocates an array of @n gretl matrix pointers, each one
 * with size @rows * @cols.
 *
 * Returns: pointer on sucess, NULL on failure.
 */

gretl_matrix **
gretl_matrix_array_new_with_size (int n, int rows, int cols)
{
    gretl_matrix **A = malloc(n * sizeof *A);
    int i, j;

    if (A != NULL) {
        for (i=0; i<n; i++) {
            A[i] = gretl_matrix_alloc(rows, cols);
            if (A[i] == NULL) {
                for (j=0; j<i; j++) {
                    gretl_matrix_free(A[i]);
                }
                free(A);
                A = NULL;
                break;
            }
        }
    }

    return A;
}

/**
 * gretl_matrix_array_free:
 * @A: dyamically allocated array of gretl matrices.
 * @n: number of matrices in array.
 *
 * Frees each of the @n gretl matrices in the array @A, and
 * the array itself.  See also gretl_matrix_array_alloc().
 */

void gretl_matrix_array_free (gretl_matrix **A, int n)
{
    int i;

    if (A != NULL) {
        for (i=0; i<n; i++) {
            gretl_matrix_free(A[i]);
        }
        free(A);
    }
}

/**
 * gretl_matrix_values:
 * @x: array to process.
 * @n: length of array.
 * @opt: if OPT_S the array of values will be sorted, otherwise
 * given in order of occurrence.
 * @err: location to receive error code.
 *
 * Returns: an allocated matrix containing the distinct
 * values in array @x, or NULL on failure.
 */

gretl_matrix *gretl_matrix_values (const double *x, int n,
                                   gretlopt opt, int *err)
{
    gretl_matrix *v = NULL;
    double *sorted = NULL;
    double last;
    int i, k, m;

    sorted = malloc(n * sizeof *sorted);
    if (sorted == NULL) {
        *err = E_ALLOC;
        return NULL;
    }

    k = 0;
    for (i=0; i<n; i++) {
        if (!na(x[i])) {
            sorted[k++] = x[i];
        }
    }

    if (k == 0) {
        v = gretl_null_matrix_new();
	if (v == NULL) {
	    *err = E_ALLOC;
	}
        goto bailout;
    }

    qsort(sorted, k, sizeof *sorted, gretl_compare_doubles);
    m = count_distinct_values(sorted, k);

    v = gretl_column_vector_alloc(m);
    if (v == NULL) {
        *err = E_ALLOC;
        goto bailout;
    }

    if (opt & OPT_S) {
        /* sorted */
        v->val[0] = last = sorted[0];
        m = 1;
        for (i=1; i<k; i++) {
            if (sorted[i] != last) {
                last = sorted[i];
                v->val[m++] = sorted[i];
            }
        }
    } else {
        /* unsorted */
        int j, add;

        m = 0;
        for (i=0; i<n; i++) {
            if (!na(x[i])) {
                add = 1;
                for (j=0; j<m; j++) {
                    if (v->val[j] == x[i]) {
                        add = 0;
                        break;
                    }
                }
                if (add) {
                    v->val[m++] = x[i];
                }
            }
        }
    }

 bailout:

    free(sorted);

    return v;
}

/**
 * gretl_matrix_shape:
 * @A: array to process.
 * @r: rows of target matrix.
 * @c: columns of target matrix.
 *
 * Creates an (r x c) matrix containing the re-arranged
 * values of A.  Elements are read from A by column and
 * written into the target, also by column.  If A contains
 * less elements than n = r*c, they are repeated cyclically;
 * if A has more elements, only the first n are used.
 *
 * Returns: the generated matrix, or NULL on failure.
 */

gretl_matrix *gretl_matrix_shape (const gretl_matrix *A,
                                  int r, int c, int *err)
{
    gretl_matrix *B = NULL;

    if (gretl_is_null_matrix(A) || r < 0 || c < 0) {
        *err = E_INVARG;
        return NULL;
    }

    if (r == 0 && c == 0) {
        return gretl_null_matrix_new();
    }

    if (A->is_complex) {
        B = gretl_cmatrix_new(r, c);
    } else {
        B = gretl_matrix_alloc(r, c);
    }

    if (B == NULL) {
        *err = E_ALLOC;
    } else {
        int nA = A->rows * A->cols;
        int nB = r * c;
        int i, k = 0;

        if (A->is_complex) {
            nA *= 2;
            nB *= 2;
        }

        k = 0;
        for (i=0; i<nB; i++) {
            B->val[i] = A->val[k++];
            if (k == nA) {
                k = 0;
            }
        }
    }

    return B;
}

/**
 * gretl_matrix_trim_rows:
 * @A: array to process.
 * @ttop: rows to trim at top.
 * @tbot: rows to trim at bottom.
 * @err: location to receive error code.
 *
 * Creates a new matrix which is a copy of @A with @ttop rows
 * trimmed from the top and @tbot rows trimmed from the
 * bottom.
 *
 * Returns: the generated matrix, or NULL on failure.
 */

gretl_matrix *gretl_matrix_trim_rows (const gretl_matrix *A,
                                      int ttop, int tbot,
                                      int *err)
{
    gretl_matrix *B;
    double complex z;
    double x;
    int i, j, m;

    if (gretl_is_null_matrix(A)) {
        *err = E_DATA;
        return NULL;
    }

    m = A->rows - (ttop + tbot);

    if (ttop < 0 || tbot < 0 || m <= 0) {
        *err = E_DATA;
        return NULL;
    }

    B = gretl_matching_matrix_new(m, A->cols, A);

    if (B == NULL) {
        *err = E_ALLOC;
    } else {
        for (j=0; j<A->cols; j++) {
            for (i=0; i<m; i++) {
                if (A->is_complex) {
                    z = gretl_cmatrix_get(A, i + ttop, j);
                    gretl_cmatrix_set(B, i, j, z);
                } else {
                    x = gretl_matrix_get(A, i + ttop, j);
                    gretl_matrix_set(B, i, j, x);
                }
            }
        }
    }

    return B;
}

/**
 * gretl_matrix_minmax:
 * @A: m x n matrix to examine.
 * @mm: 0 for minimum, 1 for maximum.
 * @rc: 0 for row, 1 for column.
 * @idx: 0 for values, 1 for indices.
 * @err: location to receive error code.
 *
 * Creates a matrix holding the row or column mimima or
 * maxima from @A, either as values or as location indices.
 * For example, if @mm = 0, @rc = 0, and @idx = 0, the
 * created matrix is m x 1 and holds the values of the row
 * minima.
 *
 * Returns: the generated matrix, or NULL on failure.
 */

gretl_matrix *gretl_matrix_minmax (const gretl_matrix *A,
                                   int mm, int rc, int idx,
                                   int *err)
{
    gretl_matrix *B;
    double d, x;
    int i, j, k;

    if (gretl_is_null_matrix(A)) {
        *err = E_DATA;
        return NULL;
    }

    if (rc == 0) {
        B = gretl_matrix_alloc(A->rows, 1);
    } else {
        B = gretl_matrix_alloc(1, A->cols);
    }

    if (B == NULL) {
        *err = E_ALLOC;
        return NULL;
    }

    if (rc == 0) {
        /* going by rows */
        for (i=0; i<A->rows; i++) {
            d = gretl_matrix_get(A, i, 0);
            k = 0;
            for (j=1; j<A->cols; j++) {
                x = gretl_matrix_get(A, i, j);
                if (mm > 0) {
                    /* looking for max */
                    if (x > d) {
                        d = x;
                        k = j;
                    }
                } else {
                    /* looking for min */
                    if (x < d) {
                        d = x;
                        k = j;
                    }
                }
            }
            B->val[i] = idx ? (double) k + 1 : d;
        }
    } else {
        /* going by columns */
        for (j=0; j<A->cols; j++) {
            d = gretl_matrix_get(A, 0, j);
            k = 0;
            for (i=1; i<A->rows; i++) {
                x = gretl_matrix_get(A, i, j);
                if (mm > 0) {
                    /* looking for max */
                    if (x > d) {
                        d = x;
                        k = i;
                    }
                } else {
                    /* looking for min */
                    if (x < d) {
                        d = x;
                        k = i;
                    }
                }
            }
            B->val[j] = idx ? (double) k + 1 : d;
        }
    }

    return B;
}

/**
 * gretl_matrix_global_minmax:
 * @A: matrix to examine.
 * @mm: 0 for minimum, 1 for maximum.
 * @err: location to receive error code.
 *
 * Returns: the smallest or greatest element of @A,
 * ignoring NaNs but not infinities (?), or #NADBL on
 * failure.
 */

double gretl_matrix_global_minmax (const gretl_matrix *A,
                                   int mm, int *err)
{
    double x, ret = NADBL;
    int i, n, started = 0;

    if (gretl_is_null_matrix(A)) {
        *err = E_DATA;
        return NADBL;
    }

    n = A->rows * A->cols;

    for (i=0; i<n; i++) {
        x = A->val[i];
        if (isnan(x)) {
            ; /* skip? */
        } else {
            if (!started) {
                ret = x;
                started = 1;
            } else if ((mm == 0 && x < ret) ||
                       (mm == 1 && x > ret)) {
                ret = x;
            }
        }
    }

    return ret;
}

/**
 * gretl_matrix_global_sum:
 * @A: matrix to examine.
 * @err: location to receive error code.
 *
 * Returns: the sum of the elements of @A,
 * or #NADBL on failure.
 */

double gretl_matrix_global_sum (const gretl_matrix *A,
                                int *err)
{
    double ret = 0.0;
    int i, n;

    if (gretl_is_null_matrix(A)) {
        *err = E_DATA;
        return NADBL;
    }

    n = A->rows * A->cols;

    for (i=0; i<n; i++) {
        ret += A->val[i];
        if (isnan(ret)) {
            break;
        }
    }

    return ret;
}

/**
 * gretl_matrix_pca:
 * @X: T x m data matrix.
 * @p: number of principal components to return: 0 < p <= m.
 * @opt: if OPT_V, use the covariance matrix rather than the
 * correlation matrix as basis.
 * @err: location to receive error code.
 *
 * Carries out a Principal Components analysis of @X and
 * returns the first @p components: the component corresponding
 * to the largest eigenvalue of the correlation matrix of @X
 * is placed in column 1, and so on.
 *
 * Returns: the generated matrix, or NULL on failure.
 */

gretl_matrix *gretl_matrix_pca (const gretl_matrix *X, int p,
                                gretlopt opt, int *err)
{
    gretl_matrix *D = NULL;
    gretl_matrix *V = NULL;
    gretl_matrix *P = NULL;
    gretl_matrix *e;

    if (gretl_is_null_matrix(X)) {
        *err = E_DATA;
        return NULL;
    }

    if (p <= 0 || p > X->cols) {
        *err = E_INVARG;
        return NULL;
    } else if (X->rows < 2) {
        *err = E_TOOFEW;
        return NULL;
    } else if (X->is_complex) {
        *err = E_CMPLX;
        return NULL;
    }

    D = gretl_matrix_copy(X);
    if (D == NULL) {
        *err = E_ALLOC;
        return NULL;
    }

    if (opt & OPT_V) {
        /* use covariance matrix */
        gretl_matrix_center(D);
    } else {
        /* use correlation matrix */
        gretl_matrix_standardize(D, 1);
    }

    V = gretl_matrix_XTX_new(D);
    if (V == NULL) {
        *err = E_ALLOC;
    } else {
        /* note: we don't need the eigenvalues of V, but if we
           don't grab and then free the return value below,
           we'll leak a gretl_matrix
        */
        e = real_symm_eigenvals_descending(V, 1, p, err);
        gretl_matrix_free(e);
    }

    if (!*err) {
        P = gretl_matrix_multiply_new(D, V, err);
    }

    gretl_matrix_free(D);
    gretl_matrix_free(V);

    return P;
}

#define complete_obs(x,y,t) (!na(x[t]) && !na(y[t]))

static int ok_xy_count (int t1, int t2, const double *x, const double *y)
{
    int t, n = 0;

    for (t=t1; t<=t2; t++) {
        if (complete_obs(x, y, t)) {
            n++;
        }
    }

    return n;
}

static void make_matrix_xtab (double **X, int n,
                              const gretl_matrix *vx,
                              const gretl_matrix *vy,
                              gretl_matrix *tab)
{
    int xr, xc, rndx, cndx;
    int counter, i;

    qsort(X, n, sizeof *X, compare_xtab_rows);

    /* compute frequencies by going through sorted X */

    counter = rndx = cndx = 0;
    xr = (int) gretl_vector_get(vx, 0);
    xc = (int) gretl_vector_get(vy, 0);

    for (i=0; i<n; i++) {
        while (X[i][0] > xr) {
            /* skip row */
            gretl_matrix_set(tab, rndx, cndx, counter);
            counter = 0;
            xr = gretl_vector_get(vx, ++rndx);
            cndx = 0;
            xc = gretl_vector_get(vy, 0);
        }
        while (X[i][1] > xc) {
            /* skip column */
            gretl_matrix_set(tab, rndx, cndx, counter);
            counter = 0;
            xc = gretl_vector_get(vy, ++cndx);
        }
        counter++;
    }
    gretl_matrix_set(tab, rndx, cndx, counter);
}

/**
 * matrix_matrix_xtab:
 * @x: data vector
 * @y: data vector
 * @err: error code
 *
 * Computes the cross tabulation of the values contained in the
 * vectors x (by row) and y (by column). These must be integer values.
 *
 * Returns: the generated matrix, or NULL on failure.
 */

gretl_matrix *matrix_matrix_xtab (const gretl_matrix *x,
                                  const gretl_matrix *y,
                                  int *err)
{
    gretl_matrix *tab = NULL;
    gretl_matrix *vx = NULL;
    gretl_matrix *vy = NULL;
    double **X = NULL;
    int i, nx, ny;

    *err = 0;

    nx = gretl_vector_get_length(x);
    ny = gretl_vector_get_length(y);

    if (nx < 2 || ny != nx) {
        *err = E_NONCONF;
        return NULL;
    }

    vx = gretl_matrix_values(x->val, nx, OPT_S, err);
    if (*err) {
        return NULL;
    }

    vy = gretl_matrix_values(y->val, ny, OPT_S, err);
    if (*err) {
        goto bailout;
    }

    tab = gretl_zero_matrix_new(vx->rows, vy->rows);
    if (tab == NULL) {
        *err = E_ALLOC;
        goto bailout;
    }

    X = doubles_array_new(nx, 2);
    if (X == NULL) {
        *err = E_ALLOC;
        goto bailout;
    }

    for (i=0; i<nx; i++) {
        X[i][0] = (int) x->val[i];
        X[i][1] = (int) y->val[i];
    }

    make_matrix_xtab(X, nx, vx, vy, tab);

 bailout:

    gretl_matrix_free(vx);
    gretl_matrix_free(vy);
    doubles_array_free(X, nx);

    return tab;
}

/**
 * gretl_matrix_xtab:
 * @x: data vector
 * @y: data vector
 * @t1: start
 * @t2: end
 * @err: error code
 *
 * Computes the cross tabulation of the values contained in the
 * vectors x (by row) and y (by column). These must be integer values.
 *
 * Returns: the generated matrix, or NULL on failure.
 */

gretl_matrix *gretl_matrix_xtab (int t1, int t2, const double *x,
                                 const double *y, int *err)
{
    gretl_matrix *tab = NULL;
    gretl_matrix *vx = NULL;
    gretl_matrix *vy = NULL;
    double *tmp = NULL;
    double **X = NULL;
    int i, t, nmax = t2 - t1 + 1;

    *err = 0;

    nmax = ok_xy_count(t1, t2, x, y);
    if (nmax < 2) {
        *err = E_MISSDATA;
        return NULL;
    }

    tmp = malloc(nmax * sizeof *tmp);
    if (tmp == NULL) {
        *err = E_ALLOC;
        return NULL;
    }

    i = 0;
    for (t=t1; t<=t2; t++) {
        if (complete_obs(x, y, t)) {
            tmp[i++] = x[t];
        }
    }

    vx = gretl_matrix_values(tmp, nmax, OPT_S, err);
    if (*err) {
        free(tmp);
        return NULL;
    }

    i = 0;
    for (t=t1; t<=t2; t++) {
        if (complete_obs(x, y, t)) {
            tmp[i++] = y[t];
        }
    }

    vy = gretl_matrix_values(tmp, nmax, OPT_S, err);
    if (*err) {
        goto bailout;
    }

    tab = gretl_zero_matrix_new(gretl_matrix_rows(vx),
                                gretl_matrix_rows(vy));
    if (tab == NULL) {
        *err = E_ALLOC;
        goto bailout;
    }

    X = doubles_array_new(nmax, 2);
    if (X == NULL) {
        *err = E_ALLOC;
        goto bailout;
    }

    i = 0;
    for (t=t1; t<=t2; t++) {
        if (complete_obs(x, y, t)) {
            X[i][0] = (int) x[t];
            X[i][1] = (int) y[t];
            i++;
        }
    }

    make_matrix_xtab(X, nmax, vx, vy, tab);

 bailout:

    free(tmp);
    gretl_matrix_free(vx);
    gretl_matrix_free(vy);
    doubles_array_free(X, nmax);

    return tab;
}

/**
 * gretl_matrix_bool_sel:
 * @A: matrix.
 * @sel: selection vector.
 * @rowsel: row/column mode selector.
 * @err: location to receive error code.
 *
 * If @rowsel = 1, constructs a matrix which contains the rows
 * of A corresponding to non-zero values in the vector @sel;
 * if @rowsel = 0, does the same thing but column-wise.
 *
 * Returns: the generated matrix, or NULL on failure.
 */

gretl_matrix *gretl_matrix_bool_sel (const gretl_matrix *A,
                                     const gretl_matrix *sel,
                                     int rowsel, int *err)
{
    gretl_matrix *ret = NULL;
    int nonzero = 0;
    int ra, ca, rs, cs;
    int rret, cret;
    int i, j, k, n;
    double x;

    *err = 0;

    if (gretl_is_null_matrix(A)) {
        return gretl_null_matrix_new();
    } else if (sel->is_complex) {
        *err = E_INVARG;
        return NULL;
    }

    ra = A->rows;
    ca = A->cols;
    rs = sel->rows;
    cs = sel->cols;

    /* check dimensions */
    if (rowsel) {
        if ((ra != rs) || (cs > 1)) {
            *err = E_NONCONF;
            return NULL;
        }
    } else {
        if ((ca != cs) || (rs > 1)) {
            *err = E_NONCONF;
            return NULL;
        }
    }

    /* count nonzeros */
    n = (rowsel)? rs : cs ;
    for (i=0; i<n; i++) {
        x = gretl_vector_get(sel, i);
        if (na(x)) {
            *err = E_MISSDATA;
            return NULL;
        } else if (x != 0) {
            nonzero++;
        }
    }

    /* check for extreme cases */
    if (nonzero == n) {
        ret = gretl_matrix_copy(A);
        goto bailout;
    } else if (nonzero == 0) {
        ret = gretl_null_matrix_new();
        goto bailout;
    }

    rret = rowsel ? nonzero : ra;
    cret = rowsel ? ca : nonzero;

    if (A->is_complex) {
        ret = gretl_cmatrix_new(rret, cret);
    } else {
        ret = gretl_matrix_alloc(rret, cret);
    }
    if (ret == NULL) {
        goto bailout;
    }

    /* copy selected row/columns */
    if (rowsel) {
        /* selection of rows */
        double complex z;

        k = 0;
        for (i=0; i<ra; i++) {
            if (gretl_vector_get(sel, i) != 0) {
                for (j=0; j<ca; j++) {
                    if (A->is_complex) {
                        z = gretl_cmatrix_get(A, i, j);
                        gretl_cmatrix_set(ret, k, j, z);
                    } else {
                        x = gretl_matrix_get(A, i, j);
                        gretl_matrix_set(ret, k, j, x);
                    }
                }
                k++;
            }
        }
    } else {
        /* selection of columns */
        double *targ = ret->val;
        double *src = A->val;
        int rdim = A->is_complex ? 2 : 1;
        size_t colsize = ra * rdim * sizeof *src;

        for (j=0; j<ca; j++) {
            if (gretl_vector_get(sel, j) != 0) {
                memcpy(targ, src, colsize);
                targ += ra * rdim;
            }
            src += ra * rdim;
        }
    }

    if (rowsel) {
        maybe_preserve_names(ret, A, ROWNAMES, sel);
        maybe_preserve_names(ret, A, COLNAMES, NULL);
    } else {
        maybe_preserve_names(ret, A, COLNAMES, sel);
        maybe_preserve_names(ret, A, ROWNAMES, NULL);
    }

 bailout:

    if (ret == NULL) {
        *err = E_ALLOC;
    }

    return ret;
}

static int unstable_comp (double a, double b)
{
    int ret = 0;

    if (isnan(a) || isnan(b)) {
        if (!isnan(a)) {
            ret = -1;
        } else if (!isnan(b)) {
            ret = 1;
        }
    } else {
        ret = (a > b) - (a < b);
    }

    return ret;
}

static int compare_values (const void *a, const void *b)
{
    const double *da = (const double *) a;
    const double *db = (const double *) b;
    int ret = unstable_comp(*da, *db);

    if (ret == 0) {
        /* ensure stable sort */
        ret = a - b > 0 ? 1 : -1;
    }

    return ret;
}

static int inverse_compare_values (const void *a, const void *b)
{
    const double *da = (const double *) a;
    const double *db = (const double *) b;
    int ret = unstable_comp(*db, *da);

    if (ret == 0) {
        /* ensure stable sort */
        ret = a - b > 0 ? 1 : -1;
    }

    return ret;
}

/**
 * gretl_matrix_sort_by_column:
 * @m: matrix.
 * @k: column by which to sort.
 * @err: location to receive error code.
 *
 * Produces a matrix which contains the rows of @m, re-
 * ordered by increasing value of the elements in column
 * @k.
 *
 * Returns: the generated matrix, or NULL on failure.
 */

gretl_matrix *gretl_matrix_sort_by_column (const gretl_matrix *m,
                                           int k, int *err)
{
    struct rsort {
        double x;
        int row;
    } *rs;
    gretl_matrix *a;
    double x;
    int i, j;

    if (gretl_is_null_matrix(m) || k < 0 || k >= m->cols) {
        *err = E_DATA;
        return NULL;
    }

    rs = malloc(m->rows * sizeof *rs);
    if (rs == NULL) {
        *err = E_ALLOC;
        return NULL;
    }

    a = gretl_matrix_copy(m);
    if (a == NULL) {
        free(rs);
        *err = E_ALLOC;
        return NULL;
    }

    for (i=0; i<m->rows; i++) {
        rs[i].x = gretl_matrix_get(m, i, k);
        rs[i].row = i;
    }

    qsort(rs, m->rows, sizeof *rs, compare_values);

    for (j=0; j<m->cols; j++) {
        for (i=0; i<m->rows; i++) {
            x = gretl_matrix_get(m, rs[i].row, j);
            gretl_matrix_set(a, i, j, x);
        }
    }

    if (a->info != NULL && a->info->rownames != NULL) {
        char **S = malloc(a->rows * sizeof *S);

        if (S != NULL) {
            for (i=0; i<a->rows; i++) {
                S[i] = a->info->rownames[i];
            }
            for (i=0; i<a->rows; i++) {
                a->info->rownames[i] = S[rs[i].row];
            }
            free(S);
        }
    }

    free(rs);

    return a;
}

#define has_colnames(m) (m != NULL && !is_block_matrix(m) && \
                         m->info != NULL && m->info->colnames != NULL)

#define has_rownames(m) (m != NULL && !is_block_matrix(m) && \
                         m->info != NULL && m->info->rownames != NULL)

struct named_val {
    double x;
    const char *s;
};

static struct named_val *
make_named_vals (const gretl_matrix *m, char **S, int n)
{
    struct named_val *nv = malloc(n * sizeof *nv);

    if (nv != NULL) {
        int i;

        for (i=0; i<n; i++) {
            nv[i].x = m->val[i];
            nv[i].s = S[i];
        }
    }

    return nv;
}

static int vector_copy_marginal_names (gretl_vector *v,
                                       struct named_val *nv,
                                       int n)
{
    int err = gretl_matrix_add_info(v);

    /* note: we assume v->info is NULL on entry */

    if (!err) {
        char ***pS;
        int i;

        pS = v->cols > 1 ? &v->info->colnames : &v->info->rownames;
        *pS = strings_array_new(n);
        if (*pS != NULL) {
            for (i=0; i<n; i++) {
                (*pS)[i] = gretl_strdup(nv[i].s);
            }
        } else {
            err = E_ALLOC;
        }
    }

    return err;
}

gretl_matrix *gretl_vector_sort (const gretl_matrix *v,
                                 int descending,
                                 int *err)
{
    int n = gretl_vector_get_length(v);
    gretl_matrix *vs = NULL;

    if (n == 0) {
        *err = E_TYPES;
        return NULL;
    }

    vs = matrix_copy_plain(v);

    if (vs == NULL) {
        *err = E_ALLOC;
    } else {
        struct named_val *nvals = NULL;
        char **S = NULL;

        if (v->cols > 1 && has_colnames(v)) {
            S = v->info->colnames;
        } else if (v->rows > 1 && has_rownames(v)) {
            S = v->info->rownames;
        }

        if (S != NULL) {
            nvals = make_named_vals(v, S, n);
            if (nvals == NULL) {
                *err = E_ALLOC;
            }
        }

        if (nvals != NULL) {
            int i;

            qsort(nvals, n, sizeof *nvals, descending ?
                  inverse_compare_values : compare_values);
            for (i=0; i<n; i++) {
                vs->val[i] = nvals[i].x;
            }
            vector_copy_marginal_names(vs, nvals, n);
            free(nvals);
        } else if (!*err) {
            double *x = vs->val;

            qsort(x, n, sizeof *x, descending ? gretl_inverse_compare_doubles :
                  gretl_compare_doubles);
        }
    }

    return vs;
 }

/* Calculate X(t)-transpose * X(t-lag) */

static void xtxlag (gretl_matrix *wt, const gretl_matrix *X,
                    int n, int t, int lag)
{
    double xi, xj;
    int i, j;

    for (i=0; i<n; i++) {
        xi = gretl_matrix_get(X, t, i);
        for (j=0; j<n; j++) {
            xj = gretl_matrix_get(X, t - lag, j);
            gretl_matrix_set(wt, i, j, xi * xj);
        }
    }
}

/**
 * gretl_matrix_covariogram:
 * @X: T x k matrix (typically containing regressors).
 * @u: T-vector (typically containing residuals), or NULL.
 * @w: (p+1)-vector of weights, or NULL.
 * @p: lag order >= 0.
 * @err: location to receive error code.
 *
 * Produces the matrix covariogram,
 *
 * \sum_{j=-p}^{p} \sum_j w_{|j|} (X_t' u_t u_{t-j} X_{t-j})
 *
 * If @u is not given the u terms are omitted, and if @w
 * is not given, all the weights are 1.0.
 *
 * Returns: the generated matrix, or NULL on failure.
 */

gretl_matrix *gretl_matrix_covariogram (const gretl_matrix *X,
                                        const gretl_matrix *u,
                                        const gretl_matrix *w,
                                        int p, int *err)
{
    gretl_matrix *V;
    gretl_matrix *G;
    gretl_matrix *xtj;
    double uu;
    int j, k, t, T;

    if (gretl_is_null_matrix(X)) {
        return NULL;
    }

    if (gretl_is_complex(X) ||
        gretl_is_complex(u) ||
        gretl_is_complex(w)) {
        fprintf(stderr, "E_CMPLX in gretl_matrix_covariogram\n");
        *err = E_CMPLX;
        return NULL;
    }

    k = X->cols;
    T = X->rows;

    if (u != NULL && gretl_vector_get_length(u) != T) {
        *err = E_NONCONF;
        return NULL;
    }

    if (p < 0 || p > T) {
        *err = E_NONCONF;
        return NULL;
    }

    if (w != NULL && gretl_vector_get_length(w) != p + 1) {
        *err = E_NONCONF;
        return NULL;
    }

    V = gretl_zero_matrix_new(k, k);
    xtj = gretl_matrix_alloc(k, k);
    G = gretl_matrix_alloc(k, k);

    if (V == NULL || G == NULL || xtj == NULL) {
        *err = E_ALLOC;
        goto bailout;
    }

    for (j=0; j<=p; j++) {
        gretl_matrix_zero(G);
        for (t=j; t<T; t++) {
            xtxlag(xtj, X, k, t, j);
            if (u != NULL) {
                uu = u->val[t] * u->val[t-j];
                gretl_matrix_multiply_by_scalar(xtj, uu);
            }
            gretl_matrix_add_to(G, xtj);
        }
        if (j > 0) {
            gretl_matrix_add_self_transpose(G);
        }
        if (w != NULL) {
            gretl_matrix_multiply_by_scalar(G, w->val[j]);
        }
        gretl_matrix_add_to(V, G);
    }

 bailout:

    gretl_matrix_free(G);
    gretl_matrix_free(xtj);

    if (*err) {
        gretl_matrix_free(V);
        V = NULL;
    }

    return V;
}

/**
 * gretl_matrix_GG_inverse:
 * @G: T x k source matrix.
 * @err: location to receive error code.
 *
 * Multiples G' into G and inverts the result. A shortcut
 * function intended for producing an approximation to
 * the Hessian given a gradient matrix.
 *
 * Returns: the newly allocated k x k inverse on success,
 * or NULL on error.
 */

gretl_matrix *gretl_matrix_GG_inverse (const gretl_matrix *G, int *err)
{
    gretl_matrix *H = NULL;
    int k = G->cols;

    H = gretl_matrix_alloc(k, k);
    if (H == NULL) {
        *err = E_ALLOC;
        return NULL;
    }

    gretl_matrix_multiply_mod(G, GRETL_MOD_TRANSPOSE,
                              G, GRETL_MOD_NONE,
                              H, GRETL_MOD_NONE);

    *err = gretl_invert_symmetric_matrix(H);

    if (*err) {
        fprintf(stderr, "gretl_matrix_GG_inverse: H not pd\n");
        gretl_matrix_free(H);
        H = NULL;
    }

    return H;
}

/**
 * gretl_matrix_commute:
 * @A: source matrix.
 * @r: row dimension.
 * @c: column dimension.
<<<<<<< HEAD
 * @pre: premultiply (Boolean flag).
=======
>>>>>>> 274e38b7
 * @add_id: add identity matrix (Boolean flag).
 * @err: location to receive error code.
 *
 * It is assumed that @A is a matrix with (@r*@c) rows, so each of its
 * columns can be seen as the vectorization of an (@r x @c)
 * matrix. Each column of the output matrix contains the vectorization
 * of the transpose of the corresponding column of @A. This is
 * equivalent to premultiplying @A by the so-called "commutation
 * matrix" $K_{r,c}$. If the @add_id flag is non-zero, then @A is
 * added to the output matrix, so that @A is premultiplied by (I +
<<<<<<< HEAD
 * K_{r,c}) if @pre is nonzero, postmultiplied if @pre is 0.
=======
 * K_{r,c}).
>>>>>>> 274e38b7
 *
 * See eg Magnus and Neudecker (1988), "Matrix Differential Calculus
 * with Applications in Statistics and Econometrics"
 */

gretl_matrix *gretl_matrix_commute (gretl_matrix *A, int r, int c,
<<<<<<< HEAD
				    int pre, int add_id, int *err)
{

    /* dim0 is the dimension on which the swapping has to happen; dim1
       is the other one */

    int dim0 = r * c;
    int dim1 = pre ? A->cols : A->rows;
    int *indices;
    gretl_matrix *ret;

    /* dimension check */
    int dim_ok = pre ? (dim0 == A->rows) : (dim0 == A->cols);
    if (!dim_ok) {
=======
				    int add_id, int *err)
{
    int rows = r * c;
    int cols = A->cols;
    int *indices;
    gretl_matrix *ret;

    if (rows != A->rows) {
>>>>>>> 274e38b7
	*err = E_NONCONF;
	return NULL;
    }

<<<<<<< HEAD
    indices = malloc(dim0 * sizeof *indices);
=======
    indices = malloc(rows * sizeof *indices);
>>>>>>> 274e38b7
    if (indices == NULL) {
	*err = E_ALLOC;
	return NULL;
    }

    if (add_id) {
	ret = gretl_matrix_copy(A);
    } else {
<<<<<<< HEAD
	ret = gretl_zero_matrix_new(A->rows, A->cols);
=======
	ret = gretl_zero_matrix_new(rows, cols);
>>>>>>> 274e38b7
    }

    if (ret == NULL) {
	*err = E_ALLOC;
    } else {
	int i, j, h, k = 0;
	double x;

	for (i=0; i<r; i++) {
	    for (j=0; j<c; j++) {
		indices[k++] = j*r + i;
	    }
	}
<<<<<<< HEAD

	k = 0;
	if (pre) {
	    for (j=0; j<dim1; j++) {
		for (i=0; i<dim0; i++) {
		    h = indices[i];
		    x = gretl_matrix_get(A, h, j);
		    ret->val[k++] += x;
		}
	    }
	} else {
	    for (j=0; j<dim0; j++) {
		h = indices[j];
		for (i=0; i<dim1; i++) {
		    x = gretl_matrix_get(A, i, h);
		    ret->val[k++] += x;
		}
=======
	k = 0;
	for (j=0; j<cols; j++) {
	    for (i=0; i<rows; i++) {
		h = indices[i];
		x = gretl_matrix_get(A, h, j);
		ret->val[k++] += x;
>>>>>>> 274e38b7
	    }
	}
    }

    free(indices);

    return ret;
}

/**
 * gretl_matrix_transcribe_obs_info:
 * @targ: target matrix.
 * @src: source matrix.
 *
 * If @targ and @src have the same number of rows, and if
 * the rows of @src are identified by observation stamps
 * while those of @targ are not so identified, copy the
 * stamp information across to @targ.  (Or if the given
 * conditions are not satified, do nothing.)
 */

void gretl_matrix_transcribe_obs_info (gretl_matrix *targ,
                                       const gretl_matrix *src)
{
    if (targ->rows == src->rows &&
        src->info != NULL && targ->info == NULL) {
        gretl_matrix_set_t1(targ, src->info->t1);
        gretl_matrix_set_t2(targ, src->info->t2);
    }
}

static gretl_matrix *reorder_A (const gretl_matrix *A,
                                int n, int np, int *err)
{
    gretl_matrix *B;
    int p = np / n;

    B = gretl_matrix_alloc(np, n);

    if (B == NULL) {
        *err = E_ALLOC;
        return NULL;
    } else {
        int i, j, k;
        int from, to;
        double x, y;

        for (j=0; j<n; j++) {
            for (k=0; k<=p/2; k++) {
                from = k*n;
                to = n*(p-k-1);
                for (i=0; i<n; i++) {
                    x = gretl_matrix_get(A, j, from + i);
                    y = gretl_matrix_get(A, j, to + i);
                    gretl_matrix_set(B, to + i, j, x);
                    gretl_matrix_set(B, from + i, j, y);
                }
            }
        }
    }

    return B;
}

/**
 * gretl_matrix_varsimul:
 * @A: n x np coefficient matrix.
 * @U: T x n data matrix.
 * @x0: p x n matrix for initialization.
 * @err: location to receive error code.
 *
 * Simulates a p-order n-variable VAR:
 * x_t = \sum A_i x_{t-i} + u_t
 *
 * The A_i matrices must be stacked horizontally into the @A
 * argument, that is: A = A_1 ~ A_2 ~ A_p. The u_t vectors are
 * contained (as rows) in @U. Initial values are in @x0.
 *
 * Note the that the arrangement of the @A matrix is somewhat
 * sub-optimal computationally, since its elements have to be
 * reordered by the function reorder_A (see above). However, the
 * present form is more intuitive for a human being, and that's
 * what counts.
 *
 * Returns: a newly allocated T+p x n matrix on success, whose t-th
 * row is (x_t)', or NULL on error.
 */

gretl_matrix *gretl_matrix_varsimul (const gretl_matrix *A,
                                     const gretl_matrix *U,
                                     const gretl_matrix *x0,
                                     int *err)
{
    gretl_matrix *A2, *X, *UT;
    gretl_vector xt, xtlag, ut;
    double x;
    int p = x0->rows;
    int n = x0->cols;
    int np = n * p;
    int T = p + U->rows;
    int t, i;

    if (A->rows != n || A->cols != np || U->cols != n) {
        *err = E_NONCONF;
        return NULL;
    }

    A2 = reorder_A(A, n, np, err);
    X = gretl_matrix_alloc(n, T);
    UT = gretl_matrix_copy_transpose(U);

    if (X == NULL || A2 == NULL || UT == NULL) {
        *err = E_ALLOC;
        gretl_matrix_free(A2);
        gretl_matrix_free(X);
        gretl_matrix_free(UT);
        return NULL;
    }

    for (t=0; t<p; t++) {
        for (i=0; i<n; i++) {
            x = gretl_matrix_get(x0, t, i);
            gretl_matrix_set(X, i, t, x);
        }
    }

    gretl_matrix_init_full(&xt, 1, n, X->val + np);
    gretl_matrix_init_full(&ut, 1, n, UT->val);
    gretl_matrix_init_full(&xtlag, 1, np, X->val);

    for (t=p; t<T; t++) {
        gretl_matrix_multiply(&xtlag, A2, &xt);
        gretl_matrix_add_to(&xt, &ut);
        xt.val += n;
        xtlag.val += n;
        ut.val += n;
    }

    *err = gretl_matrix_transpose_in_place(X);

    if (!*err) {
        /* set dates on output matrix if possible */
        int t1 = gretl_matrix_get_t1(U) - p;

        if (t1 > 0) {
            gretl_matrix_set_t1(X, t1);
            gretl_matrix_set_t2(X, t1 + T - 1);
        }
    }

    gretl_matrix_free(A2);
    gretl_matrix_free(UT);

    return X;
}

/**
 * gretl_matrix_set_colnames:
 * @m: target matrix.
 * @S: array of strings.
 *
 * Sets an array of strings on @m which can be retrieved
 * using gretl_matrix_get_colnames(). Note that @S must
 * contain as many strings as @m has columns. The matrix
 * takes ownership of @S, which should be allocated and
 * not subsequently touched by the caller.
 *
 * Returns: 0 on success, non-zero code on error.
 */

int gretl_matrix_set_colnames (gretl_matrix *m, char **S)
{
    if (m == NULL) {
        return E_DATA;
    } else if (is_block_matrix(m)) {
        return matrix_block_error("gretl_matrix_set_colnames");
    } else if (S != NULL && m->info == NULL &&
               gretl_matrix_add_info(m)) {
        return E_ALLOC;
    }

    if (m->info != NULL) {
        if (m->info->colnames != NULL) {
            strings_array_free(m->info->colnames, m->cols);
        }
        m->info->colnames = S;
    }

    return 0;
}

/**
 * gretl_matrix_set_rownames:
 * @m: target matrix.
 * @S: array of strings.
 *
 * Sets an array of strings on @m which can be retrieved
 * using gretl_matrix_get_rownames(). Note that @S must
 * contain as many strings as @m has rows. The matrix
 * takes ownership of @S, which should be allocated and
 * not subsequently touched by the caller.
 *
 * Returns: 0 on success, non-zero code on error.
 */

int gretl_matrix_set_rownames (gretl_matrix *m, char **S)
{
    if (m == NULL) {
        return E_DATA;
    } else if (is_block_matrix(m)) {
        return matrix_block_error("gretl_matrix_set_rownames");
    } else if (S != NULL && m->info == NULL &&
               gretl_matrix_add_info(m)) {
        return E_ALLOC;
    }

    if (m->info != NULL) {
        if (m->info->rownames != NULL) {
            strings_array_free(m->info->rownames, m->rows);
        }
        m->info->rownames = S;
    }

    return 0;
}

/**
 * gretl_matrix_get_colnames:
 * @m: matrix
 *
 * Returns: The array of strings set on @m using
 * gretl_matrix_set_colnames(), or NULL if no such
 * strings have been set. The returned array will
 * contain as many strings as @m has columns.
 */

const char **gretl_matrix_get_colnames (const gretl_matrix *m)
{
    if (has_colnames(m)) {
        return (const char **) m->info->colnames;
    } else {
        return NULL;
    }
}

/**
 * gretl_matrix_get_rownames:
 * @m: matrix
 *
 * Returns:The array of strings set on @m using
 * gretl_matrix_set_rownames(), or NULL if no such
 * strings have been set. The returned array will
 * contain as many strings as @m has rows.
 */

const char **gretl_matrix_get_rownames (const gretl_matrix *m)
{
    if (has_rownames(m)) {
        return (const char **) m->info->rownames;
    } else {
        return NULL;
    }
}<|MERGE_RESOLUTION|>--- conflicted
+++ resolved
@@ -15112,10 +15112,6 @@
  * @A: source matrix.
  * @r: row dimension.
  * @c: column dimension.
-<<<<<<< HEAD
- * @pre: premultiply (Boolean flag).
-=======
->>>>>>> 274e38b7
  * @add_id: add identity matrix (Boolean flag).
  * @err: location to receive error code.
  *
@@ -15126,33 +15122,13 @@
  * equivalent to premultiplying @A by the so-called "commutation
  * matrix" $K_{r,c}$. If the @add_id flag is non-zero, then @A is
  * added to the output matrix, so that @A is premultiplied by (I +
-<<<<<<< HEAD
  * K_{r,c}) if @pre is nonzero, postmultiplied if @pre is 0.
-=======
- * K_{r,c}).
->>>>>>> 274e38b7
  *
  * See eg Magnus and Neudecker (1988), "Matrix Differential Calculus
  * with Applications in Statistics and Econometrics"
  */
 
 gretl_matrix *gretl_matrix_commute (gretl_matrix *A, int r, int c,
-<<<<<<< HEAD
-				    int pre, int add_id, int *err)
-{
-
-    /* dim0 is the dimension on which the swapping has to happen; dim1
-       is the other one */
-
-    int dim0 = r * c;
-    int dim1 = pre ? A->cols : A->rows;
-    int *indices;
-    gretl_matrix *ret;
-
-    /* dimension check */
-    int dim_ok = pre ? (dim0 == A->rows) : (dim0 == A->cols);
-    if (!dim_ok) {
-=======
 				    int add_id, int *err)
 {
     int rows = r * c;
@@ -15161,16 +15137,11 @@
     gretl_matrix *ret;
 
     if (rows != A->rows) {
->>>>>>> 274e38b7
 	*err = E_NONCONF;
 	return NULL;
     }
 
-<<<<<<< HEAD
-    indices = malloc(dim0 * sizeof *indices);
-=======
     indices = malloc(rows * sizeof *indices);
->>>>>>> 274e38b7
     if (indices == NULL) {
 	*err = E_ALLOC;
 	return NULL;
@@ -15179,11 +15150,7 @@
     if (add_id) {
 	ret = gretl_matrix_copy(A);
     } else {
-<<<<<<< HEAD
-	ret = gretl_zero_matrix_new(A->rows, A->cols);
-=======
 	ret = gretl_zero_matrix_new(rows, cols);
->>>>>>> 274e38b7
     }
 
     if (ret == NULL) {
@@ -15197,32 +15164,12 @@
 		indices[k++] = j*r + i;
 	    }
 	}
-<<<<<<< HEAD
-
-	k = 0;
-	if (pre) {
-	    for (j=0; j<dim1; j++) {
-		for (i=0; i<dim0; i++) {
-		    h = indices[i];
-		    x = gretl_matrix_get(A, h, j);
-		    ret->val[k++] += x;
-		}
-	    }
-	} else {
-	    for (j=0; j<dim0; j++) {
-		h = indices[j];
-		for (i=0; i<dim1; i++) {
-		    x = gretl_matrix_get(A, i, h);
-		    ret->val[k++] += x;
-		}
-=======
 	k = 0;
 	for (j=0; j<cols; j++) {
 	    for (i=0; i<rows; i++) {
 		h = indices[i];
 		x = gretl_matrix_get(A, h, j);
 		ret->val[k++] += x;
->>>>>>> 274e38b7
 	    }
 	}
     }
