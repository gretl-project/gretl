/*
 *  gretl -- Gnu Regression, Econometrics and Time-series Library
 *  Copyright (C) 2001 Allin Cottrell and Riccardo "Jack" Lucchetti
 *
 *  This program is free software: you can redistribute it and/or modify
 *  it under the terms of the GNU General Public License as published by
 *  the Free Software Foundation, either version 3 of the License, or
 *  (at your option) any later version.
 *
 *  This program is distributed in the hope that it will be useful,
 *  but WITHOUT ANY WARRANTY; without even the implied warranty of
 *  MERCHANTABILITY or FITNESS FOR A PARTICULAR PURPOSE.  See the
 *  GNU General Public License for more details.
 *
 *  You should have received a copy of the GNU General Public License
 *  along with this program.  If not, see <http://www.gnu.org/licenses/>.
 *
 */

#include "libgretl.h"
#include "libset.h"
#include "gretl_mt.h"
#include "gretl_matrix.h"
#include "gretl_cmatrix.h"

#include <errno.h>
#include <assert.h>
#include <complex.h>

#include "gretl_f2c.h"
#include "clapack_double.h"
#include "clapack_complex.h"
#include "../../cephes/libprob.h"

#ifdef HAVE_FENV_H
# include <fenv.h>
#endif

#if defined(_OPENMP)
# include <omp.h>
#endif

#if defined(USE_AVX)
# define USE_SIMD 1
# if defined(HAVE_IMMINTRIN_H)
#  include <immintrin.h>
# else
#  include <mmintrin.h>
#  include <xmmintrin.h>
#  include <emmintrin.h>
# endif
#endif

/**
 * SECTION:gretl_matrix
 * @short_description: construct and manipulate matrices
 * @title: Matrices
 * @include: libgretl.h
 *
 * Libgretl implements most of the matrix functionality that is
 * likely to be required in econometric calculation.  For basics
 * such as decomposition and inversion we use LAPACK as the
 * underlying engine.
 *
 * To get yourself a gretl matrix, use gretl_matrix_alloc() or
 * one of the more specialized constructors; to free such a
 * matrix use gretl_matrix_free().
 */

struct gretl_matrix_block_ {
    int n;
    double *val;
    gretl_matrix **matrix;
};

#define gretl_is_vector(v) (v->rows == 1 || v->cols == 1)
#define matrix_is_scalar(m) (m->rows == 1 && m->cols == 1)

#define mdx(a,i,j) ((j)*a->rows+(i))

#define matrix_transp_get(m,i,j) (m->val[(i)*m->rows+(j)])
#define matrix_transp_set(m,i,j,x) (m->val[(i)*m->rows+(j)]=x)

#define cmatrix_transp_get(m,i,j) (m->z[(i)*m->rows+(j)])
#define cmatrix_transp_set(m,i,j,x) (m->z[(i)*m->rows+(j)]=x)

#define INFO_INVALID 0xdeadbeef
#define is_block_matrix(m) (m->info == (matrix_info *) INFO_INVALID)

#define is_one_by_one(m) (m->rows == 1 && m->cols == 1)

#define no_metadata(m) (m->info == NULL || is_block_matrix(m))

static int real_invert_symmetric_matrix (gretl_matrix *a,
                                         int checked,
                                         int verbose);

static int alt_qform (const gretl_matrix *A, GretlMatrixMod amod,
                      const gretl_matrix *X, gretl_matrix *C,
                      GretlMatrixMod cmod);

static inline void *mval_malloc (size_t sz)
{
#if 0 /* ifdef USE_SIMD */
    void *mem = NULL;
    int err;

    err = posix_memalign(&mem, 32, sz);
    if (err) {
        fprintf(stderr, "posix_memalign: failed\n");
    }
    return mem;
#else
    /* forestall "invalid reads" by OpenBLAS */
    return malloc(sz % 16 ? sz + 8 : sz);
#endif
}

static inline void *mval_realloc (void *ptr, size_t sz)
{
    /* comment as for mval_malloc() */
    return realloc(ptr, sz % 16 ? sz + 8 : sz);
}

#define mval_free(m) free(m)

#ifdef USE_SIMD
# include "matrix_simd.c"
#endif

/* Below: setting of the maximal value of K = the shared inner
   dimension in matrix multiplication for use of SIMD. Also
   setting of the minimum value of M x N for doing matrix
   addition and subtraction via SIMD. If these variables are
   set to -1 that disables SIMD by default (though the user
   can change that via the "set" command).
*/

static int simd_k_max = 8;   /* 2014-03-07: was -1 */
static int simd_mn_min = 16; /* 2014-03-07: was -1 */

void set_simd_k_max (int k)
{
    simd_k_max = k;
}

int get_simd_k_max (void)
{
    return simd_k_max;
}

void set_simd_mn_min (int mn)
{
    simd_mn_min = mn;
}

int get_simd_mn_min (void)
{
    return simd_mn_min;
}

#define simd_add_sub(mn) (simd_mn_min > 0 && mn >= simd_mn_min)

#define SVD_SMIN 1.0e-9

/* maybe experiment with these? */
#define QR_RCOND_MIN  1.0e-14
#define QR_RCOND_WARN 1.0e-07

static int add_scalar_to_matrix (gretl_matrix *targ, double x);
static int gretl_matrix_copy_info (gretl_matrix *targ,
                                   const gretl_matrix *src);

/* matrix metadata struct, not allocated by default */

struct matrix_info_ {
    int t1;
    int t2;
    char **colnames;
    char **rownames;
};

typedef enum {
    COLNAMES = 1 << 0,
    ROWNAMES = 1 << 1,
    REVERSED = 1 << 2
} NameFlags;

/* Central accounting for error in matrix allocation */

static int gretl_matrix_err;

/* get, and clear, the matrix error code */

int get_gretl_matrix_err (void)
{
    int ret = gretl_matrix_err;
    gretl_matrix_err = 0;
    return ret;
}

void clear_gretl_matrix_err (void)
{
    gretl_matrix_err = 0;
}

static void set_gretl_matrix_err (int err)
{
    if (gretl_matrix_err == 0) {
        gretl_matrix_err = err;
    }
}

static int wspace_fail (integer info, double w0)
{
    int iinfo = (int) info;

    fprintf(stderr, "gretl_matrix: workspace query failed: info = %d, "
            "work[0] = %g\n", iinfo, w0);
    return E_DATA;
}

/* An efficient means of allocating temporary storage for lapack
   operations: this should be used _only_ for temporary allocations
   that would ordinarily be freed before returning from the function
   in question.  In this mode we keep the chunk around for future use,
   expanding it as needed.
*/

static void *lapack_mem_chunk;
static size_t lapack_mem_sz;

/* Note: we haven't yet figured out how to support TLS on OS X.
   That means that we have to be careful _not_ to call any
   functions that make use of lapack_malloc() in a threaded
   context, on OS X.
*/

#if defined(_OPENMP) && !defined(OS_OSX)
#pragma omp threadprivate(lapack_mem_chunk, lapack_mem_sz)
#endif

static void *lapack_malloc (size_t sz)
{
    void *mem = NULL;

    if (sz > lapack_mem_sz) {
        void *chunk = realloc(lapack_mem_chunk, sz);

        if (chunk != NULL) {
            lapack_mem_chunk = mem = chunk;
            lapack_mem_sz = sz;
        }
    } else {
        mem = lapack_mem_chunk;
    }

    return mem;
}

static void *lapack_realloc (void *p, size_t sz)
{
    return lapack_malloc(sz);
}

/**
 * lapack_mem_free:
 *
 * Cleanup function, called by libgretl_cleanup(). Frees
 * any memory that has been allocated internally as
 * temporary workspace for LAPACK functions.
 */

void lapack_mem_free (void)
{
    free(lapack_mem_chunk);
    lapack_mem_chunk = NULL;
    lapack_mem_sz = 0;
}

static void lapack_free (void *p)
{
    return;
}

static void math_err_init (void)
{
    errno = 0;
#ifdef HAVE_FENV_H
    feclearexcept(FE_ALL_EXCEPT);
#endif
}

/* the following is called after math operations only
   if @errno is found to be non-zero */

static int math_err_check (const char *msg, int errnum)
{
#ifdef HAVE_FENV_H
    int err = E_DATA;

    if (!fetestexcept(FE_INVALID | FE_DIVBYZERO | FE_OVERFLOW)) {
        /* we'll let "pure" underflow pass */
        fprintf(stderr, "warning: calculation underflow\n");
        err = 0;
    } else {
        gretl_errmsg_set_from_errno(msg, errnum);
    }
    feclearexcept(FE_ALL_EXCEPT);
    errno = 0;
    return err;
#else
    gretl_errmsg_set_from_errno(msg, errnum);
    errno = 0;
    return E_DATA;
#endif
}

static int matrix_block_error (const char *f)
{
    fprintf(stderr, "CODING ERROR: illegal call to %s on "
            "member of matrix block\n", f);
    return E_DATA;
}

/**
 * gretl_matrix_alloc:
 * @rows: desired number of rows in matrix.
 * @cols: desired number of columns.
 *
 * Returns: pointer to a newly allocated gretl_matrix, or NULL
 * on failure.  Note that the actual data storage is not
 * initialized.
 */

gretl_matrix *gretl_matrix_alloc (int rows, int cols)
{
    gretl_matrix *m;
    int n;

    if (rows < 0 || cols < 0) {
        fprintf(stderr, "gretl error: gretl_matrix_alloc: rows=%d, cols=%d\n",
                rows, cols);
        return NULL;
    }

    m = malloc(sizeof *m);
    if (m == NULL) {
        set_gretl_matrix_err(E_ALLOC);
        return NULL;
    }

    n = rows * cols;

    if (n == 0) {
        m->val = NULL;
    } else {
        m->val = mval_malloc(n * sizeof *m->val);
        if (m->val == NULL) {
            set_gretl_matrix_err(E_ALLOC);
            free(m);
            return NULL;
        }
    }

    m->rows = rows;
    m->cols = cols;
    m->is_complex = 0;
    m->z = NULL;
    m->info = NULL;

    return m;
}

gretl_matrix *gretl_cmatrix_new (int r, int c)
{
    gretl_matrix *m = gretl_matrix_alloc(2*r, c);

    if (m != NULL) {
        m->is_complex = 1;
        m->z = (double complex *) m->val;
        m->rows = r;
    }
    return m;
}

gretl_matrix *gretl_cmatrix_new0 (int r, int c)
{
    gretl_matrix *m = gretl_zero_matrix_new(2*r, c);

    if (m != NULL) {
        m->is_complex = 1;
        m->z = (double complex *) m->val;
        m->rows = r;
    }
    return m;
}

gretl_matrix *gretl_matching_matrix_new (int r, int c,
                                         const gretl_matrix *m)
{
    if (m->is_complex) {
        return gretl_cmatrix_new(r, c);
    } else {
        return gretl_matrix_alloc(r, c);
    }
}

static int matrix_set_complex (gretl_matrix *m, int c, int full)
{
    if (m == NULL) {
        return E_INVARG;
    } else if (c && !m->is_complex) {
        if (full && m->rows % 2 != 0) {
            return E_INVARG;
        } else {
            m->is_complex = 1;
            m->z = (double complex *) m->val;
            if (full) {
                m->rows /= 2;
            }
        }
    } else if (!c && m->is_complex) {
        m->is_complex = 0;
        m->z = NULL;
        if (full) {
            m->rows *= 2;
        }
    } else if (c && m->is_complex) {
	m->z = (double complex *) m->val;
    }

    return 0;
}

int gretl_matrix_set_complex (gretl_matrix *m, int c)
{
    return matrix_set_complex(m, c, 0);
}

int gretl_matrix_set_complex_full (gretl_matrix *m, int c)
{
    return matrix_set_complex(m, c, 1);
}

void gretl_matrix_block_destroy (gretl_matrix_block *B)
{
    int i;

    if (B == NULL) {
        return;
    }

    if (B->matrix != NULL) {
        for (i=0; i<B->n; i++) {
            free(B->matrix[i]);
        }
        free(B->matrix);
    }

    free(B->val);
    free(B);
}

void gretl_matrix_block_zero (gretl_matrix_block *B)
{
    if (B != NULL && B->matrix != NULL) {
        int i;

        for (i=0; i<B->n; i++) {
            gretl_matrix_zero(B->matrix[i]);
        }
    }
}

/* Create an array of n matrices.  The "..." should be filled with (at
   minimum) the number of rows and columns for the first matrix to
   create, which will be written to the location given by @pm.
   Following this there can be any number of triples of type
   (gretl_matrix **, int, int), representing the location of a matrix
   to be filled out and the desired number of rows and columns,
   respectively.  The argument list must be terminated by NULL.

   This is supposed to economize on calls to alloc() and free(), since
   we allocate a combined data block for all the matrices in the
   array.

   Matrices in this array should be destroyed by calling
   gretl_matrix_block_destroy() on the block -- do NOT call
   gretl_matrix_free on individual member-matrices.
*/

gretl_matrix_block *gretl_matrix_block_new (gretl_matrix **pm, ...)
{
    va_list ap;
    gretl_matrix_block *B;
    gretl_matrix **targ;
    gretl_matrix *m;
    size_t vsize = 0;
    int i, err = 0;

    B = malloc(sizeof *B);
    if (B == NULL) {
        return NULL;
    }

    /* first pass: determine the number of
       (pointer, int, int) triples */
    va_start(ap, pm);
    for (i=1; ; i++) {
        va_arg(ap, int);
        va_arg(ap, int);
        targ = va_arg(ap, gretl_matrix **);
        if (targ == NULL) {
            break;
        }
    }
    va_end(ap);

    /* initialize B */
    B->n = i;
    B->matrix = malloc(B->n * sizeof *B->matrix);
    if (B->matrix == NULL) {
        free(B);
        return NULL;
    }

    /* NULL everything in case we fail */
    B->val = NULL;
    for (i=0; i<B->n; i++) {
        B->matrix[i] = NULL;
    }

    /* now allocate and initialize the matrices */
    for (i=0; i<B->n; i++) {
        B->matrix[i] = malloc(sizeof **B->matrix);
        if (B->matrix[i] == NULL) {
            gretl_matrix_block_destroy(B);
            return NULL;
        }
        B->matrix[i]->info = (matrix_info *) INFO_INVALID;
        B->matrix[i]->val = NULL;
        B->matrix[i]->z = NULL;
        B->matrix[i]->is_complex = 0;
    }

    /* second pass through arg list */

    va_start(ap, pm);

    for (i=0; i<B->n; i++) {
        m = B->matrix[i];
        if (i == 0) {
            *pm = m;
        } else {
            targ = va_arg(ap, gretl_matrix **);
            *targ = m;
        }
        m->rows = va_arg(ap, int);
        m->cols = va_arg(ap, int);
        if (m->rows < 0 || m->cols < 0) {
            err = 1;
            break;
        }
        vsize += m->rows * m->cols;
    }

    va_end(ap);

    if (!err && vsize > 0) {
        /* allocate combined data block */
        B->val = malloc(vsize * sizeof *B->val);
        if (B->val == NULL) {
            err = 1;
        }
    }

    if (err) {
        gretl_matrix_block_destroy(B);
        B = NULL;
    } else {
        /* set the val pointers */
        double *val = B->val;
        int n;

        for (i=0; i<B->n; i++) {
            m = B->matrix[i];
            n = m->rows * m->cols;
            if (n > 0) {
                m->val = val;
                val += n;
            }
        }
    }

    return B;
}

int gretl_matrix_block_n_matrices (gretl_matrix_block *B)
{
    return B == NULL ? 0 : B->n;
}

gretl_matrix *gretl_matrix_block_get_matrix (gretl_matrix_block *B,
                                             int i)
{
    if (B == NULL || i < 0 || i >= B->n) {
        return NULL;
    } else {
        return B->matrix[i];
    }
}

int gretl_matrix_na_check (const gretl_matrix *m)
{
    if (m != NULL) {
        int i, n = m->rows * m->cols;

        for (i=0; i<n; i++) {
            if (na(m->val[i])) {
                return E_NAN;
            }
        }
    }

    return 0;
}

int gretl_matrix_get_structure (const gretl_matrix *m)
{
    int ret = 0;

    if (gretl_is_null_matrix(m)) {
        return 0;
    }

    if (m != NULL) {
        if (m->rows == m->cols) {
            ret = GRETL_MATRIX_SQUARE;
            if (m->rows == 1) {
                ret = GRETL_MATRIX_SCALAR;
            }
        }
    }

    if (ret == GRETL_MATRIX_SQUARE) {
        double x;
        int uzero = 1;
        int lzero = 1;
        int symm = 1;
        int udiag = 1;
        int i, j;

        for (i=0; i<m->rows; i++) {
            for (j=0; j<m->cols; j++) {
                x = gretl_matrix_get(m,i,j);
                if (j > i) {
                    if (x != 0.0) {
                        uzero = 0;
                    }
                } else if (i > j) {
                    if (x != 0.0) {
                        lzero = 0;
                    }
                } else if (i == j) {
                    if (x != 1.0) {
                        udiag = 0;
                    }
                }
                if (j != i && x != gretl_matrix_get(m,j,i)) {
                    symm = 0;
                }
                if (!uzero && !lzero && !symm) {
                    break;
                }
            }
            if (!uzero && !lzero && !symm) {
                break;
            }
        }

        if (udiag && uzero && lzero) {
            ret = GRETL_MATRIX_IDENTITY;
        } else if (uzero && lzero) {
            ret = GRETL_MATRIX_DIAGONAL;
        } else if (uzero) {
            ret = GRETL_MATRIX_LOWER_TRIANGULAR;
        } else if (lzero) {
            ret = GRETL_MATRIX_UPPER_TRIANGULAR;
        } else if (symm) {
            ret = GRETL_MATRIX_SYMMETRIC;
        }
    }

    return ret;
}

/**
 * gretl_matrix_reuse:
 * @m: matrix to reuse.
 * @rows: desired number of rows in "new" matrix, or -1
 * to leave the current value unchanged.
 * @cols: desired number of columns in "new" matrix, or -1
 * to leave the current value unchanged.
 *
 * An "experts only" memory-conservation trick. If @m is an
 * already-allocated gretl matrix, you can "resize" it by
 * specifying a new number of rows and columns.  This works
 * only if the product of @rows and @cols is less than or equal
 * to the product of the number of rows and columns in the
 * matrix as originally allocated; no actual reallocation of memory
 * is performed.  If you "reuse" with an excessive number of rows
 * or columns you will surely crash your program or smash the
 * stack. Note also that the matrix-pointer returned is not really
 * new, and when the matrix is to be freed, gretl_matrix_free()
 * should be applied only once.
 *
 * Returns: pointer to the "resized" gretl_matrix.
 */

gretl_matrix *gretl_matrix_reuse (gretl_matrix *m, int rows, int cols)
{
    int r = rows > 0 ? rows : m->rows;
    int c = cols > 0 ? cols : m->cols;

    m->rows = r;
    m->cols = c;

    return m;
}

/**
 * gretl_matrix_realloc:
 * @m: matrix to reallocate.
 * @rows: desired number of rows in "new" matrix.
 * @cols: desired number of columns in "new" matrix.
 *
 * Reallocates the storage in @m to the specified dimensions.
 *
 * Returns: 0 on success, %E_ALLOC on failure.
 */

int gretl_matrix_realloc (gretl_matrix *m, int rows, int cols)
{
    int n = rows * cols;
    int oldrows, oldcols;
    double *x = NULL;

    if (m == NULL) {
        return E_DATA;
    }

    if (rows == m->rows && cols == m->cols) {
        /* no-op */
        return 0;
    }

    if (m->rows * m->cols == n) {
        /* no need to reallocate storage */
        m->rows = rows;
        m->cols = cols;
        gretl_matrix_destroy_info(m);
        return 0;
    }

    if (is_block_matrix(m)) {
        matrix_block_error("gretl_matrix_realloc");
        return E_DATA;
    }

    if (n == 0) {
        mval_free(m->val);
    } else {
        if (m->is_complex) {
            x = mval_realloc(m->val, 2 * n * sizeof *m->val);
        } else {
            x = mval_realloc(m->val, n * sizeof *m->val);
        }
        if (x == NULL) {
            return E_ALLOC;
        }
    }

    oldrows = m->rows;
    oldcols = m->cols;

    m->val = x;
    m->rows = rows;
    m->cols = cols;
    if (m->is_complex) {
        m->z = (double complex *) m->val;
    }

    if (m->info != NULL) {
        if (m->rows != oldrows && m->cols != oldcols) {
            gretl_matrix_destroy_info(m);
        } else if (m->rows != oldrows && m->info->rownames != NULL) {
            strings_array_free(m->info->rownames, oldrows);
            m->info->rownames = NULL;
        } else if (m->cols != oldcols && m->info->colnames != NULL) {
            strings_array_free(m->info->colnames, oldcols);
            m->info->colnames = NULL;
        }
    }

    return 0;
}

/**
 * gretl_matrix_init_full:
 * @m: matrix to be initialized.
 * @rows: number of rows.
 * @cols: number of columns.
 * @val: data array.
 *
 * Initializes @m to be @rows by @cols and have data @val. This
 * intended for use with automatic matrices declared "on
 * the stack". It is up to the user to ensure that the size of
 * @val is compatible with the @rows and @cols specification.
 */

gretl_matrix *gretl_matrix_init_full (gretl_matrix *m,
                                      int rows, int cols,
                                      double *val)
{
    m->rows = rows;
    m->cols = cols;
    m->val = val;
    m->info = NULL;
    m->is_complex = 0;
    m->z = NULL;
    return m;
}

/**
 * gretl_matrix_init:
 * @m: matrix to be initialized.
 *
 * Initializes @m to be zero by zero with NULL data.
 */

gretl_matrix *gretl_matrix_init (gretl_matrix *m)
{
    m->rows = m->cols = 0;
    m->val = NULL;
    m->info = NULL;
    m->is_complex = 0;
    m->z = NULL;
    return m;
}

/**
 * gretl_matrix_replace:
 * @pa: location of matrix to be replaced.
 * @b: replacement matrix.
 *
 * Frees the matrix at location @pa and substitutes @b.
 *
 * Returns: the replacement matrix.
 */

gretl_matrix *gretl_matrix_replace (gretl_matrix **pa,
                                    gretl_matrix *b)
{
    gretl_matrix_free(*pa);
    *pa = b;
    return b;
}

/**
 * gretl_matrix_replace_content:
 * @targ: matrix to receive new content.
 * @donor: matrix to donate content.
 *
 * Moves the content of @donor into @targ; @donor becomes
 * a null matrix in consequence.
 *
 * Returns: 0 on success, non-zero on error.
 */

int gretl_matrix_replace_content (gretl_matrix *targ,
                                  gretl_matrix *donor)
{
    if (is_block_matrix(targ) || is_block_matrix(donor)) {
        matrix_block_error("gretl_matrix_replace_content");
        return E_DATA;
    } else {
        gretl_matrix_destroy_info(targ);
        free(targ->val);
        targ->rows = donor->rows;
        targ->cols = donor->cols;
        targ->val = donor->val;
        donor->val = NULL;
        gretl_matrix_set_complex(targ, donor->is_complex);
        return 0;
    }
}

/**
 * gretl_identity_matrix_new:
 * @n: desired number of rows and columns in the matrix.
 *
 * Returns: pointer to a newly allocated identity matrix, or NULL
 * on failure.
 */

gretl_matrix *gretl_identity_matrix_new (int n)
{
    gretl_matrix *m;
    int i, k;

    if (n < 0) {
        return NULL;
    } else if (n == 0) {
        return gretl_null_matrix_new();
    }

    m = gretl_matrix_alloc(n, n);

    if (m != NULL) {
        k = n * n;
        n++;
        for (i=0; i<k; i++) {
            m->val[i] = (i % n)? 0.0 : 1.0;
        }
    }

    return m;
}

/**
 * gretl_DW_matrix_new:
 * @n: desired number of rows and columns in the matrix.
 *
 * Returns: pointer to a newly allocated Durbin-Watson matrix, or NULL
 * on failure.  This is a tridiagonal matrix with 2 on the leading
 * diagonal (apart from 1 at the ends) and -1 on the supra- and
 * infra-diagonals.
 */

gretl_matrix *gretl_DW_matrix_new (int n)
{
    gretl_matrix *m = gretl_zero_matrix_new(n, n);
    int i, j;

    if (m == NULL) {
        return NULL;
    }

    for (i=0; i<n; i++) {
        for (j=0; j<n; j++) {
            if (j == i) {
                if (i == 0 || i == n-1) {
                    gretl_matrix_set(m, i, j, 1.0);
                } else {
                    gretl_matrix_set(m, i, j, 2.0);
                }
            } else if (j == i + 1 || i == j + 1) {
                gretl_matrix_set(m, i, j, -1.0);
            }
        }
    }

    return m;
}

static gretl_matrix *gretl_filled_matrix_new (int r, int c,
                                              double val)
{
    gretl_matrix *m = NULL;

    if (r < 0 || c < 0) {
        return NULL;
    } else if (r == 0 || c == 0) {
        m = gretl_null_matrix_new();
        if (m != NULL) {
            m->rows = r;
            m->cols = c;
        }
    } else {
        int i, n = r * c;

        m = gretl_matrix_alloc(r, c);
        if (m != NULL) {
            if (val == 0.0) {
                memset(m->val, 0, n * sizeof *m->val);
            } else {
                for (i=0; i<n; i++) {
                    m->val[i] = val;
                }
            }
        }
    }

    return m;
}

/**
 * gretl_zero_matrix_new:
 * @r: desired number of rows in the matrix.
 * @c: desired number of columns in the matrix.
 *
 * Returns: pointer to a newly allocated zero matrix, or NULL
 * on failure.
 */

gretl_matrix *gretl_zero_matrix_new (int r, int c)
{
    return gretl_filled_matrix_new(r, c, 0.0);
}

/**
 * gretl_unit_matrix_new:
 * @r: desired number of rows in the matrix.
 * @c: desired number of columns in the matrix.
 *
 * Returns: pointer to a newly allocated matrix, all
 * of whose elements equal 1, or NULL on failure.
 */

gretl_matrix *gretl_unit_matrix_new (int r, int c)
{
    return gretl_filled_matrix_new(r, c, 1.0);
}

/**
 * gretl_null_matrix_new:
 *
 * Returns: pointer to a newly allocated null matrix, or
 * NULL on failure.
 */

gretl_matrix *gretl_null_matrix_new (void)
{
    gretl_matrix *m = malloc(sizeof *m);

    if (m == NULL) {
        set_gretl_matrix_err(E_ALLOC);
        return NULL;
    }

    gretl_matrix_init(m);

    return m;
}

/**
 * gretl_matrix_seq:
 * @start: first element.
 * @end: last element.
 * @step: positive step.
 * @err: location to recieve error code.
 *
 * Returns: pointer to a row vector, containing values from
 * @start to @end, in decreasing order if @start > @end --
 * or NULL on failure.
 */

gretl_matrix *gretl_matrix_seq (double start, double end,
                                double step, int *err)
{
    gretl_matrix *v;
    int reverse = (start > end);
    double k = start;
    int i, n = 0;

    if (step <= 0) {
        *err = E_DATA;
        return NULL;
    }

    if (step == 1.0) {
        if(reverse) {
            n = start - end + 1;
            step = -step;
        } else {
            n = end - start + 1;
        }
    } else if (reverse) {
        step = -step;
        while (k >= end) {
            n++;
            k += step;
        }
    } else {
        while (k <= end) {
            n++;
            k += step;
        }
    }

    if (n == 0) {
        *err = E_DATA;
        return NULL;
    }
    v = gretl_vector_alloc(n);

    if (v == NULL) {
        *err = E_ALLOC;
    } else {
        k = start;
        if (step == 1.0) {
            for (i=0; i<n; i++) {
                v->val[i] = k++;
            }
        } else if (step == -1.0) {
            for (i=0; i<n; i++) {
                v->val[i] = k--;
            }
        } else {
            for (i=0; i<n; i++) {
                v->val[i] = k;
                k += step;
            }
        }
    }

    return v;
}

/**
 * gretl_matrix_fill:
 * @m: matrix to fill.
 * @x: value with which to fill.
 *
 * Sets all entries in @m to the value @x.
 */

void gretl_matrix_fill (gretl_matrix *m, double x)
{
    if (m != NULL) {
        int i, n = m->rows * m->cols;

        if (m->is_complex) {
            for (i=0; i<n; i++) {
                m->z[i] = x;
            }
        } else {
            for (i=0; i<n; i++) {
                m->val[i] = x;
            }
        }
    }
}

static gretl_matrix *
gretl_matrix_copy_mod (const gretl_matrix *m, int mod)
{
    gretl_matrix *c;
    int rows, cols;
    int i, j;

    if (m == NULL) {
        return NULL;
    }

    if (mod == GRETL_MOD_TRANSPOSE) {
        rows = m->cols;
        cols = m->rows;
    } else {
        rows = m->rows;
        cols = m->cols;
    }

    c = gretl_matching_matrix_new(rows, cols, m);
    if (c == NULL) {
        return NULL;
    }

    if (mod == GRETL_MOD_TRANSPOSE) {
        int k = 0;

        if (m->is_complex) {
            /* we'll do the conjugate transpose */
            double complex mij;

            for (j=0; j<m->cols; j++) {
                for (i=0; i<m->rows; i++) {
                    mij = m->z[k++];
                    gretl_cmatrix_set(c, j, i, conj(mij));
                }
            }
        } else {
            double mij;

            for (j=0; j<m->cols; j++) {
                for (i=0; i<m->rows; i++) {
                    mij = m->val[k++];
                    gretl_matrix_set(c, j, i, mij);
                }
            }
        }
    } else {
        /* not transposing */
        int n = rows * cols;

        if (m->is_complex) {
            memcpy(c->z, m->z, n * sizeof *m->z);
        } else {
            memcpy(c->val, m->val, n * sizeof *m->val);
        }
        gretl_matrix_copy_info(c, m);
    }

    return c;
}

static gretl_matrix *matrix_copy_plain (const gretl_matrix *m)
{
    gretl_matrix *c;

    if (m == NULL) {
        return NULL;
    }

    c = gretl_matching_matrix_new(m->rows, m->cols, m);

    if (c != NULL) {
        int n = c->rows * c->cols;

        if (m->is_complex) n *= 2;
        memcpy(c->val, m->val, n * sizeof *m->val);
    }

    return c;
}

/**
 * gretl_matrix_copy:
 * @m: source matrix to be copied.
 *
 * Returns: an allocated copy of matrix @m, or NULL on failure.
 */

gretl_matrix *gretl_matrix_copy (const gretl_matrix *m)
{
    return gretl_matrix_copy_mod(m, GRETL_MOD_NONE);
}

/**
 * gretl_matrix_copy_transpose:
 * @m: source matrix to be copied.
 *
 * Returns: an allocated copy of the tranpose of @m, or NULL on failure.
 */

gretl_matrix *gretl_matrix_copy_transpose (const gretl_matrix *m)
{
    return gretl_matrix_copy_mod(m, GRETL_MOD_TRANSPOSE);
}

/* Relatively lightweight version of gretl_matrix_copy, for
   internal use when we just want a temporary copy of an
   original matrix as workspace, and we know that the original
   is not a null matrix.
*/

static gretl_matrix *gretl_matrix_copy_tmp (const gretl_matrix *a)
{
    size_t sz = a->rows * a->cols * sizeof(double);
    gretl_matrix *b = calloc(1, sizeof *b);

    if (a->is_complex) sz *= 2;

    if (b != NULL && (b->val = mval_malloc(sz)) != NULL) {
        b->rows = a->rows;
        b->cols = a->cols;
        b->info = NULL;
        memcpy(b->val, a->val, sz);
        gretl_matrix_set_complex(b, a->is_complex);
    }

    return b;
}

/**
 * gretl_matrix_copy_row:
 * @dest: destination matrix.
 * @di: row to copy into.
 * @src: source matrix.
 * @si: row to copy from.
 *
 * Copies the values from row @si of @src into row @di
 * of @dest, provided @src and @dest have the same number
 * of columns.
 *
 * Returns: 0 on success, non-zero on failure.
 */

int gretl_matrix_copy_row (gretl_matrix *dest, int di,
                           const gretl_matrix *src, int si)
{
    int err = 0;

    if (dest == NULL || src == NULL ||
        gretl_is_null_matrix(dest) ||
        gretl_is_null_matrix(src)) {
        err = E_DATA;
    } else if (dest->cols != src->cols) {
        err = E_NONCONF;
    } else {
        double x;
        int j;

        for (j=0; j<src->cols; j++) {
            x = gretl_matrix_get(src, si, j);
            gretl_matrix_set(dest, di, j, x);
        }
    }

    return err;
}

/* Mechanism for copying row or column names from matrix
   @src to matrix @targ. If @sel is non-NULL it must be a
   boolean vector indicating that @targ holds a subset of
   the columns or rows of @src.
*/

static void maybe_preserve_names (gretl_matrix *targ,
                                  const gretl_matrix *src,
                                  NameFlags flags,
                                  const gretl_matrix *sel)
{
    int cols = (flags & COLNAMES);
    int reverse = (flags & REVERSED);
    char **srcnames, **S;
    int ns, nt, err = 0;

    if (no_metadata(src)) {
        return;
    } else if (cols) {
        srcnames = src->info->colnames;
        ns = src->cols;
        nt = targ->cols;
    } else {
        srcnames = src->info->rownames;
        ns = src->rows;
        nt = targ->rows;
    }

    if (srcnames == NULL || nt > ns) {
        return;
    } else if (nt < ns && sel == NULL) {
        return;
    }

    if (sel != NULL) {
        int i, n = gretl_vector_get_length(sel);
        int k = 0;

        for (i=0; i<n; i++) {
            k += (sel->val[i] != 0);
        }
        S = strings_array_new(k);
        if (S != NULL) {
            k = 0;
            for (i=0; i<n; i++) {
                if (sel->val[i] != 0) {
                    S[k++] = gretl_strdup(srcnames[i]);
                }
            }
        }
    } else if (reverse) {
        S = strings_array_reverse(srcnames, ns);
    } else {
        S = strings_array_dup(srcnames, ns);
    }

    if (S != NULL) {
        if (cols) {
            err = gretl_matrix_set_colnames(targ, S);
        } else {
            err = gretl_matrix_set_rownames(targ, S);
        }
        if (err) {
            strings_array_free(S, nt);
        }
    }
}

static void maybe_concat_names (gretl_matrix *targ,
                                const gretl_matrix *src1,
                                const gretl_matrix *src2,
                                NameFlags flags)
{
    int cols = (flags & COLNAMES);
    char **srcnames1 = NULL;
    char **srcnames2 = NULL;
    char **S = NULL;
    int n1, ns, err = 0;

    if (no_metadata(src1) || no_metadata(src2)) {
        return;
    } else if (cols) {
        if (targ->cols == src1->cols + src2->cols) {
            srcnames1 = src1->info->colnames;
            srcnames2 = src2->info->colnames;
        }
    } else {
        if (targ->rows == src1->rows + src2->rows) {
            srcnames1 = src1->info->rownames;
            srcnames2 = src2->info->rownames;
        }
    }

    if (srcnames1 == NULL || srcnames2 == NULL) {
        return;
    }

    n1 = cols ? src1->cols : src1->rows;
    ns = cols ? targ->cols : targ->rows;
    S = strings_array_new(ns);

    if (S != NULL) {
        int i, j = 0, k = 0;

        for (i=0; i<ns; i++) {
            if (i < n1) {
                S[i] = gretl_strdup(srcnames1[j++]);
            } else {
                S[i] = gretl_strdup(srcnames2[k++]);
            }
        }
        if (cols) {
            err = gretl_matrix_set_colnames(targ, S);
        } else {
            err = gretl_matrix_set_rownames(targ, S);
        }
        if (err) {
            strings_array_free(S, ns);
        }
    }
}

/**
 * gretl_matrix_reverse_rows:
 * @m: source matrix whose rows are to be reversed.
 * @err: location to receive error code.
 *
 * Returns: a matrix with the same rows as @m, last to first.
 */

gretl_matrix *gretl_matrix_reverse_rows (const gretl_matrix *m,
                                         int *err)
{
    gretl_matrix *ret;
    int i, j, r, c;

    if (m == NULL) {
        *err = E_INVARG;
        return NULL;
    } else if (gretl_is_null_matrix(m)) {
        return gretl_null_matrix_new();
    }

    r = m->rows;
    c = m->cols;

    ret = gretl_matching_matrix_new(r, c, m);

    if (ret == NULL) {
        *err = E_ALLOC;
    } else {
        double complex z;
        double x;

        for (i=0; i<r; i++) {
            for (j=0; j<m->cols; j++) {
                if (m->is_complex) {
                    z = gretl_cmatrix_get(m, r-i-1, j);
                    gretl_cmatrix_set(ret, i, j, z);
                } else {
                    x = gretl_matrix_get(m, r-i-1, j);
                    gretl_matrix_set(ret, i, j, x);
                }
            }
        }
        maybe_preserve_names(ret, m, ROWNAMES | REVERSED, NULL);
        maybe_preserve_names(ret, m, COLNAMES, NULL);
    }

    return ret;
}

/**
 * gretl_matrix_reverse_cols:
 * @m: source matrix whose columns are to be reversed.
 * @err: location to receive error code.
 *
 * Returns: a matrix with the same columns as @m, last to first.
 */

gretl_matrix *gretl_matrix_reverse_cols (const gretl_matrix *m,
                                         int *err)
{
    gretl_matrix *ret;
    const double *x;
    double *y;
    size_t csize;
    int i, r, c;

    if (m == NULL) {
        *err = E_INVARG;
        return NULL;
    } else if (gretl_is_null_matrix(m)) {
        return gretl_null_matrix_new();
    }

    r = m->rows;
    c = m->cols;
    ret = gretl_matching_matrix_new(r, c, m);

    if (ret == NULL) {
        *err = E_ALLOC;
    } else {
        if (m->is_complex) {
            r *= 2;
        }
        x = m->val;
        y = ret->val + r * (c-1);
        csize = r * sizeof *x;

        for (i=0; i<c; i++) {
            memcpy(y, x, csize);
            x += r;
            y -= r;
        }

        maybe_preserve_names(ret, m, COLNAMES | REVERSED, NULL);
        maybe_preserve_names(ret, m, ROWNAMES, NULL);
    }

    return ret;
}

void gretl_matrix_destroy_info (gretl_matrix *m)
{
    if (m != NULL && m->info != NULL && !is_block_matrix(m)) {
        strings_array_free(m->info->colnames, m->cols);
        strings_array_free(m->info->rownames, m->rows);
        free(m->info);
        m->info = NULL;
    }
}

/**
 * gretl_matrix_free:
 * @m: matrix to be freed.
 *
 * Frees the allocated storage in @m, then @m itself.
 */

void gretl_matrix_free (gretl_matrix *m)
{
    if (m == NULL) return;

    if (is_block_matrix(m)) {
        matrix_block_error("gretl_matrix_free");
        return;
    }

    if (m->val != NULL) {
        mval_free(m->val);
    }

    if (m->info != NULL) {
        gretl_matrix_destroy_info(m);
    }

    free(m);
}

/**
 * gretl_matrix_zero:
 * @m: matrix to be set to zero.
 *
 * Sets all elements of @m to zero.
 */

void gretl_matrix_zero (gretl_matrix *m)
{
    int i, n = m->rows * m->cols;

    for (i=0; i<n; i++) {
        m->val[i] = 0.0;
    }
}

/**
 * gretl_matrix_get_diagonal:
 * @m: input matrix.
 * @err: location to receive error code.
 *
 * Returns: a column vector containing the diagonal elements of
 * @m, otherwise NULL.  A non-zero value is assigned via @err
 * on failure.
 */

gretl_matrix *gretl_matrix_get_diagonal (const gretl_matrix *m, int *err)
{
    gretl_matrix *d = NULL;
    int i, n = 0;

    *err = 0;

    if (gretl_is_null_matrix(m)) {
        d = gretl_null_matrix_new();
    } else {
        n = MIN(m->rows, m->cols);
        d = gretl_matching_matrix_new(n, 1, m);
    }

    if (d == NULL) {
        *err = E_ALLOC;
    } else {
        if (m->is_complex) {
            for (i=0; i<n; i++) {
                d->z[i] = gretl_cmatrix_get(m, i, i);
            }
        } else {
            for (i=0; i<n; i++) {
                d->val[i] = gretl_matrix_get(m, i, i);
            }
        }
    }

    return d;
}

/**
 * gretl_matrix_set_diagonal:
 * @targ: target matrix.
 * @src: source vector (or NULL).
 * @x: (alternative) source scalar.
 *
 * Sets the diagonal elements of @targ using the elements of
 * @src, if non-NULL, or otherwise the constant value @x.
 * If @src is given it must be a vector of length equal to
 * that of the diagonal of @targ (that is, the minimum of
 * its rows and columns).
 *
 * Returns: 0 on success, error code on non-conformability.
 */

int gretl_matrix_set_diagonal (gretl_matrix *targ,
                               const gretl_matrix *src,
                               double x)
{
    int i, n, match = 0;
    int err = 0;

    if (gretl_is_null_matrix(targ) || targ->is_complex) {
        return E_INVARG;
    } else if (src != NULL && src->is_complex) {
        return E_INVARG;
    }

    n = MIN(targ->rows, targ->cols);

    if (src != NULL) {
        if (gretl_vector_get_length(src) == n) {
            match = 1;
        } else if (gretl_matrix_is_scalar(src)) {
            x = src->val[0];
            match = 2;
        }
    } else {
        match = 2;
    }

    if (match == 0) {
        err = E_NONCONF;
    } else {
        for (i=0; i<n; i++) {
            if (match == 1) {
                gretl_matrix_set(targ, i, i, src->val[i]);
            } else {
                gretl_matrix_set(targ, i, i, x);
            }
        }
    }

    return err;
}

/**
 * gretl_matrix_set_triangle:
 * @targ: target matrix.
 * @src: source vector (or NULL).
 * @x: (alternative) source scalar.
 * @upper: flag to set the upper part, the default
 * being to set the lower.
 *
 * Sets the lower or upper elements of the matrix
 * @targ using the elements of @src, if non-NULL, or
 * otherwise the constant value @x.
 *
 * If @src is given it must be a vector of length equal to
 * that of the number of infra- or supra-diagonal elements
 * of @targ.
 *
 * Returns: 0 on success, error code on non-conformability.
 */

int gretl_matrix_set_triangle (gretl_matrix *targ,
                               const gretl_matrix *src,
                               double x, int upper)
{
    int r, c, p, i, j, n;
    int lower = !upper;
    int match = 0;
    int err = 0;

    if (gretl_is_null_matrix(targ) || targ->is_complex) {
        return E_INVARG;
    } else if (src != NULL && src->is_complex) {
        return E_INVARG;
    }

    r = targ->rows;
    c = targ->cols;

    if ((c == 1 && upper) || (r == 1 && !upper)) {
        /* no such part */
        return E_INVARG;
    }

    p = MIN(r, c);
    n = (p * (p-1)) / 2;

    if (r > c && lower) {
        n += (r - c) * c;
    } else if (c > r && upper) {
        n += (c - r) * r;
    }

    if (src != NULL) {
        if (gretl_vector_get_length(src) == n) {
            match = 1;
        } else if (gretl_matrix_is_scalar(src)) {
            x = src->val[0];
            match = 2;
        }
    } else {
        match = 2;
    }

    if (match == 0) {
        err = E_NONCONF;
    } else {
        int jmin = upper ? 1 : 0;
        int jmax = upper ? c : r;
        int imin = upper ? 0 : 1;
        int imax = upper ? 1 : r;
        int k = 0;

        for (j=jmin; j<jmax; j++) {
            for (i=imin; i<imax; i++) {
                if (src != NULL) {
                    x = src->val[k++];
                }
                gretl_matrix_set(targ, i, j, x);
            }
            if (lower) {
                imin++;
            } else if (imax < r) {
                imax++;
            }
        }
    }

    return err;
}

/**
 * gretl_matrix_get_triangle:
 * @m: source matrix (real or complex).
 * @upper: flag to get the upper part, the default
 * being to get the lower part.
 * @err: location to receive error code.
 *
 * Returns: A column vector holding the vec of either the
 * infra- or supra-diagonal elements of @m, or NULL on failure.
 * Note that the "part" returned may not be an actual
 * triangle if @m is not square.
 */

gretl_matrix *gretl_matrix_get_triangle (const gretl_matrix *m,
                                         int upper, int *err)
{
    gretl_matrix *ret = NULL;
    int r, c, p, n, i, j;
    int lower = !upper;

    if (gretl_is_null_matrix(m)) {
        *err = E_INVARG;
        return NULL;
    }

    r = m->rows;
    c = m->cols;

    if ((c == 1 && upper) || (r == 1 && !upper)) {
        /* no such part is available */
        *err = E_INVARG;
        return NULL;
    }

    p = MIN(r, c);
    n = (p * (p-1)) / 2;

    if (r > c && lower) {
        n += (r - c) * c;
    } else if (c > r && upper) {
        n += (c - r) * r;
    }

    ret = gretl_matching_matrix_new(n, 1, m);

    if (ret == NULL) {
        *err = E_ALLOC;
    } else {
        int jmin = upper ? 1 : 0;
        int jmax = upper ? c : r;
        int imin = upper ? 0 : 1;
        int imax = upper ? 1 : r;
        int k = 0;

        for (j=jmin; j<jmax; j++) {
            for (i=imin; i<imax; i++) {
                if (m->is_complex) {
                    ret->z[k++] = gretl_cmatrix_get(m, i, j);
                } else {
                    ret->val[k++] = gretl_matrix_get(m, i, j);
                }
            }
            if (lower) {
                imin++;
            } else if (imax < r) {
                imax++;
            }
        }
    }

    return ret;
}

/**
 * gretl_matrix_get_row:
 * @m: input matrix.
 * @i: index of row to access.
 * @v: location to receive row values.
 *
 * Copies row @i of matrix @m into vector @v.
 *
 * Returns: 0 on success, non-zero on error.
 */

int gretl_matrix_get_row (const gretl_matrix *m, int i, gretl_vector *v)
{
    int j, nc = gretl_matrix_cols(m);

    if (gretl_vector_get_length(v) != nc) {
        return E_NONCONF;
    }

    for (j=0; j<nc; j++) {
        gretl_vector_set(v, j, gretl_matrix_get(m, i, j));
    }

    return 0;
}

/**
 * gretl_matrix_trace:
 * @m: square input matrix.
 *
 * Returns: the trace (sum of diagonal elements) of @m, if
 * @m is square, otherwise #NADBL.
 */

double gretl_matrix_trace (const gretl_matrix *m)
{
    double tr = 0.0;
    int i;

    if (gretl_is_null_matrix(m) || m->rows != m->cols) {
        return NADBL;
    }

    for (i=0; i<m->rows; i++) {
        tr += gretl_matrix_get(m, i, i);
    }

    return tr;
}

/**
 * gretl_matrix_random_fill:
 * @m: input matrix.
 * @dist: either %D_UNIFORM or %D_NORMAL.
 *
 * Fills @m with pseudo-random values from either the uniform
 * or the standard normal distribution.
 *
 * Returns: 0 on success, 1 on failure.
 */

int gretl_matrix_random_fill (gretl_matrix *m, int dist)
{
    int n;

    if (m == NULL || (dist != D_UNIFORM && dist != D_NORMAL)) {
        return 1;
    }

    n = m->rows * m->cols;

    if (n > 0) {
        if (dist == D_NORMAL) {
            gretl_rand_normal(m->val, 0, n - 1);
        } else if (dist == D_UNIFORM) {
            gretl_rand_uniform(m->val, 0, n - 1);
        }
    }

    return 0;
}

/**
 * gretl_random_matrix_new:
 * @r: number of rows.
 * @c: number of columns.
 * @dist: either %D_UNIFORM or %D_NORMAL.
 *
 * Creates a new $r x @c matrix and filles it with pseudo-random
 * values from either the uniform or the standard normal
 * distribution.
 *
 * Returns: allocated matrix or NULL on failure.
 */

gretl_matrix *gretl_random_matrix_new (int r, int c, int dist)
{
    gretl_matrix *m = NULL;

    if (dist != D_UNIFORM && dist != D_NORMAL) {
        return NULL;
    } else if (r < 0 || c < 0) {
        return NULL;
    } else if (r == 0 || c == 0) {
        m = gretl_null_matrix_new();
        if (m != NULL) {
            m->rows = r;
            m->cols = c;
        }
    } else {
        m = gretl_matrix_alloc(r, c);
        if (m != NULL) {
            if (dist == D_NORMAL) {
                gretl_rand_normal(m->val, 0, r * c - 1);
            } else if (dist == D_UNIFORM) {
                gretl_rand_uniform(m->val, 0, r * c - 1);
            }
        }
    }

    return m;
}

/**
 * gretl_vector_mean:
 * @v: input vector.
 *
 * Returns: the arithmetic mean of the elements of @v, or
 * #NADBL on failure.
 */

double gretl_vector_mean (const gretl_vector *v)
{
    double num = 0.0;
    int i, n, den = 0;

    if (gretl_is_null_matrix(v)) {
        return NADBL;
    }

    n = gretl_vector_get_length(v);
    if (n == 0) {
        return NADBL;
    }

    for (i=0; i<n; i++) {
        if (!na(v->val[i])) {
            num += v->val[i];
            den++;
        }
    }

    return (den > 0)? (num / den) : NADBL;
}

/**
 * gretl_vector_variance:
 * @v: input vector.
 *
 * Returns: the variance of the elements of @v, or
 * #NADBL on failure.
 */

double gretl_vector_variance (const gretl_vector *v)
{
    double s2 = 0.0;
    double x, xbar = 0.0;
    int i, n, den = 0;

    if (gretl_is_null_matrix(v)) {
        return NADBL;
    }

    n = gretl_vector_get_length(v);
    if (n == 0) {
        return NADBL;
    }

    for (i=0; i<n; i++) {
        if (!na(v->val[i])) {
            xbar += v->val[i];
            den++;
        }
    }

    if (den == 0) {
        return NADBL;
    }

    xbar /= den;

    for (i=0; i<n; i++) {
        x = v->val[i];
        if (!na(x)) {
            x -= xbar;
            s2 += x * x;
        }
    }

    return s2 / den;
}

static int real_matrix_resample (gretl_matrix *R, const gretl_matrix *m)
{
    int i, j, k, t1, r = R->rows;
    int *z = malloc(r * sizeof *z);
    double x;

    if (z == NULL) {
        return E_ALLOC;
    }

    /* generate r drawings from [0 .. r-1] */
    gretl_rand_int_minmax(z, r, 0, r - 1);

    /* sample from source matrix @m based on row indices */
    for (i=0; i<r; i++) {
        k = z[i] % m->rows;
        for (j=0; j<m->cols; j++) {
            x = gretl_matrix_get(m, k, j);
            gretl_matrix_set(R, i, j, x);
        }
    }

    t1 = gretl_matrix_get_t1(m);
    if (t1 > 0 && r <= m->rows) {
        gretl_matrix_set_t1(R, t1);
        gretl_matrix_set_t2(R, t1 + r - 1);
    }

    free(z);

    return 0;
}

/**
 * gretl_matrix_resample:
 * @m: input matrix.
 * @draws: number of draws (or 0 to use the number or rows
 * in @m).
 * @err: location to receive error code.
 *
 * Returns: a new matrix consisting of a random re-sampling
 * (with replacement) of the rows of @m, or NULL on
 * failure.
 */

gretl_matrix *gretl_matrix_resample (const gretl_matrix *m,
                                     int draws, int *err)
{
    gretl_matrix *R = NULL;
    int r;

    if (gretl_is_null_matrix(m)) {
        *err = E_DATA;
        return NULL;
    } else if (m->is_complex) {
        *err = E_CMPLX;
        return NULL;
    }

    if (draws < 0) {
        *err = E_INVARG;
        return NULL;
    } else if (draws > 0) {
        r = draws;
    } else {
        r = m->rows;
    }

    R = gretl_matrix_alloc(r, m->cols);

    if (R == NULL) {
        *err = E_ALLOC;
    } else {
        *err = real_matrix_resample(R, m);
    }

    return R;
}

int gretl_matrix_resample2 (gretl_matrix *targ,
                            const gretl_matrix *src)
{
    if (gretl_is_null_matrix(targ) || gretl_is_null_matrix(src)) {
        return E_DATA;
    } else if (targ->is_complex || src->is_complex) {
        return E_CMPLX;
    } else {
        return real_matrix_resample(targ, src);
    }
}

/**
 * gretl_matrix_block_resample:
 * @m: input matrix.
 * @blocklen: length of moving blocks.
 * @draws: number of draws (or 0 to use the rows of @m).
 * @err: location to receive error code.
 *
 * Returns: a new matrix consisting of a random re-sampling
 * (with replacement) of the rows of @m, using blocks of
 * contiguous rows of length @blocklen, or NULL on
 * failure.
 */

gretl_matrix *gretl_matrix_block_resample (const gretl_matrix *m,
                                           int blocklen, int draws,
                                           int *err)
{
    gretl_matrix *R = NULL;
    int *z = NULL;
    double x;
    int b, n, s, r, rmax;
    int t1;
    int i, j, k;

    if (gretl_is_null_matrix(m) || blocklen <= 0 || draws < 0) {
        *err = E_DATA;
        return NULL;
    } else if (m->is_complex) {
        *err = E_CMPLX;
        return NULL;
    }

    if (blocklen == 1) {
        return gretl_matrix_resample(m, draws, err);
    }

    r = draws > 0 ? draws : m->rows;

    /* Let n represent the number of blocks of @blocklen
       contiguous rows which we need to select; the
       last of these may not be fully used.
    */
    n = r / blocklen + (r % blocklen > 0);

    rmax = m->rows - blocklen;
    if (rmax < 0) {
        *err = E_DATA;
        return NULL;
    }

    R = gretl_matrix_alloc(r, m->cols);
    z = malloc(n * sizeof *z);

    if (R == NULL || z == NULL) {
        gretl_matrix_free(R);
        free(z);
        *err = E_ALLOC;
        return NULL;
    }

    /* generate n drawings from [0 .. rmax] */
    gretl_rand_int_minmax(z, n, 0, rmax);

    /* sample from source matrix based on block indices */
    i = 0;
    for (b=0; b<n; b++) {
        for (s=0; s<blocklen; s++) {
            if (i < r) {
                /* don't spill over the end */
                k = z[b] + s;
                for (j=0; j<m->cols; j++) {
                    x = gretl_matrix_get(m, k, j);
                    gretl_matrix_set(R, i, j, x);
                }
                i++;
            } else {
                break;
            }
        }
    }

    t1 = gretl_matrix_get_t1(m);
    if (t1 > 0 && r <= m->rows) {
        gretl_matrix_set_t1(R, t1);
        gretl_matrix_set_t2(R, t1 + r - 1);
    }

    free(z);

    return R;
}

/**
 * gretl_matrix_block_resample2:
 * @targ: target matrix.
 * @src: source matrix.
 * @blocklen: length of moving blocks.
 * @z: array of length XXX.
 *
 * An "in-place" version of gretl_matrix_block_resample().
 * It is assumed that @targ is a matrix of the same dimensions
 * as @src, that @blocklen is greater than 1, and that @z
 * is long enough to hold n integers, where n is the number
 * of rows in @src divided by @blocklen, rounded up to the
 * nearest integer.
 *
 * Returns: 0 on success, non-zero on failure.
 */

int gretl_matrix_block_resample2 (gretl_matrix *targ,
                                  const gretl_matrix *src,
                                  int blocklen,
                                  int *z)
{
    double x;
    int r = src->rows;
    int b, n, s, rmax;
    int i, j, k;

    n = r / blocklen + (r % blocklen > 0);

    rmax = r - blocklen;
    if (rmax < 0) {
        return E_DATA;
    }

    /* generate n drawings from [0 .. rmax] */
    gretl_rand_int_minmax(z, n, 0, rmax);

    /* sample from source matrix based on block indices */
    i = 0;
    for (b=0; b<n; b++) {
        for (s=0; s<blocklen; s++) {
            if (i < r) {
                k = z[b] + s;
                for (j=0; j<src->cols; j++) {
                    x = gretl_matrix_get(src, k, j);
                    gretl_matrix_set(targ, i, j, x);
                }
                i++;
            } else {
                break;
            }
        }
    }

    return 0;
}

static int gretl_matrix_zero_triangle (gretl_matrix *m, char t)
{
    int i, j;

    if (gretl_is_null_matrix(m)) {
        return E_DATA;
    } else if (m->rows != m->cols) {
        return E_NONCONF;
    }

    if (t == 'U') {
        for (i=0; i<m->rows-1; i++) {
            for (j=i+1; j<m->cols; j++) {
                if (m->is_complex) {
                    gretl_cmatrix_set(m, i, j, 0.0);
                } else {
                    gretl_matrix_set(m, i, j, 0.0);
                }
            }
        }
    } else {
        for (i=1; i<m->rows; i++) {
            for (j=0; j<i; j++) {
                if (m->is_complex) {
                    gretl_cmatrix_set(m, i, j, 0.0);
                } else {
                    gretl_matrix_set(m, i, j, 0.0);
                }
            }
        }
    }

    return 0;
}

/**
 * gretl_matrix_zero_upper:
 * @m: square matrix to operate on.
 *
 * Sets the elements of @m outside of the lower triangle to zero.
 *
 * Returns: 0 on success, non-zero error code otherwise.
 */

int gretl_matrix_zero_upper (gretl_matrix *m)
{
    return gretl_matrix_zero_triangle(m, 'U');
}

/**
 * gretl_matrix_zero_lower:
 * @m: square matrix to operate on.
 *
 * Sets the elements of @m outside of the upper triangle to zero.
 *
 * Returns: 0 on success, non-zero error code otherwise.
 */

int gretl_matrix_zero_lower (gretl_matrix *m)
{
    return gretl_matrix_zero_triangle(m, 'L');
}

/**
 * gretl_matrix_multiply_by_scalar:
 * @m: matrix to operate on.
 * @x: scalar by which to multiply.
 *
 * Multiplies all elements of @m by @x.
 */

void gretl_matrix_multiply_by_scalar (gretl_matrix *m, double x)
{
    int i, n = m->rows * m->cols;

#if defined(USE_SIMD)
    if (simd_add_sub(n)) {
        gretl_matrix_simd_scalar_mul(m->val, x, n);
        return;
    }
#endif

    for (i=0; i<n; i++) {
        m->val[i] *= x;
    }
}

/**
 * gretl_matrix_divide_by_scalar:
 * @m: matrix to operate on.
 * @x: scalar by which to divide.
 *
 * Divides all elements of @m by @x.
 *
 * Returns: 0 on success, 1 if x = 0.
 */

int gretl_matrix_divide_by_scalar (gretl_matrix *m, double x)
{
    if (x == 0.0) {
        return 1;
    } else {
        gretl_matrix_multiply_by_scalar(m, 1.0 / x);
        return 0;
    }
}

/**
 * gretl_matrix_switch_sign:
 * @m: matrix to operate on.
 *
 * Changes the sign of each element of @m.
 */

void gretl_matrix_switch_sign (gretl_matrix *m)
{
    if (!gretl_is_null_matrix(m)) {
        int i, n = m->rows * m->cols;

        for (i=0; i<n; i++) {
            m->val[i] = -m->val[i];
        }
    }
}

/**
 * gretl_matrix_raise:
 * @m: matrix to operate on.
 * @x: exponent.
 *
 * Raises each element of @m to the power @x.
 */

void gretl_matrix_raise (gretl_matrix *m, double x)
{
    if (!gretl_is_null_matrix(m)) {
        int i, n = m->rows * m->cols;

        for (i=0; i<n; i++) {
            m->val[i] = pow(m->val[i], x);
        }
    }
}

/* if x can be represented as an integer and is an exact power of 2,
   return the exact log_2 of x, otherwise use log() to compute an
   approximation.
*/

static double log_2 (double x)
{
    int i, s;

    if (x <= 0) {
        return log(x);
    }

    if (floor(x) != x || x < 2 || x > (double) INT_MAX) {
        return log2(x);
    }

    s = floor(x);

    for (i=1; ; i++) {
        if (s % 2) {
            break;
        }
        s /= 2;
        if (s == 1) {
            return (double) i;
        }
    }

    return log2(x);
}

static double mexp_error_eps (int q)
{
    double x1, x2, x3, x4;
    double qf = x_factorial(q);

    x1 = pow(2.0, 3.0 - (q + q));
    x2 = qf * qf;
    x3 = x_factorial(2 * q);
    x4 = (2 * q + 1) * x3;
    x3 *= x4;

    return x1 * (x2 / x3);
}

/**
 * gretl_matrix_exp:
 * @m: square matrix to operate on.
 * @err: location to receive error code.
 *
 * Calculates the matrix exponential of @m, using algorithm
 * 11.3.1 from Golub and Van Loan, "Matrix Computations", 3e.
 *
 * Returns: the exponential, or NULL on failure.
 */

gretl_matrix *gretl_matrix_exp (const gretl_matrix *m, int *err)
{
    gretl_matrix *A = NULL;
    gretl_matrix *X = NULL;
    gretl_matrix *N = NULL;
    gretl_matrix *D = NULL;
    gretl_matrix *W = NULL;
    double xa, c, j, delta = 1.0e-13;
    int q, k, n;

    if (gretl_is_null_matrix(m) || m->rows != m->cols) {
        *err = E_DATA;
        return NULL;
    }

    n = m->rows;

    A = gretl_matrix_copy_tmp(m);
    X = gretl_identity_matrix_new(n);
    N = gretl_identity_matrix_new(n);
    D = gretl_identity_matrix_new(n);
    W = gretl_matrix_alloc(n, n);

    if (A == NULL || X == NULL || N == NULL ||
        D == NULL || W == NULL) {
        *err = E_ALLOC;
        goto bailout;
    }

    xa = gretl_matrix_infinity_norm(A);

    j = floor(log_2(xa));
    if (j < 0) {
        j = 0;
    }

    gretl_matrix_divide_by_scalar(A, pow(2.0, j));

    for (q=1; q<16; q++) {
        c = mexp_error_eps(q);
        if (c * xa <= delta) {
            break;
        }
    }

    c = 1.0;

    for (k=1; k<=q; k++) {
        c *= (q - k + 1.0) / ((2.0*q - k + 1) * k);
        /* X = AX */
        gretl_matrix_multiply(A, X, W);
        gretl_matrix_copy_values(X, W);
        /* N = N + cX */
        gretl_matrix_multiply_by_scalar(W, c);
        gretl_matrix_add_to(N, W);
        /* D = D + (-1)^k cX */
        if (k % 2) {
            gretl_matrix_subtract_from(D, W);
        } else {
            gretl_matrix_add_to(D, W);
        }
    }

    /* solve DF = N for F */
    *err = gretl_LU_solve(D, N);

    if (!*err) {
        for (k=0; k<j; k++) {
            gretl_matrix_multiply(N, N, W);
            gretl_matrix_copy_values(N, W);
        }
    }

 bailout:

    gretl_matrix_free(A);
    gretl_matrix_free(X);
    gretl_matrix_free(D);
    gretl_matrix_free(W);

    if (*err) {
        gretl_matrix_free(N);
        N = NULL;
    }

    return N;
}

/**
 * gretl_matrix_polroots:
 * @a: vector of coefficients.
 * @force_complex: see below.
 * @legacy: see below.
 * @err: location to receive error code.
 *
 * Calculates the roots of the polynomial with coefficients
 * given by @a.  If the degree of the polynomial is p, then
 * @a should contain p + 1 coefficients in ascending order,
 * i.e. starting with the constant and ending with the
 * coefficient on x^p.
 *
 * As a transitional measure, if @legacy is non-zero, in the
 * case of complex roots the return vector is in old-style
 * format: real values in column 0 and imaginary parts in
 * column 1.
 *
 * Returns: by default, a regular p-vector if all the roots are real,
 * otherwise a p x 1 complex matrix. The @force_complex flag can
 * be used to produce a complex return value even if the imaginary
 * parts are all zero.
 */

gretl_matrix *gretl_matrix_polroots (const gretl_matrix *a,
				     int force_complex,
				     int legacy,
				     int *err)
{
    gretl_matrix *r = NULL;
    double *work = NULL;
    cmplx *roots = NULL;
    double *xcof, *cof;
    int i, m, order, polerr;

    m = gretl_vector_get_length(a);
    if (m < 2) {
        *err = E_DATA;
        return NULL;
    }

    order = m - 1;
    work = malloc(2 * m * sizeof *work);
    roots = malloc(order * sizeof *roots);

    if (work == NULL || roots == NULL) {
        *err = E_ALLOC;
        goto bailout;
    }

    xcof = work;
    cof = xcof + m;

    for (i=0; i<m; i++) {
        xcof[i] = a->val[i];
    }

    polerr = polrt(xcof, cof, order, roots);

    if (polerr) {
        *err = E_DATA;
    } else {
        int allreal = !force_complex;
	double complex z;

        for (i=0; i<order && allreal; i++) {
            if (roots[i].i != 0) {
                allreal = 0;
            }
        }
        if (allreal) {
            r = gretl_matrix_alloc(order, 1);
	} else if (legacy) {
	    r = gretl_matrix_alloc(order, 2);
        } else {
            r = gretl_cmatrix_new(order, 1);
        }
        if (r == NULL) {
            *err = E_ALLOC;
	} else {
	    for (i=0; i<order; i++) {
		if (allreal) {
		    gretl_matrix_set(r, i, 0, roots[i].r);
		} else if (legacy) {
		    gretl_matrix_set(r, i, 0, roots[i].r);
		    gretl_matrix_set(r, i, 1, roots[i].i);
		} else {
		    z = roots[i].r + roots[i].i * I;
		    gretl_cmatrix_set(r, i, 0, z);
		}
	    }
	}
    }

 bailout:

    free(work);
    free(roots);

    return r;
}

/**
 * gretl_vector_copy_values:
 * @targ: target vector.
 * @src: source vector.
 *
 * Copies the elements of @src into the corresponding elements
 * of @targ.
 *
 * Returns: 0 on successful completion, or %E_NONCONF if the
 * two vectors are not of the same length.
 */

int gretl_vector_copy_values (gretl_vector *targ,
                              const gretl_vector *src)
{
    int n;

    if (src == NULL) {
        fprintf(stderr, "gretl_vector_copy_values: src is NULL\n");
        return E_DATA;
    }

    if (targ == src) {
        /* no-op */
        return 0;
    }

    n = gretl_vector_get_length(src);

    if (gretl_vector_get_length(targ) != n) {
        return E_NONCONF;
    }

    if (n > 0) {
        memcpy(targ->val, src->val, n * sizeof *targ->val);
    }

    return 0;
}

/**
 * gretl_matrix_copy_values:
 * @targ: target matrix.
 * @src: source matrix.
 *
 * Copies the elements of @src into the corresponding elements
 * of @targ.
 *
 * Returns: 0 on successful completion, or
 * %E_NONCONF if the two matrices are not
 * conformable for the operation.
 */

int gretl_matrix_copy_values (gretl_matrix *targ,
                              const gretl_matrix *src)
{
    int n;

    if (src == NULL) {
        fprintf(stderr, "gretl_matrix_copy_values: src is NULL\n");
        return E_DATA;
    } else if (targ == src) {
        /* no-op */
        return 0;
    } else if (targ->is_complex + src->is_complex == 1) {
        return E_MIXED;
    }

    if (targ->rows != src->rows || targ->cols != src->cols) {
        fprintf(stderr, "gretl_matrix_copy_values: targ is %d x %d but src is %d x %d\n",
                targ->rows, targ->cols, src->rows, src->cols);
        return E_NONCONF;
    }

    n = src->rows * src->cols;
    if (n > 0) {
        if (src->is_complex) {
            n *= 2;
        }
        memcpy(targ->val, src->val, n * sizeof *targ->val);
    }

    return 0;
}

/**
 * gretl_matrix_copy_data:
 * @targ: target matrix.
 * @src: source matrix.
 *
 * Copies all data from @src to @targ: this does the same
 * as gretl_matrix_copy_values() but also transcribes
 * t1, t2, colnames and rownames information, if present.
 *
 * Returns: 0 on successful completion, non-zero code on
 * failure.
 */

int gretl_matrix_copy_data (gretl_matrix *targ,
                            const gretl_matrix *src)
{
    int err;

    err = gretl_matrix_copy_values(targ, src);

    if (!err) {
        err = gretl_matrix_copy_info(targ, src);
    }

    return err;
}

/**
 * gretl_matrix_copy_values_shaped:
 * @targ: target matrix.
 * @src: source matrix.
 *
 * Copies the elements of @src into @targ, column
 * by column.
 *
 * Returns: 0 on successful completion, or %E_NONCONF if
 * the two matrices do not contain the same number of
 * elements.
 */

int gretl_matrix_copy_values_shaped (gretl_matrix *targ,
                                     const gretl_matrix *src)
{
    int n = targ->rows * targ->cols;

    if (src->rows * src->cols != n) {
        fprintf(stderr, "gretl_matrix_copy_values_shaped: targ is %d x %d but src is %d x %d\n",
                targ->rows, targ->cols, src->rows, src->cols);
        return E_NONCONF;
    }

    if (n > 0) {
        memcpy(targ->val, src->val, n * sizeof *targ->val);
    }

    return 0;
}

static int add_scalar_to_matrix (gretl_matrix *targ, double x)
{
    int i, n = targ->rows * targ->cols;

    for (i=0; i<n; i++) {
        targ->val[i] += x;
    }

    return 0;
}

static int subtract_scalar_from_matrix (gretl_matrix *targ, double x)
{
    int i, n = targ->rows * targ->cols;

    for (i=0; i<n; i++) {
        targ->val[i] -= x;
    }

    return 0;
}

/**
 * gretl_matrix_add_to:
 * @targ: target matrix.
 * @src: source matrix.
 *
 * Adds the elements of @src to the corresponding elements
 * of @targ.
 *
 * Returns: 0 on successful completion, or %E_NONCONF if the
 * two matrices are not conformable for the operation.
 * In the special case where @src is in fact a scalar, the
 * operation always goes through OK, with the scalar being
 * added to each element of @targ.
 */

int
gretl_matrix_add_to (gretl_matrix *targ, const gretl_matrix *src)
{
    int i, n;

    if (targ->rows != src->rows || targ->cols != src->cols) {
        if (matrix_is_scalar(src)) {
            return add_scalar_to_matrix(targ, src->val[0]);
        } else {
            fprintf(stderr, "gretl_matrix_add_to: adding %d x %d to %d x %d\n",
                    src->rows, src->cols, targ->rows, targ->cols);
            return E_NONCONF;
        }
    }

    n = src->rows * src->cols;

#if defined(_OPENMP)
    if (!gretl_use_openmp(n)) {
        goto st_mode;
    }
#pragma omp parallel for private(i)
    for (i=0; i<n; i++) {
        targ->val[i] += src->val[i];
    }
    return 0;

 st_mode:
#endif

#if defined(USE_SIMD)
    if (simd_add_sub(n)) {
        return gretl_matrix_simd_add_to(targ, src, n);
    }
#endif

    for (i=0; i<n; i++) {
        targ->val[i] += src->val[i];
    }

    return 0;
}

/**
 * gretl_matrix_add:
 * @a: source matrix.
 * @b: source matrix.
 * @c: target matrix.
 *
 * Adds the elements of @a and @b, the result going to @c.
 *
 * Returns: 0 on successful completion, or %E_NONCONF if the
 * matrices are not conformable for the operation.
 */

int
gretl_matrix_add (const gretl_matrix *a, const gretl_matrix *b,
                  gretl_matrix *c)
{
    int rows = a->rows, cols = a->cols;
    int i, n;

    if (a->is_complex || b->is_complex) {
        fprintf(stderr, "E_CMPLX in gretl_matrix_add\n");
        return E_CMPLX;
    } else if (b->rows != rows || c->rows != rows ||
        b->cols != cols || c->cols != cols) {
        fprintf(stderr, "gretl_matrix_add: non-conformable\n");
        return E_NONCONF;
    }

    n = rows * cols;

#if defined(USE_SIMD)
    if (simd_add_sub(n)) {
        return gretl_matrix_simd_add(a->val, b->val, c->val, n);
    }
#endif

    for (i=0; i<n; i++) {
        c->val[i] = a->val[i] + b->val[i];
    }

    return 0;
}

/**
 * gretl_matrix_add_transpose_to:
 * @targ: target matrix.
 * @src: source matrix.
 *
 * Adds the elements of @src, transposed, to the corresponding
 * elements of @targ.
 *
 * Returns: 0 on successful completion, or %E_NONCONF if the
 * two matrices are not conformable for the operation.
 */

int gretl_matrix_add_transpose_to (gretl_matrix *targ,
                                   const gretl_matrix *src)
{
    int i, j, k = 0;

    if (targ->is_complex || src->is_complex) {
        fprintf(stderr, "E_CMPLX in gretl_matrix_add_transpose_to\n");
        return E_CMPLX;
    } else if (targ->rows != src->cols || targ->cols != src->rows) {
        fprintf(stderr, "gretl_matrix_add_transpose_to: "
                "adding %d x %d to %d x %d\n",
                src->cols, src->rows, targ->rows, targ->cols);
        return E_NONCONF;
    }

    /* note: the k index follows column-major order */
    for (i=0; i<src->rows; i++) {
        for (j=0; j<src->cols; j++) {
            targ->val[k++] += gretl_matrix_get(src, i, j);
        }
    }

    return 0;
}

/**
 * gretl_matrix_subtract_from:
 * @targ: target matrix.
 * @src: source matrix.
 *
 * Subtracts the elements of @src from the corresponding elements
 * of @targ.
 *
 * Returns: 0 on successful completion, or %E_NONCONF if the
 * two matrices are not conformable for the operation.
 * In the special case where @src is in fact a scalar, the
 * operation always goes through OK, with the scalar being
 * subtracted from each element of @targ.
 */

int
gretl_matrix_subtract_from (gretl_matrix *targ, const gretl_matrix *src)
{
    int i, n;

    if (targ->is_complex || src->is_complex) {
        fprintf(stderr, "E_CMPLX in gretl_matrix_subtract_from\n");
        return E_CMPLX;
    } else if (targ->rows != src->rows || targ->cols != src->cols) {
        if (matrix_is_scalar(src)) {
            return subtract_scalar_from_matrix(targ, src->val[0]);
        } else {
            return E_NONCONF;
        }
    }

    n = src->rows * src->cols;

#if defined(_OPENMP)
    if (!gretl_use_openmp(n)) {
        goto st_mode;
    }
#pragma omp parallel for private(i)
    for (i=0; i<n; i++) {
        targ->val[i] -= src->val[i];
    }
    return 0;

 st_mode:
#endif

#if defined(USE_SIMD)
    if (simd_add_sub(n)) {
        return gretl_matrix_simd_subt_from(targ, src, n);
    }
#endif

    for (i=0; i<n; i++) {
        targ->val[i] -= src->val[i];
    }

    return 0;
}

/**
 * gretl_matrix_subtract:
 * @a: source_matrix.
 * @b: source matrix.
 * @c: target matrix.
 *
 * Subtracts the elements of @b from the corresponding elements
 * of @a, the result going to @c.
 *
 * Returns: 0 on successful completion, or %E_NONCONF if the
 * matrices are not conformable for the operation.
 */

int
gretl_matrix_subtract (const gretl_matrix *a, const gretl_matrix *b,
                       gretl_matrix *c)
{
    int rows = a->rows, cols = a->cols;
    int i, n;

    if (a->is_complex || b->is_complex) {
        fprintf(stderr, "E_CMPLX in gretl_matrix_subtract\n");
        return E_CMPLX;
    } else if (b->rows != rows || c->rows != rows ||
        b->cols != cols || c->cols != cols) {
        fprintf(stderr, "gretl_matrix_subtract: non-conformable\n");
        return E_NONCONF;
    }

    n = rows * cols;

#if defined(USE_SIMD)
    if (simd_add_sub(n)) {
        return gretl_matrix_simd_subtract(a->val, b->val, c->val, n);
    }
#endif

    for (i=0; i<n; i++) {
        c->val[i] = a->val[i] - b->val[i];
    }

    return 0;
}

/**
 * gretl_matrix_subtract_reversed:
 * @a: m x n matrix.
 * @b: m x n matrix.
 *
 * Operates on @b such that b_{ij} = a_{ij} - b_{ij}.
 *
 * Returns: 0 on successful completion, or %E_NONCONF if the
 * two matrices are not conformable for the operation.
 */

int
gretl_matrix_subtract_reversed (const gretl_matrix *a, gretl_matrix *b)
{
    int i, n;

    if (a->rows != b->rows || a->cols != b->cols) {
        return E_NONCONF;
    }

    n = a->rows * b->cols;

#if defined(_OPENMP)
    if (!gretl_use_openmp(n)) {
        goto st_mode;
    }
#pragma omp parallel for private(i)
    for (i=0; i<n; i++) {
        b->val[i] = a->val[i] - b->val[i];
    }
    return 0;

 st_mode:
#endif

    for (i=0; i<n; i++) {
        b->val[i] = a->val[i] - b->val[i];
    }

    return 0;
}

/**
 * gretl_matrix_I_minus:
 * @m: original square matrix, n x n.
 *
 * Rewrites @m as (I - m), where I is the n x n identity
 * matrix.
 *
 * Returns: 0 on successful completion, or %E_NONCONF if @m is
 * not square.
 */

int gretl_matrix_I_minus (gretl_matrix *m)
{
    double x;
    int i, j;

    if (m->rows != m->cols) {
        return E_NONCONF;
    }

    for (i=0; i<m->rows; i++) {
        for (j=0; j<m->cols; j++) {
            x = gretl_matrix_get(m, i, j);
            if (i == j) {
                gretl_matrix_set(m, i, j, 1.0 - x);
            } else if (x != 0.0) {
                gretl_matrix_set(m, i, j, -x);
            }
        }
    }

    return 0;
}

/**
 * gretl_matrix_inscribe_I:
 * @m: original matrix.
 * @row: top row for insertion.
 * @col: leftmost row for insertion.
 * @n: dimension (rows and columns) of identity matrix.
 *
 * Writes an n x n identity matrix into matrix @m, the top left-hand
 * corner of the insertion being given by @row and @col (which are
 * 0-based).
 *
 * Returns: 0 on successful completion, or %E_NONCONF if an identity
 * matrix of the specified size cannot be fitted into @m at the
 * specified location.
 */

int gretl_matrix_inscribe_I (gretl_matrix *m, int row, int col, int n)
{
    int i, j, mi, mj;

    if (n <= 0) {
        return E_NONCONF;
    }

    if (row < 0 || row + n > m->rows) {
        return E_NONCONF;
    }

    if (col < 0 || col + n > m->cols) {
        return E_NONCONF;
    }

    for (i=0; i<n; i++) {
        mi = row + i;
        for (j=0; j<n; j++) {
            mj = col + j;
            gretl_matrix_set(m, mi, mj, (i == j)? 1.0 : 0.0);
        }
    }

    return 0;
}


/**
 * gretl_matrix_transpose_in_place:
 * @m: matrix to transpose.
 *
 * Tranposes @m in place.
 *
 * Returns: 0 on success, non-zero error code otherwise.
 */

int gretl_matrix_transpose_in_place (gretl_matrix *m)
{
    int r = m->rows;
    int c = m->cols;
    int i, j;

    gretl_matrix_destroy_info(m);

    if (r == 1 || c == 1) {
        m->cols = r;
        m->rows = c;
        return 0;
    }

    if (r == c) {
        double mij, mji;
        int n = r - 1;

        for (i=0; i<n; i++) {
            for (j=i+1; j<c; j++) {
                mij = gretl_matrix_get(m, i, j);
                mji = gretl_matrix_get(m, j, i);
                gretl_matrix_set(m, i, j, mji);
                gretl_matrix_set(m, j, i, mij);
            }
        }
    } else {
        size_t sz = r * c * sizeof(double);
        double *val;
        int k = 0;

        val = mval_malloc(sz);
        if (val == NULL) {
            return E_ALLOC;
        }

        memcpy(val, m->val, sz);

        m->rows = c;
        m->cols = r;

        for (j=0; j<c; j++) {
            for (i=0; i<r; i++) {
                gretl_matrix_set(m, j, i, val[k++]);
            }
        }

        mval_free(val);
    }

    return 0;
}

/**
 * gretl_matrix_transpose:
 * @targ: target matrix.
 * @src: source matrix.
 *
 * Fills out @targ (which must be pre-allocated and of the right
 * dimensions) with the transpose of @src.
 *
 * Returns: 0 on success, non-zero error code otherwise.
 */

int gretl_matrix_transpose (gretl_matrix *targ, const gretl_matrix *src)
{
    int i, j, k = 0;
    double x;

    if (targ->rows != src->cols || targ->cols != src->rows) {
        return E_NONCONF;
    }

    for (j=0; j<src->cols; j++) {
        for (i=0; i<src->rows; i++) {
            x = src->val[k++];
            gretl_matrix_set(targ, j, i, x);
        }
    }

    return 0;
}

/**
 * gretl_square_matrix_transpose:
 * @m: square matrix to operate on.
 *
 * Transposes the matrix @m.
 *
 * Returns: 0 on success, non-zero error code otherwise.
 */

int gretl_square_matrix_transpose (gretl_matrix *m)
{
    double x, y;
    int mij, mji;
    int i, j;

    if (m->rows != m->cols) {
        fputs("gretl_square_matrix_transpose: matrix must be square\n",
              stderr);
        return 1;
    }

    for (i=0; i<m->rows-1; i++) {
        for (j=i+1; j<m->rows; j++) {
            mij = mdx(m,i,j);
            mji = mdx(m,j,i);
            x = m->val[mij];
            y = m->val[mji];
            m->val[mij] = y;
            m->val[mji] = x;
        }
    }

    return 0;
}

/**
 * gretl_matrix_xtr_symmetric:
 * @m: gretl_matrix.
 *
 * Computes the symmetric part of @m by averaging its off-diagonal
 * elements.
 */

void gretl_matrix_xtr_symmetric (gretl_matrix *m)
{
    double x;
    int mij, mji;
    int i, j;

    for (i=0; i<m->rows; i++) {
        for (j=0; j<i; j++) {
            mij = mdx(m,i,j);
            mji = mdx(m,j,i);
            x = m->val[mij];
            x += m->val[mji];
            m->val[mij] = m->val[mji] = 0.5 * x;
        }
    }
}

/**
 * gretl_matrix_add_self_transpose:
 * @m: (square) matrix to operate on.
 *
 * Adds the transpose of @m to @m itself, yielding a symmetric
 * matrix.
 *
 * Returns: 0 on successful completion, or
 * 1 if the source matrix is not square.
 */

int gretl_matrix_add_self_transpose (gretl_matrix *m)
{
    double x;
    int mij, mji;
    int i, j;

    if (m->rows != m->cols) {
        fputs("gretl_matrix_add_self_transpose: matrix must be square\n",
              stderr);
        return E_NONCONF;
    }

    for (i=0; i<m->rows; i++) {
        for (j=i; j<m->rows; j++) {
            mij = mdx(m,i,j);
            mji = mdx(m,j,i);
            x = m->val[mij];
            x += m->val[mji];
            m->val[mij] = m->val[mji] = x;
        }
    }

    return 0;
}

/**
 * gretl_matrix_vectorize:
 * @targ: target vector, (m * n) x 1.
 * @src: source matrix, m x n.
 *
 * Writes into @targ vec(@src), that is, a column vector
 * formed by stacking the columns of @src.
 *
 * Returns: 0 on successful completion, or %E_NONCONF if
 * @targ is not correctly dimensioned.
 */

int
gretl_matrix_vectorize (gretl_matrix *targ, const gretl_matrix *src)
{
    int n;

    if (gretl_is_null_matrix(src) || gretl_is_null_matrix(targ)) {
        return E_DATA;
    } else if (src->is_complex + targ->is_complex == 1) {
        return E_MIXED;
    }

    n = src->rows * src->cols;

    if (targ->cols != 1 || targ->rows != n) {
        return E_NONCONF;
    }

    if (src->is_complex) {
        n *= 2;
    }
    memcpy(targ->val, src->val, n * sizeof *src->val);

    return 0;
}

/**
 * gretl_matrix_vectorize_new:
 * @m: matrix to be vectorized.
 *
 * Returns: a gretl column vector, vec(@m), or NULL on failure.
 */

gretl_matrix *gretl_matrix_vectorize_new (const gretl_matrix *m)
{
    gretl_matrix *v;
    int n;

    if (gretl_is_null_matrix(m)) {
        return NULL;
    }

    n = m->rows * m->cols;

    v = gretl_matching_matrix_new(n, 1, m);

    if (v != NULL) {
        if (m->is_complex) {
            n *= 2;
        }
        memcpy(v->val, m->val, n * sizeof *m->val);
    }

    return v;
}

/**
 * gretl_matrix_unvectorize:
 * @targ: target matrix, m x n.
 * @src: source vector, (m * n) x 1.
 *
 * Writes successive blocks of length m from @src into
 * the successive columns of @targ (that is, performs the
 * inverse of the vec() operation).
 *
 * Returns: 0 on successful completion, or %E_NONCONF if
 * @targ is not correctly dimensioned.
 */

int
gretl_matrix_unvectorize (gretl_matrix *targ, const gretl_matrix *src)
{
    int n;

    if (gretl_is_null_matrix(src) || gretl_is_null_matrix(targ)) {
        return E_DATA;
    } else if (src->is_complex + targ->is_complex == 1) {
        return E_MIXED;
    }

    n = targ->rows * targ->cols;

    if (src->cols != 1 || src->rows != n) {
        return E_NONCONF;
    }

    if (src->is_complex) {
        n *= 2;
    }
    memcpy(targ->val, src->val, n * sizeof *src->val);

    return 0;
}

/**
 * gretl_matrix_vectorize_h:
 * @targ: target vector, length n * (n+1)/2.
 * @src: source square matrix, n x n.
 *
 * Writes into @targ vech(@src), that is, a vector
 * containing the lower-triangular elements of @src.
 * This is only useful for symmetric matrices, but for the
 * sake of performance we don't check for that.
 *
 * Returns: 0 on successful completion, or %E_NONCONF if
 * @targ is not correctly dimensioned.
 */

int
gretl_matrix_vectorize_h (gretl_matrix *targ, const gretl_matrix *src)
{
    int n = src->rows;
    int m = n * (n+1) / 2;
    int i, j, k;

    if (gretl_vector_get_length(targ) != m) {
        return E_NONCONF;
    } else if (src->is_complex + targ->is_complex == 1) {
        return E_MIXED;
    }

    k = 0;
    for (i=0; i<n; i++) {
        for (j=i; j<n; j++) {
            if (src->is_complex) {
                targ->z[k++] = gretl_cmatrix_get(src, i, j);
            } else {
                targ->val[k++] = gretl_matrix_get(src, i, j);
            }
        }
    }

    return 0;
}

/**
 * gretl_matrix_vectorize_h_skip:
 * @targ: target vector, length n * (n-1)/2.
 * @src: source square matrix, n x n.
 *
 * Like gretl_matrix_vectorize_h() except that the diagonal
 * of @src is skipped in the vectorization.
 *
 * Returns: 0 on successful completion, or %E_NONCONF if
 * @targ is not correctly dimensioned.
 */

int
gretl_matrix_vectorize_h_skip (gretl_matrix *targ,
                               const gretl_matrix *src)
{
    int n = src->rows;
    int m = n * (n-1) / 2;
    int i, j, k;

    if (gretl_vector_get_length(targ) != m) {
        return E_NONCONF;
    } else if (src->is_complex + targ->is_complex == 1) {
        return E_MIXED;
    }

    k = 0;
    for (i=0; i<n; i++) {
        for (j=i; j<n; j++) {
            if (i == j) {
                continue;
            }
            if (src->is_complex) {
                targ->z[k++] = gretl_cmatrix_get(src, i, j);
            } else {
                targ->val[k++] = gretl_matrix_get(src, i, j);
            }
        }
    }

    return 0;
}

/**
 * gretl_matrix_unvectorize_h:
 * @targ: target matrix, n x n.
 * @src: source vector, m x 1.
 *
 * Rearranges successive blocks of decreasing length from @src into
 * the successive columns of @targ (that is, performs the
 * inverse of the vech() operation): @targ comes out symmetric.
 *
 * Returns: 0 on successful completion, or %E_NONCONF if
 * @targ is not correctly dimensioned.
 */

int
gretl_matrix_unvectorize_h (gretl_matrix *targ, const gretl_matrix *src)
{
    int m = gretl_vector_get_length(src);
    int n = targ->rows;
    double complex z;
    double x;
    int i, j, k;

    if (m == 0 || n * (n + 1) != 2 * m) {
        return E_NONCONF;
    } else if (src->is_complex + targ->is_complex == 1) {
        return E_MIXED;
    }

    k = 0;
    for (j=0; j<n; j++) {
        for (i=j; i<n; i++) {
            if (src->is_complex) {
                z = src->z[k++];
                gretl_cmatrix_set(targ, i, j, conj(z));
                gretl_cmatrix_set(targ, j, i, z);
            } else {
                x = src->val[k++];
                gretl_matrix_set(targ, i, j, x);
                gretl_matrix_set(targ, j, i, x);
            }
        }
    }

    return 0;
}

/**
 * gretl_matrix_unvectorize_h_diag:
 * @targ: target matrix, n x n.
 * @src: source vector.
 * @diag: value for filling the diagonal.
 *
 * Like gretl_matrix_unvectorize_h(), but expects input @src in which
 * the diagonal elements are omitted, while @diag gives the value
 * to put in place of the omitted elements.
 *
 * Returns: 0 on successful completion, or %E_NONCONF if
 * @targ is not correctly dimensioned.
 */

int gretl_matrix_unvectorize_h_diag (gretl_matrix *targ,
                                     const gretl_matrix *src,
                                     double diag)
{
    int m = gretl_vector_get_length(src);
    int n = targ->rows;
    double complex z;
    double x;
    int i, j, k;

    if (m == 0 || n * (n - 1) != 2 * m) {
        return E_NONCONF;
    } else if (src->is_complex + targ->is_complex == 1) {
        return E_MIXED;
    }

    k = 0;
    for (j=0; j<n; j++) {
        for (i=j; i<n; i++) {
            if (i == j) {
                if (src->is_complex) {
                    z = diag + 0 * I;
                    gretl_cmatrix_set(targ, i, j, z);
                } else {
                    gretl_matrix_set(targ, i, j, diag);
                }
            } else if (src->is_complex) {
                z = src->z[k++];
                gretl_cmatrix_set(targ, i, j, conj(z));
                gretl_cmatrix_set(targ, j, i, z);
            } else {
                x = src->val[k++];
                gretl_matrix_set(targ, i, j, x);
                gretl_matrix_set(targ, j, i, x);
            }
        }
    }

    return 0;
}

/**
 * gretl_matrix_inscribe_matrix:
 * @targ: target matrix.
 * @src: source matrix.
 * @row: row offset for insertion (0-based).
 * @col: column offset for insertion.
 * @mod: either %GRETL_MOD_TRANSPOSE or %GRETL_MOD_NONE.
 *
 * Writes @src into @targ, starting at offset @row, @col.
 * The @targ matrix must be large enough to sustain the
 * inscription of @src at the specified point.  If @mod
 * is %GRETL_MOD_TRANSPOSE it is in fact the transpose of
 * @src that is written into @targ.
 *
 * Returns: 0 on success, %E_NONCONF if the matrices are
 * not conformable for the operation.
 */

int gretl_matrix_inscribe_matrix (gretl_matrix *targ,
                                  const gretl_matrix *src,
                                  int row, int col,
                                  GretlMatrixMod mod)
{
    int m = (mod == GRETL_MOD_TRANSPOSE)? src->cols : src->rows;
    int n = (mod == GRETL_MOD_TRANSPOSE)? src->rows : src->cols;
    double complex z;
    double x;
    int i, j, ri, cj;

    if (row < 0 || col < 0) {
        return E_NONCONF;
    } else if (targ->is_complex + src->is_complex == 1) {
        return E_MIXED;
    }

    if (row + m > targ->rows ||
        col + n > targ->cols) {
        fprintf(stderr, "gretl_matrix_inscribe_matrix: out of bounds\n");
        return E_NONCONF;
    }

    for (i=0; i<m; i++) {
        ri = row + i;
        for (j=0; j<n; j++) {
            cj = col + j;
            if (src->is_complex) {
                if (mod == GRETL_MOD_TRANSPOSE) {
                    z = cmatrix_transp_get(src, i, j);
                } else {
                    z = gretl_cmatrix_get(src, i, j);
                    if (mod == GRETL_MOD_CUMULATE) {
                        z += gretl_cmatrix_get(targ, ri, cj);
                    }
                }
                gretl_cmatrix_set(targ, ri, cj, z);
            } else {
                if (mod == GRETL_MOD_TRANSPOSE) {
                    x = matrix_transp_get(src, i, j);
                } else {
                    x = gretl_matrix_get(src, i, j);
                    if (mod == GRETL_MOD_CUMULATE) {
                        x += gretl_matrix_get(targ, ri, cj);
                    }
                }
                gretl_matrix_set(targ, ri, cj, x);
            }
        }
    }

    return 0;
}

/**
 * gretl_matrix_extract_matrix:
 * @targ: target matrix.
 * @src: source matrix.
 * @row: row offset for extraction (0-based).
 * @col: column offset for extraction.
 * @mod: either %GRETL_MOD_TRANSPOSE or %GRETL_MOD_NONE.
 *
 * Writes into @targ a sub-matrix of @src, taken from the
 * offset @row, @col.  The @targ matrix must be large enough
 * to provide a sub-matrix of the dimensions of @src.
 * If @mod is %GRETL_MOD_TRANSPOSE it is in fact the transpose
 * of the sub-matrix that that is written into @targ.
 *
 * Returns: 0 on success, %E_NONCONF if the matrices are
 * not conformable for the operation.
 */

int gretl_matrix_extract_matrix (gretl_matrix *targ,
                                 const gretl_matrix *src,
                                 int row, int col,
                                 GretlMatrixMod mod)
{
    int m = (mod == GRETL_MOD_TRANSPOSE)? targ->cols : targ->rows;
    int n = (mod == GRETL_MOD_TRANSPOSE)? targ->rows : targ->cols;
    double complex z;
    double x;
    int i, j, si, sj;

    if (row < 0 || col < 0) {
        return E_NONCONF;
    } else if (src->is_complex + targ->is_complex == 1) {
        return E_MIXED;
    } else if (row >= src->rows) {
        fprintf(stderr, "extract_matrix: requested starting row=%d, but "
                "src has %d rows\n", row, src->rows);
        return E_NONCONF;
    } else if (col >= src->cols) {
        fprintf(stderr, "extract_matrix: requested starting col=%d, but "
                "src has %d cols\n", col, src->cols);
        return E_NONCONF;
    } else if (row + m > src->rows || col + n > src->cols) {
        fprintf(stderr, "gretl_matrix_extract_matrix: out of bounds\n");
        return E_NONCONF;
    }

    si = row;
    for (i=0; i<m; i++) {
        sj = col;
        for (j=0; j<n; j++) {
            if (src->is_complex) {
                z = gretl_cmatrix_get(src, si, sj++);
                if (mod == GRETL_MOD_TRANSPOSE) {
                    cmatrix_transp_set(targ, i, j, z);
                } else {
                    gretl_cmatrix_set(targ, i, j, z);
                }
            } else {
                x = gretl_matrix_get(src, si, sj++);
                if (mod == GRETL_MOD_TRANSPOSE) {
                    matrix_transp_set(targ, i, j, x);
                } else {
                    gretl_matrix_set(targ, i, j, x);
                }
            }
        }
        si++;
    }

    return 0;
}

/**
 * gretl_matrix_steal_data:
 * @m: matrix to operate on.
 *
 * "Steals" the allocated data from @m, which is left with a
 * NULL data pointer.
 *
 * Returns: a pointer to the "stolen" data.
 */

double *gretl_matrix_steal_data (gretl_matrix *m)
{
    double *vals = NULL;

    if (m != NULL) {
        if (is_block_matrix(m)) {
            matrix_block_error("gretl_matrix_steal_data");
            return NULL;
        }
        vals = m->val;
        m->val = NULL;
        m->z = NULL;
    }

    return vals;
}

static void real_gretl_matrix_print (const gretl_matrix *m,
				     const char *msg,
				     FILE *fp)
{
    char *fmt = "%#12.5g ";
    char *envstr;
    int i, j;

    if (m == NULL) {
        if (msg != NULL && *msg != '\0') {
            fprintf(fp, "%s: matrix is NULL\n", msg);
        } else {
            fputs("matrix is NULL\n", fp);
        }
        return;
    } else if (m->val == NULL) {
        if (msg != NULL && *msg != '\0') {
            fprintf(fp, "%s: matrix is empty, %d x %d\n", msg,
		    m->rows, m->cols);
        } else {
            fprintf(fp, "matrix is empty: %d x %d\n",
		    m->rows, m->cols);
        }
	return;
    }

    if (m->is_complex) {
        PRN *prn = gretl_print_new_with_stream(fp);

        if (prn != NULL) {
            gretl_cmatrix_print(m, msg, prn);
            gretl_print_destroy(prn);
        }
        return;
    }

    envstr = getenv("GRETL_MATRIX_DEBUG");
    if (envstr != NULL && atoi(envstr) > 0) {
        fmt = "%#22.15g ";
    } else {
        envstr = getenv("GRETL_MATRIX_PRINT6");
        if (envstr != NULL && atoi(envstr) > 0) {
            fmt = "%#12.6g ";
        }
    }

    if (msg != NULL && *msg != '\0') {
        fprintf(fp, "%s (%d x %d)", msg, m->rows, m->cols);
        if (is_block_matrix(m)) {
            fprintf(fp, " (part of matrix block)\n\n");
        } else if (gretl_matrix_is_dated(m)) {
            int mt1 = gretl_matrix_get_t1(m);
            int mt2 = gretl_matrix_get_t2(m);

            fprintf(fp, " [t1 = %d, t2 = %d]\n\n", mt1 + 1, mt2 + 1);
        } else {
            fputs("\n\n", fp);
        }
    }

    for (i=0; i<m->rows; i++) {
        for (j=0; j<m->cols; j++) {
            fprintf(fp, fmt, gretl_matrix_get(m, i, j));
        }
        fputc('\n', fp);
    }

    fputc('\n', fp);
}

/**
 * gretl_matrix_print:
 * @m: matrix.
 * @msg: message to print with matrix, or NULL.
 *
 * Prints the given matrix to stderr.
 */

void gretl_matrix_print (const gretl_matrix *m, const char *msg)
{
    real_gretl_matrix_print(m, msg, stderr);
}

/**
 * gretl_matrix_print2:
 * @m: matrix.
 * @msg: message to print with matrix, or NULL.
 *
 * Prints the given matrix to stdout.
 */

void gretl_matrix_print2 (const gretl_matrix *m, const char *msg)
{
    real_gretl_matrix_print(m, msg, stdout);
}

#define DEFAULT_EQTOL 1.0e-9 /* 2014-08-05: was 1.5e-12 */

static double eq_tol = DEFAULT_EQTOL;

/**
 * gretl_matrix_set_equals_tolerance:
 * @tol: tolerance value.
 *
 * Sets the tolerance for judging whether or not a matrix is symmetric
 * (see gretl_matrix_is_symmetric() and also
 * gretl_invert_symmetric_matrix()).  The tolerance is the maximum
 * relative difference between corresponding off-diagonal elements that
 * is acceptable in a supposedly "symmetric" matrix.  The default
 * value is 1.0e-9.
 */

void gretl_matrix_set_equals_tolerance (double tol)
{
    eq_tol = tol;
}

/**
 * gretl_matrix_unset_equals_tolerance:
 *
 * Sets the tolerance for judging whether or not a matrix is symmetric
 * to its default value.  See also gretl_matrix_set_equals_tolerance().
 */

void gretl_matrix_unset_equals_tolerance (void)
{
    eq_tol = DEFAULT_EQTOL;
}

static double sneq_reldiff (double x, double y, double ad)
{
    double rd;

    if (x == 0.0) {
        rd = fabs(y);
    } else if (y == 0.0) {
        rd = fabs(x);
    } else if (x > y) {
        rd = ad / y;
    } else {
        rd = ad / x;
    }

    return rd;
}

static int real_gretl_matrix_is_symmetric (const gretl_matrix *m,
                                           int verbose)
{
    double x, y, ad, rd;
    int i, j;

    if (gretl_is_null_matrix(m)) {
        return 0;
    }

<<<<<<< HEAD
    const char *envstr = getenv("USE_FABS_DIFF");
    int debug = envstr != NULL;

=======
>>>>>>> 29efad5c
    for (i=1; i<m->rows; i++) {
        for (j=0; j<i; j++) {
            x = gretl_matrix_get(m, i, j);
            y = gretl_matrix_get(m, j, i);
	    ad = fabs(y - x);
	    if (ad < 1.0e-12) {
		continue;
	    }
            if ((rd = sneq_reldiff(x, y, ad)) > eq_tol) {
                if (verbose) {
                    fprintf(stderr, "M(%d,%d) = %.16g but M(%d,%d) = %.16g\n"
                            " reldiff = %g\n", i, j, x, j, i, y, rd);
                    if (m->rows < 100) {
                        gretl_matrix_print(m, "gretl_matrix_is_symmetric()");
                    }
                }
                return 0;
            }
        }
    }

    return 1;
}

/**
 * gretl_matrix_is_symmetric:
 * @m: gretl_matrix.
 *
 * Returns: 1 if @m is symmetric (with a small relative tolerance
 * for asymmetry), otherwise 0.
 */

int gretl_matrix_is_symmetric (const gretl_matrix *m)
{
    return real_gretl_matrix_is_symmetric(m, 0);
}

/**
 * gretl_matrix_is_idempotent:
 * @m: gretl_matrix.
 * @tol: numerical tolerance
 *
 * Returns: 1 if @m is idempotent, otherwise 0.
 */

int gretl_matrix_is_idempotent (const gretl_matrix *m, double tol)
{
    gretl_matrix *b;
    int k, ret, err;

    if (gretl_is_null_matrix(m)) {
        return 0;
    }

    k = m->rows;

    if (m->cols != k) {
        return 0;
    }

    b = gretl_matrix_alloc(k, k);
    if (b == NULL) {
        return 0;
    }

    gretl_matrix_multiply(m, m, b);
    ret = gretl_matrices_are_equal(m, b, tol, &err);
    gretl_matrix_free(b);

    return ret;
}

/**
 * gretl_matrix_infinity_norm:
 * @m: gretl_matrix.
 *
 * Returns: the infinity-norm of @m (the maximum value across
 * the rows of @m of the sum of the absolute values of
 * the elements in the given row).
 */

double gretl_matrix_infinity_norm (const gretl_matrix *m)
{
    double rsum, rmax = 0.0;
    int i, j;

    if (gretl_is_null_matrix(m)) {
        return NADBL;
    }

    for (i=0; i<m->rows; i++) {
        rsum = 0.0;
        for (j=0; j<m->cols; j++) {
            rsum += fabs(gretl_matrix_get(m, i, j));
        }
        if (rsum > rmax) {
            rmax = rsum;
        }
    }

    return rmax;
}

/**
 * gretl_matrix_one_norm:
 * @m: gretl_matrix.
 *
 * Returns: the 1-norm of @m (the maximum value across
 * the columns of @m of the sum of the absolute values of
 * the elements in the given column).
 */

double gretl_matrix_one_norm (const gretl_matrix *m)
{
    double csum, cmax = 0.0;
    int i, j;

    if (gretl_is_null_matrix(m)) {
        return NADBL;
    }

    for (j=0; j<m->cols; j++) {
        csum = 0.0;
        for (i=0; i<m->rows; i++) {
            csum += fabs(gretl_matrix_get(m, i, j));
        }
        if (csum > cmax) {
            cmax = csum;
        }
    }

    return cmax;
}

/**
 * gretl_vcv_log_determinant:
 * @m: gretl_matrix.
 * @err: location to receive error code.
 *
 * Compute the log determinant of the symmetric positive-definite
 * matrix @m using Cholesky decomposition.
 *
 * Returns: the log determinant, or #NADBL on failure.
 */

double gretl_vcv_log_determinant (const gretl_matrix *m, int *err)
{
    gretl_matrix *a = NULL;
    char uplo = 'L';
    integer n, info;
    double det = NADBL;
    int i;

    if (gretl_is_null_matrix(m)) {
        return NADBL;
    }

    n = m->rows;

    if (m->rows != m->cols) {
        fputs("gretl_vcv_log_determinant: matrix must be square\n", stderr);
        *err = E_INVARG;
        return det;
    }

    if (!real_gretl_matrix_is_symmetric(m, 1)) {
        fputs("gretl_vcv_log_determinant: matrix is not symmetric\n", stderr);
        *err = E_INVARG;
        return det;
    }

    a = gretl_matrix_copy_tmp(m);
    if (a == NULL) {
        fputs("gretl_vcv_log_determinant: out of memory\n", stderr);
        *err = E_ALLOC;
        return det;
    }

    dpotrf_(&uplo, &n, a->val, &n, &info);

    if (info != 0) {
        if (info > 0) {
            *err = E_NOTPD;
        } else {
            fputs("gretl_vcv_log_determinant: illegal argument to dpotrf\n",
                  stderr);
            *err = E_INVARG;
        }
    } else {
        double x;

        det = 1.0;
        for (i=0; i<n; i++) {
            x = gretl_matrix_get(a, i, i);
            det *= x * x;
        }
        det = log(det);
    }

    gretl_matrix_free(a);

    return det;
}

/* This is really only necessary when using OpenBLAS:
   when the matrix under analysis contains NaN values
   the pivot values calculated by dgetrf() can go out
   of bounds. We could flag an error here if we find
   an out-of-bounds value, but the downside of that is
   that we'd get different results when using OpenBLAS
   versus netlib lapack/blas (since netlib returns a
   NaN matrix rather than erroring out).

   This check added 2015-12-24, required for OpenBLAS
   0.2.16.dev and earlier.
*/

static void pivot_check (integer *ipiv, int n)
{
    int i;

    for (i=0; i<n; i++) {
        if (ipiv[i] > n) {
            /* clamp the bad value to avoid a crash */
            fprintf(stderr, "pivot_check: clamped bad ipiv[%d] = %d\n",
                    i, ipiv[i]);
            ipiv[i] = n;
        }
    }
}

/* Calculate the determinant of @a using LU factorization.
   If logdet != 0 and absval == 0, return the log of the
   determinant, or NA if the determinant is non-positive.
   if logdet != 0 and absval != 0, return the log of the
   absolute value of the determinant. Otherwise return the
   determinant itself.
*/

static double gretl_LU_determinant (gretl_matrix *a, int logdet,
                                    int absval, int *err)
{
    integer n, info;
    integer *ipiv;
    double det;
    int i;

    if (gretl_is_null_matrix(a)) {
        *err = E_DATA;
        return NADBL;
    }

    *err = 0;
    n = a->rows;
    if (a->cols != n) {
        fputs("gretl_LU_determinant: matrix must be square\n", stderr);
        *err = E_NONCONF;
        return NADBL;
    }

    if (n == 1) {
        /* simple 1 x 1 case */
        det = a->val[0];
        if (logdet) {
            if (det > 0) {
                return log(det);
            } else if (det < 0) {
                return absval ? log(-det) : NADBL;
            } else {
                return NADBL;
            }
        } else {
            return det;
        }
    }

    ipiv = malloc(n * sizeof *ipiv);
    if (ipiv == NULL) {
        *err = E_ALLOC;
        return NADBL;
    }

    dgetrf_(&n, &n, a->val, &n, ipiv, &info);

    if (info > 0) {
        if (logdet) {
            return NADBL;
        } else {
            return 0;
        }
    } else if (info < 0) {
        fprintf(stderr, "gretl_LU_determinant: dgetrf gave info = %d\n",
                (int) info);
        free(ipiv);
        *err = E_DATA;
        return NADBL;
    } else {
        pivot_check(ipiv, n);
    }

    if (logdet) {
        int negcount = 0;

        /* Note: we're better off here taking logs and adding, rather
           than multiplying terms then taking the log of the product.
           In this way we can get a finite result for the log-determinant
           of a matrix whose determinant is numerically "infinite" --
           up to a point.
        */
        det = 0.0;
        for (i=0; i<n; i++) {
            double aii = gretl_matrix_get(a, i, i);

            if (aii == 0.0) {
                fputs("gretl_matrix_log_determinant: determinant = 0\n", stderr);
                det = NADBL;
                break;
            }
            if (ipiv[i] != i + 1) {
                aii = -aii;
            }
            if (aii < 0) {
                aii = -aii;
                negcount++;
            }
            det += log(aii);
        }
        if (!absval && negcount % 2) {
            fputs("gretl_matrix_log_determinant: determinant is < 0\n", stderr);
            det = NADBL;
        }
    } else {
        /* plain determinant */
        det = 1.0;
        for (i=0; i<n; i++) {
            if (ipiv[i] != i + 1) {
                det = -det;
            }
            det *= gretl_matrix_get(a, i, i);
        }
    }

    free(ipiv);

    return det;
}

static double det_22 (const double *a, int *err)
{
    return a[0]*a[3] - a[1]*a[2];
}

static double det_33 (const double *a, int *err)
{
    double d = a[0]*a[4]*a[8] - a[0]*a[7]*a[5]
        + a[3]*a[7]*a[2] - a[3]*a[1]*a[8]
        + a[6]*a[1]*a[5] - a[6]*a[4]*a[2];

    return d;
}

/**
 * gretl_matrix_determinant:
 * @a: gretl_matrix.
 * @err: location to receive error code.
 *
 * Compute the determinant of the square matrix @a using the LU
 * factorization.  Matrix @a is not preserved: it is overwritten
 * by the factorization.
 *
 * Returns: the determinant, or #NADBL on failure.
 */

double gretl_matrix_determinant (gretl_matrix *a, int *err)
{
    if (a != NULL) {
        if (a->rows == 2 && a->cols == 2) {
            return det_22(a->val, err);
        } else if (a->rows == 3 && a->cols == 3) {
            return det_33(a->val, err);
        }
    }

    return gretl_LU_determinant(a, 0, 0, err);
}

/**
 * gretl_matrix_log_determinant:
 * @a: gretl_matrix.
 * @err: location to receive error code.
 *
 * Compute the log of the determinant of the square matrix @a using LU
 * factorization.  Matrix @a is not preserved: it is overwritten
 * by the factorization.
 *
 * Returns: the determinant, or #NADBL on failure.
 */

double gretl_matrix_log_determinant (gretl_matrix *a, int *err)
{
    return gretl_LU_determinant(a, 1, 0, err);
}

/**
 * gretl_matrix_log_abs_determinant:
 * @a: gretl_matrix.
 * @err: location to receive error code.
 *
 * Compute the log of the absolute value of the determinant of the
 * square matrix @a using LU factorization.  Matrix @a is not
 * preserved: it is overwritten by the factorization.
 *
 * Returns: the determinant, or #NADBL on failure.
 */

double gretl_matrix_log_abs_determinant (gretl_matrix *a, int *err)
{
    return gretl_LU_determinant(a, 1, 1, err);
}

static void matrix_grab_content (gretl_matrix *targ, gretl_matrix *src)
{
    targ->rows = src->rows;
    targ->cols = src->cols;
    targ->is_complex = src->is_complex;

    mval_free(targ->val);
    targ->val = src->val;
    targ->z = src->z;
    src->val = NULL;
    src->z = NULL;

    gretl_matrix_destroy_info(targ);
    targ->info = src->info;
    src->info = NULL;
}

/* least squares solution using QR, with column pivoting and
   detection of rank deficiency, using lapack dgelsy
*/

static int QR_solve (gretl_matrix *A, gretl_matrix *B)
{
    integer m, n, lda, nrhs;
    integer rank, info = 0;
    integer lwork = -1;
    integer *jpvt = NULL;
    double *work = NULL;
    double *rwork = NULL;
    double rcond = QR_RCOND_MIN;
    int zfunc = 0;
    int wsz = 1;
    int i, err = 0;

    lda = m = A->rows;
    n = A->cols;
    nrhs = B->cols;

    if (m > n && is_block_matrix(B)) {
        matrix_block_error("QR solve");
        return E_DATA;
    }

    if (n > m || B->rows != m) {
        return E_NONCONF;
    }

    if (A->is_complex) {
        if (!B->is_complex) {
            return E_INVARG;
        }
        zfunc = 1;
        wsz = 2;
    }

    jpvt = malloc(n * sizeof *jpvt);
    work = lapack_malloc(wsz * sizeof *work);
    if (jpvt == NULL || work == NULL) {
        err = E_ALLOC;
        goto bailout;
    }

    if (zfunc) {
        rwork = malloc(2 * n * sizeof *rwork);
        if (rwork == NULL) {
            err = E_ALLOC;
            goto bailout;
        }
    }

    for (i=0; i<n; i++) {
        jpvt[i] = 0;
    }

    /* workspace query */
    if (zfunc) {
        zgelsy_(&m, &n, &nrhs, (cmplx *) A->z, &lda, (cmplx *) B->z, &lda,
                jpvt, &rcond, &rank, (cmplx *) work, &lwork, rwork, &info);
    } else {
        dgelsy_(&m, &n, &nrhs, A->val, &lda, B->val, &lda,
                jpvt, &rcond, &rank, work, &lwork, &info);
    }
    if (info != 0) {
        fprintf(stderr, "gelsy: info = %d\n", (int) info);
        err = 1;
        goto bailout;
    }

    /* optimally sized work array */
    lwork = (integer) work[0];
    work = lapack_realloc(work, (size_t) lwork * wsz * sizeof *work);
    if (work == NULL) {
        err = E_ALLOC;
        goto bailout;
    }

    /* run actual computation */
    if (zfunc) {
        zgelsy_(&m, &n, &nrhs, (cmplx *) A->z, &lda, (cmplx *) B->z, &lda,
                jpvt, &rcond, &rank, (cmplx *) work, &lwork, rwork, &info);
    } else {
        dgelsy_(&m, &n, &nrhs, A->val, &lda, B->val, &lda,
                jpvt, &rcond, &rank, work, &lwork, &info);
    }
    if (info != 0) {
        fprintf(stderr, "gelsy: info = %d\n", (int) info);
        err = 1;
    } else if (rank < n) {
        fprintf(stderr, "gelsy: cols(A) = %d, rank(A) = %d\n",
                A->cols, rank);
    }

    if (!err && m > n) {
        gretl_matrix *C;

        C = gretl_matrix_trim_rows(B, 0, m - n, &err);
        if (!err) {
            matrix_grab_content(B, C);
            gretl_matrix_free(C);
        }
    }

 bailout:

    free(jpvt);
    lapack_free(work);
    if (zfunc) {
        free(rwork);
    }

    return err;
}

/**
 * gretl_LU_solve_invert:
 * @a: square matrix.
 * @b: matrix.
 *
 * Solves ax = b for the unknown x, using LU decomposition,
 * then proceeds to use the decomposition to invert @a. Calls
 * the LAPACK functions dgetrf(), dgetrs() and dgetri(); the
 * decomposition proceeds via partial pivoting with row
 * interchanges.
 *
 * On exit, @b is replaced by the solution and @a is replaced
 * by its inverse.
 *
 * Returns: 0 on successful completion, non-zero code on error.
 */

int gretl_LU_solve_invert (gretl_matrix *a, gretl_matrix *b)
{
    char trans = 'N';
    integer info;
    integer n, ldb, nrhs = 1;
    integer lwork = -1;
    double *work = NULL;
    integer *ipiv;
    int err = 0;

    if (gretl_is_null_matrix(a) ||
        gretl_is_null_matrix(b) ||
        a->rows != a->cols) {
        return E_DATA;
    }

    n = a->rows;

    if (b->cols == 1) {
        ldb = b->rows;
    } else if (b->rows == 1) {
        ldb = b->cols;
    } else {
        nrhs = b->cols;
        ldb = b->rows;
    }

    ipiv = malloc(n * sizeof *ipiv);
    if (ipiv == NULL) {
        return E_ALLOC;
    }

    dgetrf_(&n, &n, a->val, &n, ipiv, &info);

    if (info != 0) {
        fprintf(stderr, "gretl_LU_solve_invert: dgetrf gave info = %d\n",
                (int) info);
        err = (info < 0)? E_DATA : E_SINGULAR;
    } else {
        pivot_check(ipiv, n);
    }

    if (!err) {
        dgetrs_(&trans, &n, &nrhs, a->val, &n, ipiv, b->val, &ldb, &info);
        if (info != 0) {
            fprintf(stderr, "gretl_LU_solve_invert: dgetrs gave info = %d\n",
                    (int) info);
            err = E_DATA;
        }
    }

    if (!err) {
        work = lapack_malloc(sizeof *work);
        if (work == NULL) {
            err = E_ALLOC;
        }
    }

    if (!err) {
        dgetri_(&n, a->val, &n, ipiv, work, &lwork, &info);
        if (info != 0) {
            err = wspace_fail(info, work[0]);
        } else {
            lwork = (integer) work[0];
            work = lapack_realloc(work, lwork * sizeof *work);
            if (work == NULL) {
                err = E_ALLOC;
            }
        }
    }

    if (!err) {
        dgetri_(&n, a->val, &n, ipiv, work, &lwork, &info);
        if (info != 0) {
            fprintf(stderr, "gretl_LU_solve_invert: dgetri gave info = %d\n",
                    (int) info);
            err = E_DATA;
        }
    }

    free(ipiv);
    lapack_free(work);

    return err;
}

#define BLASDEBUG 1

/**
 * gretl_LU_solve:
 * @a: square matrix.
 * @b: matrix.
 *
 * Solves ax = b for the unknown x, via LU decomposition
 * using partial pivoting with row interchanges.
 * On exit, @b is replaced by the solution and @a is replaced
 * by its decomposition. Calls the LAPACK functions dgetrf()
 * and dgetrs().
 *
 * Returns: 0 on successful completion, non-zero code on error.
 */

int gretl_LU_solve (gretl_matrix *a, gretl_matrix *b)
{
    char trans = 'N';
    integer info;
    integer n, ldb, nrhs = 1;
    integer *ipiv;
    int zfunc = 0;
    int debug = 0;
    int err = 0;

#if BLASDEBUG
    const char *envstr = getenv("GRETL_MATRIX_DEBUG");

    debug = (envstr != NULL && atoi(envstr) > 0);
#endif

    if (gretl_is_null_matrix(a) ||
        gretl_is_null_matrix(b) ||
        a->rows != a->cols) {
        return E_DATA;
    }

    zfunc = a->is_complex;
    if (zfunc && !b->is_complex) {
        return E_INVARG;
    }

    if (debug) {
        fputs("gretl_LU_solve\n", stderr);
        gretl_matrix_print(a, "a, on input");
        gretl_matrix_print(b, "b, on input");
    }

    n = a->cols;

    if (b->cols == 1) {
        ldb = b->rows;
    } else if (b->rows == 1) {
        ldb = b->cols;
    } else {
        nrhs = b->cols;
        ldb = b->rows;
    }

    ipiv = malloc(n * sizeof *ipiv);
    if (ipiv == NULL) {
        return E_ALLOC;
    }

    if (zfunc) {
        zgetrf_(&n, &n, (cmplx *) a->val, &n, ipiv, &info);
    } else {
        dgetrf_(&n, &n, a->val, &n, ipiv, &info);
    }

    if (info != 0) {
        fprintf(stderr, "gretl_LU_solve: getrf gave info = %d\n",
                (int) info);
        err = (info < 0)? E_DATA : E_SINGULAR;
    } else {
        pivot_check(ipiv, n);
    }

    if (!err) {
        if (zfunc) {
            zgetrs_(&trans, &n, &nrhs, (cmplx *) a->val, &n, ipiv,
                    (cmplx *) b->val, &ldb, &info);
        } else {
            dgetrs_(&trans, &n, &nrhs, a->val, &n, ipiv, b->val, &ldb, &info);
        }
        if (info != 0) {
            fprintf(stderr, "gretl_LU_solve: dgetrs gave info = %d\n",
                    (int) info);
            err = E_DATA;
        }
    }

    if (debug) {
        gretl_matrix_print(a, "a, on return");
        gretl_matrix_print(b, "b, on return");
        fprintf(stderr, "err, on return = %d\n", err);
    }

    free(ipiv);

    return err;
}

/*
 * gretl_matrix_solve:
 * @a: m x n matrix, with m >= n.
 * @b: gretl_matrix.
 *
 * Solves ax = b for the unknown x. If @a is square the method
 * is LU decomposition, on which see also gretl_LU_solve().
 * If m > n the QR decomposition is used to find the least
 * squares solution.
 *
 * On exit, @b is replaced by the solution and @a is replaced
 * by its decomposition.
 *
 * Returns: 0 on successful completion, non-zero code on error.
 */

static int gretl_matrix_solve (gretl_matrix *a, gretl_matrix *b)
{
    if (gretl_is_null_matrix(a) || gretl_is_null_matrix(b)) {
        return E_DATA;
    }

    if (a->rows == a->cols) {
        return gretl_LU_solve(a, b);
    } else if (a->rows > a->cols) {
        return QR_solve(a, b);
    } else {
        return E_DATA;
    }
}

#define CHOL_TINY  8.0e-09
#define CHOL_SMALL 1.0e-08

/* Native Cholesky decomposition and back-solution, with a check for
   excessively small diagonal elements.  The matrix @a is the vech
   of X'X, and b is the right-hand side on entry, the solution on
   successful exit.  This may not be as efficient as lapack's
   dpotrf/dpotrs, but the advantage is that this function flags
   near-singularity whereas the LAPACK functions generate an error
   condition only on outright singularity.

   Note that the matrix @a is overwritten.
*/

static int native_cholesky_decomp_solve (gretl_matrix *a, gretl_matrix *b)
{
    double *xtx = a->val;
    double *xty = b->val;
    int i, j, k, kk, l, jm1;
    double e, d, d1, d2, test, xx;
    int nc = b->rows;

    if (xtx[0] <= 0.0) {
        fprintf(stderr, "%s %d: xtx <= 0.0\n", __FILE__, __LINE__);
        return E_NAN;
    }

    e = 1.0 / sqrt(xtx[0]);
    xtx[0] = e;
    xty[0] *= e;
    for (i=1; i<nc; i++) {
        xtx[i] *= e;
    }

    kk = nc;

    for (j=1; j<nc; j++) {
        /* diagonal elements */
        d = d1 = 0.0;
        k = jm1 = j;

        for (l=1; l<=jm1; l++) {
            xx = xtx[k];
            d1 += xx * xty[l-1];
            d += xx * xx;
            k += nc-l;
        }

        d2 = xtx[kk] - d;
        test = d2 / xtx[kk];

        /* check for effective singularity */
        if (test < CHOL_TINY) {
            fprintf(stderr, "cholesky: test[%d] = %g\n", j, test);
            return E_SINGULAR;
        } else if (test < CHOL_SMALL) {
            fprintf(stderr, "cholesky: test[%d] = %g\n", j, test);
        }

        e = 1 / sqrt(d2);
        xtx[kk] = e;
        xty[j] = (xty[j] - d1) * e;

        /* off-diagonal elements */
        for (i=j+1; i<nc; i++) {
            kk++;
            d = 0.0;
            k = j;
            for (l=1; l<=jm1; l++) {
                d += xtx[k] * xtx[k-j+i];
                k += nc - l;
            }
            xtx[kk] = (xtx[kk] - d) * e;
        }
        kk++;
    }

    kk--;

    /* back-solve for the coefficients, into b */

    xty[nc-1] *= xtx[kk];

    for (j=nc-2; j>=0; j--) {
        d = xty[j];
        for (i=nc-1; i>j; i--) {
            d -= xty[i] * xtx[--kk];
        }
        xty[j] = d * xtx[--kk];
    }

    for (j=0; j<nc; j++) {
        if (isnan(xty[j])) {
            fprintf(stderr, "%s %d: coeff %d is NaN\n", __FILE__, __LINE__, j);
            return E_NAN;
        }
    }

    return 0;
}

#define CHOL_RCOND_MIN 1.0e-6

/**
 * gretl_cholesky_decomp_solve:
 * @a: symmetric positive-definite matrix.
 * @b: vector 'x' on input, solution 'b' on output.
 *
 * Solves ax = b for the unknown vector x, using Cholesky decomposition
 * via the LAPACK functions dpotrf() and dpotrs().
 *
 * On exit, @b is replaced by the solution and @a is replaced by its
 * Cholesky decomposition.
 *
 * Returns: 0 on successful completion, or non-zero code on error.
 */

int gretl_cholesky_decomp_solve (gretl_matrix *a, gretl_matrix *b)
{
    integer n, m, info = 0;
    double rcond;
    double *work = NULL;
    integer *iwork = NULL;
    char diag = 'N';
    char norm = '1';
    char uplo = 'L';
    int err = 0;

    if (gretl_is_null_matrix(a) || gretl_is_null_matrix(b)) {
        return E_DATA;
    }

    n = a->cols;
    m = b->cols;

    dpotrf_(&uplo, &n, a->val, &n, &info);
    if (info != 0) {
        fprintf(stderr, "gretl_cholesky_decomp_solve: "
                "dpotrf failed with info = %d (n = %d)\n", (int) info, (int) n);
        err = (info > 0)? E_NOTPD : E_DATA;
    }

    if (!err) {
        work = lapack_malloc(3 * n * sizeof *work);
        iwork = malloc(n * sizeof *iwork);
        if (work == NULL || iwork == NULL) {
            err = E_ALLOC;
        }
    }

    if (!err) {
        dtrcon_(&norm, &uplo, &diag, &n, a->val, &n, &rcond, work, iwork, &info);
        if (rcond < CHOL_RCOND_MIN) {
#if 0
            fprintf(stderr, "gretl_cholesky_decomp_solve: rcond = %g (info = %d)\n",
                    rcond, (int) info);
#endif
            err = E_SINGULAR;
        }
    }

    if (!err) {
        dpotrs_(&uplo, &n, &m, a->val, &n, b->val, &n, &info);
        if (info != 0) {
            fprintf(stderr, "gretl_cholesky_decomp_solve:\n"
                    " dpotrs failed with info = %d (n = %d)\n", (int) info, (int) n);
            err = E_SINGULAR;
        }
    }

    lapack_free(work);
    free(iwork);

    return err;
}

/**
 * gretl_cholesky_solve:
 * @a: Cholesky-decomposed symmetric positive-definite matrix.
 * @b: vector 'x'.
 *
 * Solves ax = b for the unknown vector x, using the pre-computed
 * Cholesky decomposition of @a. On exit, @b is replaced by the
 * solution.
 *
 * Returns: 0 on successful completion, or non-zero code on error.
 */

int gretl_cholesky_solve (const gretl_matrix *a, gretl_vector *b)
{
    integer n, info, one = 1;
    char uplo = 'L';

    if (gretl_is_null_matrix(a) || gretl_is_null_matrix(b)) {
        return E_DATA;
    }

    n = a->cols;

    dpotrs_(&uplo, &n, &one, a->val, &n, b->val, &n, &info);
    if (info != 0) {
        fprintf(stderr, "gretl_cholesky_solve:\n"
                " dpotrs failed with info = %d (n = %d)\n", (int) info, (int) n);
        return E_SINGULAR;
    }

    return 0;
}

/**
 * gretl_cholesky_invert:
 * @a: Cholesky-decomposed symmetric positive-definite matrix.
 *
 * Inverts @a, which must contain the pre-computed Cholesky
 * decomposition of a p.d. matrix, as may be obtained using
 * gretl_cholesky_decomp_solve(). For speed there's no error
 * checking of the input -- the caller should make sure it's OK.
 *
 * Returns: 0 on successful completion, or non-zero code on error.
 */

int gretl_cholesky_invert (gretl_matrix *a)
{
    integer info, n = a->cols;
    char uplo = 'L';
    int err = 0;

    dpotri_(&uplo, &n, a->val, &n, &info);

    if (info != 0) {
        err = E_SINGULAR;
        fprintf(stderr, "gretl_cholesky_invert:\n"
                " dpotri failed with info = %d\n", (int) info);
    } else {
        gretl_matrix_mirror(a, uplo);
    }

    return err;
}

/* translation to C of tsld1.f in the netlib toeplitz package,
   code as of 07/23/82; see http://www.netlib.org/toeplitz/

   tsld1 solves the double precision linear system
   A * x = b for Toeplitz matrix A

   on entry:

     a1     double precision(m), the first row of A

     a2     double precision(m - 1), the first column of A
            beginning with the second element

      b     double precision(m), the right hand side vector

     c1     double precision(m - 1), workspace

     c2     double precision(m - 1), workspace

      m     integer, order of the matrix A

     (c1 and c2 are internalized below)

   on exit:

      x     double precision(m), the solution vector
*/

#define TOEPLITZ_SMALL 1.0e-20

static int tsld1 (const double *a1, const double *a2,
                  const double *b, double *x, int m)
{
    double r1, r2, r3, r5, r6;
    int n, i, n1;
    double *c1 = NULL;
    double *c2 = NULL;

    if (fabs(a1[0]) < TOEPLITZ_SMALL) {
        return E_SINGULAR;
    }

    /* solve the system with principal minor of order 1 */

    r1 = a1[0];

    x[0] = b[0] / r1;
    if (m == 1) {
        return 0;
    }

    c1 = malloc((m-1) * sizeof *c1);
    c2 = malloc((m-1) * sizeof *c2);

    if (c1 == NULL || c2 == NULL) {
        free(c1);
        free(c2);
        return E_ALLOC;
    }

    r2 = 0.0;

    /* recurrent process for solving the system for
       order = 2 to m */

    for (n=1; n<m; n++) {

        /* compute multiples of the first and last columns of
           the inverse of the principal minor of order n + 1
        */
        n1 = n - 1;
        r5 = a2[n1];
        r6 = a1[n];
        if (n > 1) {
            c1[n1] = r2;
            for (i=0; i<n1; i++) {
                r5 += a2[i] * c1[n1-i];
                r6 += a1[i+1] * c2[i];
            }
        }

        r2 = -r5 / r1;
        r3 = -r6 / r1;
        r1 += r5 * r3;

        if (fabs(r1) < TOEPLITZ_SMALL) {
            free(c1);
            free(c2);
            return E_SINGULAR;
        }

        if (n > 1) {
            r6 = c2[0];
            c2[n1] = 0.0;
            for (i=1; i<n; i++) {
                r5 = c2[i];
                c2[i] = c1[i] * r3 + r6;
                c1[i] += r6 * r2;
                r6 = r5;
            }
        }
        c2[0] = r3;

        /* compute the solution of the system with
           principal minor of order n + 1 */
        r5 = 0.0;
        for (i=0; i<n; i++) {
            r5 += a2[i] * x[n1-i];
        }
        r6 = (b[n] - r5) / r1;
        for (i=0; i<n; i++) {
            x[i] += c2[i] * r6;
        }
        x[n] = r6;
    }

    free(c1);
    free(c2);

    return 0;
}

/**
 * gretl_toeplitz_solve:
 * @c: Toeplitz column.
 * @r: Toeplitz row.
 * @b: right-hand side vector.
 * @err: error code.
 *
 * Solves Tx = b for the unknown vector x, where T is a Toeplitz
 * matrix, that is (zero-based)
 *
 * T_{ij} = c_{i-j} for i <= j
 * T_{ij} = r_{i-j} for i > j
 *
 * Note that c[0] should equal r[0].
 *
 * Returns: a newly allocated vector, containing the solution, x.
 */

gretl_vector *gretl_toeplitz_solve (const gretl_vector *c,
                                    const gretl_vector *r,
                                    const gretl_vector *b,
                                    int *err)
{
    int m = gretl_vector_get_length(c);
    gretl_matrix *y = NULL;

    if (gretl_is_complex(c) || gretl_is_complex(r) ||
        gretl_is_complex(b)) {
        fprintf(stderr, "E_CMPLX in gretl_toeplitz_solve\n");
        *err = E_CMPLX;
        return NULL;
    }

    /* a few sanity checks */

    if (m == 0 ||
        m != gretl_vector_get_length(r) ||
        m != gretl_vector_get_length(b)) {
        *err = E_NONCONF;
        return NULL;
    }

    if (r->val[0] != c->val[0]) {
        *err = E_DATA;
        return NULL;
    }

    y = gretl_column_vector_alloc(m);

    if (y == NULL) {
        *err = E_ALLOC;
    } else {
        /* invoke gretlized netlib routine */
        *err = tsld1(r->val, c->val + 1, b->val, y->val, m);
        if (*err) {
            gretl_matrix_free(y);
            y = NULL;
        }
    }

    return y;
}

#define gretl_matrix_cum(m,i,j,x) (m->val[(j)*m->rows+(i)]+=x)

#define BLAS_DEBUG 0

/* FIXME set this to a positive value under OS X on Intel,
   to take advantage of VecLib?
*/

static int blas_mnk_min = -1;

/**
 * set_blas_mnk_min:
 * @mnk: value to set.
 *
 * By default all matrix multiplication within libgretl is
 * done using native code, but there is the possibility of
 * farming out multiplication to the BLAS.
 *
 * When multiplying an m x n matrix into an n x k matrix
 * libgretl finds the product of the dimensions, m*n*k,
 * and compares this with an internal threshhold variable,
 * blas_mnk_min. If and only if blas_mnk_min >= 0 and
 * n*m*k >= blas_mnk_min, then we use the BLAS. By default
 * blas_mnk_min is set to -1 (BLAS never used).
 *
 * If you have an optimized version of the BLAS you may want
 * to set blas_mnk_min to some suitable positive value. (Setting
 * it to 0 would result in external calls to the BLAS for all
 * matrix multiplications, however small, which is unlikely
 * to be optimal.)
 */

void set_blas_mnk_min (int mnk)
{
    blas_mnk_min = mnk;
}

/**
 * get_blas_mnk_min:
 *
 * Returns: the value of the internal variable blas_mnk_min.
 * See set_blas_mnk_min().
 */

int get_blas_mnk_min (void)
{
    return blas_mnk_min;
}

static int use_blas (int m, int n, int k)
{
#if BLAS_DEBUG
    fprintf(stderr, "use_blas ? mnk_min = %d\n", blas_mnk_min);
#endif
    if (blas_mnk_min >= 0) {
        guint64 mnk = (guint64) m * n * k;

#if BLAS_DEBUG
        fprintf(stderr, " and mnk = %g\n", mnk);
#endif
        return mnk >= (guint64) blas_mnk_min;
    } else {
        return 0;
    }
}

static void gretl_blas_dsyrk (const gretl_matrix *a, int atr,
                              gretl_matrix *c, GretlMatrixMod cmod)
{
    char uplo = 'U';
    char tr = (atr)? 'T' : 'N';
    integer n = c->rows;
    integer k = (atr)? a->rows : a->cols;
    integer lda = a->rows;
    double x, alpha = 1.0, beta = 0.0;
#if defined(_OPENMP)
    guint64 fpm;
#endif
    int i, j;

    if (cmod == GRETL_MOD_CUMULATE) {
        beta = 1.0;
    } else if (cmod == GRETL_MOD_DECREMENT) {
        alpha = -1.0;
        beta = 1.0;
    }

    dsyrk_(&uplo, &tr, &n, &k, &alpha, a->val, &lda,
           &beta, c->val, &n);

#if defined(_OPENMP)
    fpm = (guint64) n * n;
    if (!gretl_use_openmp(fpm)) {
        goto st_mode;
    }
#pragma omp parallel for private(i, j, x)
    for (i=0; i<n; i++) {
        for (j=i+1; j<n; j++) {
            x = gretl_matrix_get(c, i, j);
            gretl_matrix_set(c, j, i, x);
        }
    }
    return;

   st_mode:
#endif

    for (i=0; i<n; i++) {
        for (j=i+1; j<n; j++) {
            x = gretl_matrix_get(c, i, j);
            gretl_matrix_set(c, j, i, x);
        }
    }
}

#define gretl_st_result(c,i,j,x,m)                      \
    do {                                                \
        if (m==GRETL_MOD_CUMULATE) {                    \
            c->val[(j)*c->rows+(i)]+=x;                 \
            if (i!=j) c->val[(i)*c->rows+(j)]+=x;       \
        } else if (m==GRETL_MOD_DECREMENT) {            \
            c->val[(j)*c->rows+(i)]-=x;                 \
            if (i!=j) c->val[(i)*c->rows+(j)]-=x;       \
        } else {                                        \
            gretl_matrix_set(c,i,j,x);                  \
            gretl_matrix_set(c,j,i,x);                  \
        }                                               \
    } while (0);


static int
matrix_multiply_self_transpose (const gretl_matrix *a, int atr,
                                gretl_matrix *c, GretlMatrixMod cmod)
{
    register int i, j, k;
    int nc = (atr)? a->cols : a->rows;
    int nr = (atr)? a->rows : a->cols;
    int idx1, idx2;
#if defined(_OPENMP)
    guint64 fpm;
#endif
    double x;

    if (c->rows != nc) {
        return E_NONCONF;
    }

    if (use_blas(nc, nc, nr)) {
        gretl_blas_dsyrk(a, atr, c, cmod);
        return 0;
    }

    if (c->rows == 1) {
        k = a->cols * a->rows;
        if (cmod != GRETL_MOD_CUMULATE) {
            c->val[0] = 0.0;
        }
        for (i=0; i<k; i++) {
            c->val[0] += a->val[i] * a->val[i];
        }
        return 0;
    }

#if defined(_OPENMP)
    fpm = (guint64) nc * nc * nr;
    if (!gretl_use_openmp(fpm)) {
        goto st_mode;
    }

    if (atr) {
#pragma omp parallel for private(i, j, k, idx1, idx2, x)
        for (i=0; i<nc; i++) {
            for (j=i; j<nc; j++) {
                idx1 = i * a->rows;
                idx2 = j * a->rows;
                x = 0.0;
                for (k=0; k<nr; k++) {
                    x += a->val[idx1++] * a->val[idx2++];
                }
                gretl_st_result(c,i,j,x,cmod);
            }
        }
    } else {
#pragma omp parallel for private(i, j, k, idx1, idx2, x)
        for (i=0; i<nc; i++) {
            for (j=i; j<nc; j++) {
                idx1 = i;
                idx2 = j;
                x = 0.0;
                for (k=0; k<nr; k++) {
                    x += a->val[idx1] * a->val[idx2];
                    idx1 += a->rows;
                    idx2 += a->rows;
                }
                gretl_st_result(c,i,j,x,cmod);
            }
        }
    }

    return 0;

 st_mode:

#endif /* _OPENMP */

    if (atr) {
        for (i=0; i<nc; i++) {
            for (j=i; j<nc; j++) {
                idx1 = i * a->rows;
                idx2 = j * a->rows;
                x = 0.0;
                for (k=0; k<nr; k++) {
                    x += a->val[idx1++] * a->val[idx2++];
                }
                gretl_st_result(c,i,j,x,cmod);
            }
        }
    } else {
        for (i=0; i<nc; i++) {
            for (j=i; j<nc; j++) {
                idx1 = i;
                idx2 = j;
                x = 0.0;
                for (k=0; k<nr; k++) {
                    x += a->val[idx1] * a->val[idx2];
                    idx1 += a->rows;
                    idx2 += a->rows;
                }
                gretl_st_result(c,i,j,x,cmod);
            }
        }
    }

    return 0;
}

static int
matrix_multiply_self_transpose_single (const gretl_matrix *a,
                                       int atr,
                                       gretl_matrix *c,
                                       GretlMatrixMod cmod)
{
    register int i, j, k;
    int nc = (atr)? a->cols : a->rows;
    int nr = (atr)? a->rows : a->cols;
    int idx1, idx2;
    double x;

    if (c->rows != nc) {
        return E_NONCONF;
    }

    if (c->rows == 1) {
        k = a->cols * a->rows;
        if (cmod != GRETL_MOD_CUMULATE) {
            c->val[0] = 0.0;
        }
        for (i=0; i<k; i++) {
            c->val[0] += a->val[i] * a->val[i];
        }
        return 0;
    }

    if (atr) {
        for (i=0; i<nc; i++) {
            for (j=i; j<nc; j++) {
                idx1 = i * a->rows;
                idx2 = j * a->rows;
                x = 0.0;
                for (k=0; k<nr; k++) {
                    x += a->val[idx1++] * a->val[idx2++];
                }
                gretl_st_result(c,i,j,x,cmod);
            }
        }
    } else {
        for (i=0; i<nc; i++) {
            for (j=i; j<nc; j++) {
                idx1 = i;
                idx2 = j;
                x = 0.0;
                for (k=0; k<nr; k++) {
                    x += a->val[idx1] * a->val[idx2];
                    idx1 += a->rows;
                    idx2 += a->rows;
                }
                gretl_st_result(c,i,j,x,cmod);
            }
        }
    }

    return 0;
}

/**
 * gretl_matrix_XTX_new:
 * @X: matrix to process.
 *
 * Returns: a newly allocated matrix containing X'X, or
 * NULL on error.
*/

gretl_matrix *gretl_matrix_XTX_new (const gretl_matrix *X)
{
    gretl_matrix *XTX = NULL;

    if (!gretl_is_null_matrix(X)) {
        XTX = gretl_matrix_alloc(X->cols, X->cols);
    }

    if (XTX != NULL) {
        matrix_multiply_self_transpose(X, 1, XTX, GRETL_MOD_NONE);
    }

    maybe_preserve_names(XTX, X, COLNAMES, NULL);

    return XTX;
}

/**
 * gretl_matrix_packed_XTX_new:
 * @X: matrix to process.
 * @nasty: location to receive warning if any diagonal element
 * is less than %DBL_EPSILON.
 *
 * Performs the multiplication X'X producing a packed result,
 * that is, the vech() of the full solution.
 *
 * Returns: a newly allocated column vector containing the
 * unique elements of X'X, or NULL on error.
*/

static gretl_matrix *gretl_matrix_packed_XTX_new (const gretl_matrix *X,
                                                  int *nasty)
{
    gretl_matrix *XTX = NULL;
    double x;
#if defined(_OPENMP)
    int ii;
    guint64 fpm;
#endif
    int i, j, k, nc, nr, n;

    if (gretl_is_null_matrix(X)) {
        return NULL;
    }

    nc = X->cols;
    nr = X->rows;
    n = (nc * nc + nc) / 2;
    XTX = gretl_matrix_alloc(n, 1);

    if (XTX == NULL) {
        return NULL;
    }

#if defined(_OPENMP)
    fpm = (guint64) n * nr;
    if (!gretl_use_openmp(fpm)) {
        goto st_mode;
    }
#pragma omp parallel for private(i, j, k, ii, x)
    for (i=0; i<nc; i++) {
        for (j=i; j<nc; j++) {
            ii = ijton(i,j, nc);
            x = 0.0;
            for (k=0; k<nr; k++) {
                x += X->val[i*nr+k] * X->val[j*nr+k];
            }
            if (i == j && x < DBL_EPSILON) {
                *nasty = 1;
            }
            XTX->val[ii] = x;
        }
    }
    return XTX;

 st_mode:
#endif

    n = 0;
    for (i=0; i<nc; i++) {
        for (j=i; j<nc; j++) {
            x = 0.0;
            for (k=0; k<nr; k++) {
                x += X->val[i*nr+k] * X->val[j*nr+k];
            }
            if (i == j && x < DBL_EPSILON) {
                *nasty = 1;
            }
            XTX->val[n++] = x;
        }
    }

    return XTX;
}

static void gretl_blas_dgemm (const gretl_matrix *a, int atr,
                              const gretl_matrix *b, int btr,
                              gretl_matrix *c, GretlMatrixMod cmod,
                              int m, int n, int k)
{
    char TransA = (atr)? 'T' : 'N';
    char TransB = (btr)? 'T' : 'N';
    double alpha = 1.0, beta = 0.0;

    if (cmod == GRETL_MOD_CUMULATE) {
        beta = 1.0;
    } else if (cmod == GRETL_MOD_DECREMENT) {
        alpha = -1.0;
        beta = 1.0;
    }

    dgemm_(&TransA, &TransB, &m, &n, &k,
           &alpha, a->val, &a->rows, b->val, &b->rows, &beta,
           c->val, &c->rows);
}

/* below: a native C re-write of netlib BLAS dgemm.f: note that
   for gretl's purposes we do not support values of 'beta'
   other than 0 or 1 */

static void gretl_dgemm (const gretl_matrix *a, int atr,
                         const gretl_matrix *b, int btr,
                         gretl_matrix *c, GretlMatrixMod cmod,
                         int m, int n, int k)
{
    const double * restrict A = a->val;
    const double * restrict B = b->val;
    double * restrict C = c->val;
    double x, alpha = 1.0;
    int beta = 0;
    int ar = a->rows;
    int br = b->rows;
    int cr = c->rows;
#if defined(_OPENMP)
    guint64 fpm;
#endif
    int i, j, l;

    if (cmod == GRETL_MOD_CUMULATE) {
        beta = 1;
    } else if (cmod == GRETL_MOD_DECREMENT) {
        alpha = -1.0;
        beta = 1;
    }

#if defined(_OPENMP)
    fpm = (guint64) m * n * k;
    if (!gretl_use_openmp(fpm)) {
        goto st_mode;
    }

    if (!btr) {
        if (!atr) {
            /* C := alpha*A*B + beta*C */
#pragma omp parallel for private(j, i, l, x)
            for (j=0; j<n; j++) {
                if (beta == 0) {
                    for (i=0; i<m; i++) {
                        C[j*cr+i] = 0.0;
                    }
                }
                for (l=0; l<k; l++) {
                    if (B[j*br+l] != 0.0) {
                        x = alpha * B[j*br+l];
                        for (i=0; i<m; i++) {
                            C[j*cr+i] += x * A[l*ar+i];
                        }
                    }
                }
            }
        } else {
            /* C := alpha*A'*B + beta*C */
#pragma omp parallel for private(j, i, l, x)
            for (j=0; j<n; j++) {
                for (i=0; i<m; i++) {
                    x = 0.0;
                    for (l=0; l<k; l++) {
                        x += A[i*ar+l] * B[j*br+l];
                    }
                    if (beta == 0) {
                        C[j*cr+i] = alpha * x;
                    } else {
                        C[j*cr+i] += alpha * x;
                    }
                }
            }
        }
    } else {
        if (!atr) {
            /* C := alpha*A*B' + beta*C */
#pragma omp parallel for private(j, i, l, x)
            for (j=0; j<n; j++) {
                if (beta == 0) {
                    for (i=0; i<m; i++) {
                        C[j*cr+i] = 0.0;
                    }
                }
                for (l=0; l<k; l++) {
                    if (B[l*br+j] != 0.0) {
                        x = alpha * B[l*br+j];
                        for (i=0; i<m; i++) {
                            C[j*cr+i] += x * A[l*ar+i];
                        }
                    }
                }
            }
        } else {
            /* C := alpha*A'*B' + beta*C */
#pragma omp parallel for private(j, i, l, x)
            for (j=0; j<n; j++) {
                for (i=0; i<m; i++) {
                    x = 0.0;
                    for (l=0; l<k; l++) {
                        x += A[i*ar+l] * B[l*br+j];
                    }
                    if (beta == 0) {
                        C[j*cr+i] = alpha * x;
                    } else {
                        C[j*cr+i] += alpha * x;
                    }
                }
            }
        }
    }

    return;

 st_mode:

#endif /* _OPENMP */

#if defined(USE_SIMD)
    if (k <= simd_k_max && !atr && !btr && !cmod) {
        gretl_matrix_simd_mul(a, b, c);
        return;
    }
#endif

    if (!btr) {
        if (!atr) {
            /* C := alpha*A*B + beta*C */
            for (j=0; j<n; j++) {
                if (beta == 0) {
                    for (i=0; i<m; i++) {
                        C[j*cr+i] = 0.0;
                    }
                }
                for (l=0; l<k; l++) {
                    if (B[j*br+l] != 0.0) {
                        x = alpha * B[j*br+l];
                        for (i=0; i<m; i++) {
                            C[j*cr+i] += x * A[l*ar+i];
                        }
                    }
                }
            }
        } else {
            /* C := alpha*A'*B + beta*C */
            for (j=0; j<n; j++) {
                for (i=0; i<m; i++) {
                    x = 0.0;
                    for (l=0; l<k; l++) {
                        x += A[i*ar+l] * B[j*br+l];
                    }
                    if (beta == 0) {
                        C[j*cr+i] = alpha * x;
                    } else {
                        C[j*cr+i] += alpha * x;
                    }
                }
            }
        }
    } else {
        if (!atr) {
            /* C := alpha*A*B' + beta*C */
            for (j=0; j<n; j++) {
                if (beta == 0) {
                    for (i=0; i<m; i++) {
                        C[j*cr+i] = 0.0;
                    }
                }
                for (l=0; l<k; l++) {
                    if (B[l*br+j] != 0.0) {
                        x = alpha * B[l*br+j];
                        for (i=0; i<m; i++) {
                            C[j*cr+i] += x * A[l*ar+i];
                        }
                    }
                }
            }
        } else {
            /* C := alpha*A'*B' + beta*C */
            for (j=0; j<n; j++) {
                for (i=0; i<m; i++) {
                    x = 0.0;
                    for (l=0; l<k; l++) {
                        x += A[i*ar+l] * B[l*br+j];
                    }
                    if (beta == 0) {
                        C[j*cr+i] = alpha * x;
                    } else {
                        C[j*cr+i] += alpha * x;
                    }
                }
            }
        }
    }
}

/* non-threaded version of gretl_dgemm() */

static void gretl_dgemm_single (const gretl_matrix *a, int atr,
                                const gretl_matrix *b, int btr,
                                gretl_matrix *c, GretlMatrixMod cmod,
                                int m, int n, int k)
{
    const double *A = a->val;
    const double *B = b->val;
    double *C = c->val;
    double x, alpha = 1.0;
    int beta = 0;
    int ar = a->rows;
    int br = b->rows;
    int cr = c->rows;
    int i, j, l;

    if (cmod == GRETL_MOD_CUMULATE) {
        beta = 1;
    } else if (cmod == GRETL_MOD_DECREMENT) {
        alpha = -1.0;
        beta = 1;
    }

#if defined(USE_SIMD)
    if (k <= simd_k_max && !atr && !btr && !cmod) {
        gretl_matrix_simd_mul(a, b, c);
        return;
    }
#endif

    if (!btr) {
        if (!atr) {
            /* C := alpha*A*B + beta*C */
            for (j=0; j<n; j++) {
                if (beta == 0) {
                    for (i=0; i<m; i++) {
                        C[j*cr+i] = 0.0;
                    }
                }
                for (l=0; l<k; l++) {
                    if (B[j*br+l] != 0.0) {
                        x = alpha * B[j*br+l];
                        for (i=0; i<m; i++) {
                            C[j*cr+i] += x * A[l*ar+i];
                        }
                    }
                }
            }
        } else {
            /* C := alpha*A'*B + beta*C */
            for (j=0; j<n; j++) {
                for (i=0; i<m; i++) {
                    x = 0.0;
                    for (l=0; l<k; l++) {
                        x += A[i*ar+l] * B[j*br+l];
                    }
                    if (beta == 0) {
                        C[j*cr+i] = alpha * x;
                    } else {
                        C[j*cr+i] += alpha * x;
                    }
                }
            }
        }
    } else {
        if (!atr) {
            /* C := alpha*A*B' + beta*C */
            for (j=0; j<n; j++) {
                if (beta == 0) {
                    for (i=0; i<m; i++) {
                        C[j*cr+i] = 0.0;
                    }
                }
                for (l=0; l<k; l++) {
                    if (B[l*br+j] != 0.0) {
                        x = alpha * B[l*br+j];
                        for (i=0; i<m; i++) {
                            C[j*cr+i] += x * A[l*ar+i];
                        }
                    }
                }
            }
        } else {
            /* C := alpha*A'*B' + beta*C */
            for (j=0; j<n; j++) {
                for (i=0; i<m; i++) {
                    x = 0.0;
                    for (l=0; l<k; l++) {
                        x += A[i*ar+l] * B[l*br+j];
                    }
                    if (beta == 0) {
                        C[j*cr+i] = alpha * x;
                    } else {
                        C[j*cr+i] += alpha * x;
                    }
                }
            }
        }
    }
}

static int
matmul_mod_w_scalar (double x, const gretl_matrix *m, int mtr,
                     gretl_matrix *c, GretlMatrixMod cmod)
{
    int cr = mtr ? m->cols : m->rows;
    int cc = mtr ? m->rows : m->cols;

    if (c->rows != cr || c->cols != cc) {
        return E_NONCONF;
    }

    if (mtr) {
        double xm, cij;
        int i, j, k = 0;

        for (i=0; i<cr; i++) {
            for (j=0; j<cc; j++) {
                xm = x * m->val[k++];
                if (cmod == GRETL_MOD_CUMULATE) {
                    cij = gretl_matrix_get(c, i, j) + xm;
                } else if (cmod == GRETL_MOD_DECREMENT) {
                    cij = gretl_matrix_get(c, i, j) - xm;
                } else {
                    cij = xm;
                }
                gretl_matrix_set(c, i, j, cij);
            }
        }
    } else {
        double xm;
        int i, n = cr * cc;

        for (i=0; i<n; i++) {
            xm = x * m->val[i];
            if (cmod == GRETL_MOD_CUMULATE) {
                c->val[i] += xm;
            } else if (cmod == GRETL_MOD_DECREMENT) {
                c->val[i] -= xm;
            } else {
                c->val[i] = xm;
            }
        }
    }

    return 0;
}

/**
 * gretl_matrix_multiply_mod:
 * @a: left-hand matrix.
 * @amod: modifier: %GRETL_MOD_NONE or %GRETL_MOD_TRANSPOSE.
 * @b: right-hand matrix.
 * @bmod: modifier: %GRETL_MOD_NONE or %GRETL_MOD_TRANSPOSE.
 * @c: matrix to hold the product.
 * @cmod: modifier: %GRETL_MOD_NONE or %GRETL_MOD_CUMULATE to
 * add the result to the existing value of @c, or
 * %GRETL_MOD_DECREMENT to subtract from the existing value
 * of @c.
 *
 * Multiplies @a (or a-transpose) into @b (or b transpose),
 * with the result written into @c.
 *
 * Returns: 0 on success; non-zero error code on
 * failure.
*/

int gretl_matrix_multiply_mod (const gretl_matrix *a, GretlMatrixMod amod,
                               const gretl_matrix *b, GretlMatrixMod bmod,
                               gretl_matrix *c, GretlMatrixMod cmod)
{
    const int atr = (amod == GRETL_MOD_TRANSPOSE);
    const int btr = (bmod == GRETL_MOD_TRANSPOSE);
    int lrows, lcols;
    int rrows, rcols;

    if (gretl_is_null_matrix(a) ||
        gretl_is_null_matrix(b) ||
        gretl_is_null_matrix(c)) {
        return E_DATA;
    }

    if (a == c || b == c) {
        fputs("gretl_matrix_multiply:\n product matrix must be "
              "distinct from both input matrices\n", stderr);
        fprintf(stderr, "a = %p, b = %p, c = %p\n",
                (void *) a, (void *) b, (void *) c);
        return 1;
    }

    if (a == b && atr != btr && c->rows == c->cols) {
        return matrix_multiply_self_transpose(a, atr, c, cmod);
    }

    if (a->rows == 1 && a->cols == 1) {
        return matmul_mod_w_scalar(a->val[0], b, btr, c, cmod);
    } else if (b->rows == 1 && b->cols == 1) {
        return matmul_mod_w_scalar(b->val[0], a, atr, c, cmod);
    }

    lrows = (atr)? a->cols : a->rows;
    lcols = (atr)? a->rows : a->cols;
    rrows = (btr)? b->cols : b->rows;
    rcols = (btr)? b->rows : b->cols;

    if (lcols != rrows) {
        fputs("gretl_matrix_multiply_mod: matrices not conformable\n", stderr);
        fprintf(stderr, " Requested (%d x %d) * (%d x %d) = (%d x %d)\n",
                lrows, lcols, rrows, rcols, c->rows, c->cols);
        return E_NONCONF;
    }

    if (c->rows != lrows || c->cols != rcols) {
        fputs("gretl_matrix_multiply_mod: matrices not conformable\n", stderr);
        fprintf(stderr, " Requested (%d x %d) * (%d x %d) = (%d x %d)\n",
                lrows, lcols, rrows, rcols, c->rows, c->cols);
        return E_NONCONF;
    }

    if (use_blas(lrows, rcols, lcols)) {
        gretl_blas_dgemm(a, atr, b, btr, c, cmod, lrows, rcols, lcols);
    } else {
        gretl_dgemm(a, atr, b, btr, c, cmod, lrows, rcols, lcols);
    }

    return 0;
}

/* single-threaded version of gretl_matrix_multiply_mod()
   for use when we're performing some larger task under
   OMP.
*/

int gretl_matrix_multiply_mod_single (const gretl_matrix *a,
                                      GretlMatrixMod amod,
                                      const gretl_matrix *b,
                                      GretlMatrixMod bmod,
                                      gretl_matrix *c,
                                      GretlMatrixMod cmod)
{
    const int atr = (amod == GRETL_MOD_TRANSPOSE);
    const int btr = (bmod == GRETL_MOD_TRANSPOSE);
    int lrows, lcols;
    int rrows, rcols;

    if (gretl_is_null_matrix(a) ||
        gretl_is_null_matrix(b) ||
        gretl_is_null_matrix(c)) {
        return E_DATA;
    }

    if (a == c || b == c) {
        fputs("gretl_matrix_multiply:\n product matrix must be "
              "distinct from both input matrices\n", stderr);
        fprintf(stderr, "a = %p, b = %p, c = %p\n",
                (void *) a, (void *) b, (void *) c);
        return 1;
    }

    if (a == b && atr != btr && c->rows == c->cols) {
        return matrix_multiply_self_transpose_single(a, atr, c, cmod);
    }

    if (a->rows == 1 && a->cols == 1) {
        return matmul_mod_w_scalar(a->val[0], b, btr, c, cmod);
    } else if (b->rows == 1 && b->cols == 1) {
        return matmul_mod_w_scalar(b->val[0], a, atr, c, cmod);
    }

    lrows = (atr)? a->cols : a->rows;
    lcols = (atr)? a->rows : a->cols;
    rrows = (btr)? b->cols : b->rows;
    rcols = (btr)? b->rows : b->cols;

    if (lcols != rrows) {
        fputs("gretl_matrix_multiply_mod: matrices not conformable\n", stderr);
        fprintf(stderr, " Requested (%d x %d) * (%d x %d) = (%d x %d)\n",
                lrows, lcols, rrows, rcols, c->rows, c->cols);
        return E_NONCONF;
    }

    if (c->rows != lrows || c->cols != rcols) {
        fputs("gretl_matrix_multiply_mod: matrices not conformable\n", stderr);
        fprintf(stderr, " Requested (%d x %d) * (%d x %d) = (%d x %d)\n",
                lrows, lcols, rrows, rcols, c->rows, c->cols);
        return E_NONCONF;
    }

    gretl_dgemm_single(a, atr, b, btr, c, cmod, lrows, rcols, lcols);

    return 0;
}

/**
 * gretl_matrix_I_kronecker:
 * @p: dimension of left-hand identity matrix.
 * @B: right-hand matrix, r x s.
 * @K: target matrix, (p * r) x (p * s).
 *
 * Writes the Kronecker product of the identity matrix
 * of order @r and @B into @K.
 *
 * Returns: 0 on success, %E_NONCONF if matrix @K is
 * not correctly dimensioned for the operation.
 */

int
gretl_matrix_I_kronecker (int p, const gretl_matrix *B,
                          gretl_matrix *K)
{
    double x, aij, bkl;
    int r, s;
    int i, j, k, l;
    int ioff, joff;
    int Ki, Kj;

    if (gretl_is_null_matrix(B)) {
        return E_DATA;
    }

    r = B->rows;
    s = B->cols;

    if (K->rows != p * r || K->cols != p * s) {
        return E_NONCONF;
    }

    for (i=0; i<p; i++) {
        ioff = i * r;
        for (j=0; j<p; j++) {
            /* block ij is an r * s matrix, I_{ij} * B */
            aij = (i == j)? 1 : 0;
            joff = j * s;
            for (k=0; k<r; k++) {
                Ki = ioff + k;
                for (l=0; l<s; l++) {
                    bkl = gretl_matrix_get(B, k, l);
                    Kj = joff + l;
                    x = aij * bkl;
                    if (x == -0.0) {
                        x = 0.0;
                    }
                    gretl_matrix_set(K, Ki, Kj, x);
                }
            }
        }
    }

    return 0;
}

/**
 * gretl_matrix_I_kronecker_new:
 * @p: dimension of left-hand identity matrix.
 * @B: right-hand matrix, r x s.
 * @err: location to receive error code.
 *
 * Writes the Kronecker product of the identity matrix
 * of order @r and @B into a newly allocated matrix.
 *
 * Returns: the new matrix, or NULL on failure.
 */

gretl_matrix *
gretl_matrix_I_kronecker_new (int p, const gretl_matrix *B, int *err)
{
    gretl_matrix *K;

    if (gretl_is_null_matrix(B)) {
        *err = E_DATA;
        return NULL;
    }

    K = gretl_matrix_alloc(p * B->rows, p * B->cols);

    if (K == NULL) {
        *err = E_ALLOC;
    } else {
        gretl_matrix_I_kronecker(p, B, K);
    }

    return K;
}

/**
 * gretl_matrix_kronecker_I:
 * @A: left-hand matrix, p x q.
 * @r: dimension of right-hand identity matrix.
 * @K: target matrix, (p * r) x (q * r).
 *
 * Writes the Kronecker product of @A and the identity
 * matrix of order @r into @K.
 *
 * Returns: 0 on success, %E_NONCONF if matrix @K is
 * not correctly dimensioned for the operation.
 */

int
gretl_matrix_kronecker_I (const gretl_matrix *A, int r,
                          gretl_matrix *K)
{
    double x, aij, bkl;
    int p, q;
    int i, j, k, l;
    int ioff, joff;
    int Ki, Kj;

    if (gretl_is_null_matrix(A)) {
        return E_DATA;
    }

    p = A->rows;
    q = A->cols;

    if (K->rows != p * r || K->cols != q * r) {
        return E_NONCONF;
    }

    for (i=0; i<p; i++) {
        ioff = i * r;
        for (j=0; j<q; j++) {
            /* block ij is an r * r matrix, a_{ij} * I_r */
            aij = gretl_matrix_get(A, i, j);
            joff = j * r;
            for (k=0; k<r; k++) {
                Ki = ioff + k;
                for (l=0; l<r; l++) {
                    bkl = (k == l)? 1 : 0;
                    Kj = joff + l;
                    x = aij * bkl;
                    if (x == -0.0) {
                        x = 0.0;
                    }
                    gretl_matrix_set(K, Ki, Kj, x);
                }
            }
        }
    }

    return 0;
}

/**
 * gretl_matrix_kronecker_I_new:
 * @A: left-hand matrix, p x q.
 * @r: dimension of right-hand identity matrix.
 * @err: location to receive error code.
 *
 * Writes into a newl allocated matrix the Kronecker
 * product of @A and the identity matrix of order @r.
 *
 * Returns: the new matrix, or NULL on failure.
 */

gretl_matrix *
gretl_matrix_kronecker_I_new (const gretl_matrix *A, int r, int *err)
{
    gretl_matrix *K;

    if (gretl_is_null_matrix(A)) {
        *err = E_DATA;
        return NULL;
    }

    K = gretl_matrix_alloc(A->rows * r, A->cols * r);

    if (K == NULL) {
        *err = E_ALLOC;
    } else {
        gretl_matrix_kronecker_I(A, r, K);
    }

    return K;
}

/**
 * gretl_matrix_kronecker_product:
 * @A: left-hand matrix, p x q.
 * @B: right-hand matrix, r x s.
 * @K: target matrix, (p * r) x (q * s).
 *
 * Writes the Kronecker product of @A and @B into @K.
 *
 * Returns: 0 on success, %E_NONCONF if matrix @K is
 * not correctly dimensioned for the operation.
 */

int
gretl_matrix_kronecker_product (const gretl_matrix *A, const gretl_matrix *B,
                                gretl_matrix *K)
{
    double x, aij, bkl;
    int p, q, r, s;
    int i, j, k, l;
    int ioff, joff;
    int Ki, Kj;

    if (gretl_is_null_matrix(A) ||
        gretl_is_null_matrix(B) ||
        gretl_is_null_matrix(K)) {
        return E_DATA;
    }

    p = A->rows;
    q = A->cols;
    r = B->rows;
    s = B->cols;

    if (K->rows != p * r || K->cols != q * s) {
        return E_NONCONF;
    }

    for (i=0; i<p; i++) {
        ioff = i * r;
        for (j=0; j<q; j++) {
            /* block ij is an r * s matrix, a_{ij} * B */
            aij = gretl_matrix_get(A, i, j);
            joff = j * s;
            for (k=0; k<r; k++) {
                Ki = ioff + k;
                for (l=0; l<s; l++) {
                    bkl = gretl_matrix_get(B, k, l);
                    Kj = joff + l;
                    x = aij * bkl;
                    if (x == -0.0) {
                        x = 0.0;
                    }
                    gretl_matrix_set(K, Ki, Kj, x);
                }
            }
        }
    }

    return 0;
}

/**
 * gretl_matrix_kronecker_product_new:
 * @A: left-hand matrix, p x q.
 * @B: right-hand matrix, r x s.
 * @err: location to receive error code.
 *
 * Returns: A newly allocated (p * r) x (q * s) matrix which
 * is the Kronecker product of matrices @A and @B, or NULL
 * on failure.
 */

gretl_matrix *
gretl_matrix_kronecker_product_new (const gretl_matrix *A,
                                    const gretl_matrix *B,
                                    int *err)
{
    gretl_matrix *K;
    int p, q, r, s;

    if (gretl_is_null_matrix(A) || gretl_is_null_matrix(B)) {
        *err = E_DATA;
        return NULL;
    }

    p = A->rows;
    q = A->cols;
    r = B->rows;
    s = B->cols;

    K = gretl_matrix_alloc(p * r, q * s);

    if (K == NULL) {
        *err = E_ALLOC;
    } else {
        gretl_matrix_kronecker_product(A, B, K);
    }

    return K;
}

/**
 * gretl_matrix_hdproduct:
 * @A: left-hand matrix, r x p.
 * @B: right-hand matrix, r x q or NULL.
 * @C: target matrix, r x (p * q).
 *
 * Writes into @C the horizontal direct product of @A and @B.
 * That is, $C_i' = A_i' \otimes B_i'$ (in TeX notation). If @B
 * is NULL, then it's understood to be equal to @A.
 *
 * Returns: 0 on success, %E_NONCONF if @A and @B have different
 * numbers of rows or matrix @C is not correctly dimensioned for the
 * operation.
 */

int gretl_matrix_hdproduct (const gretl_matrix *A,
                            const gretl_matrix *B,
                            gretl_matrix *C)
{
    double aij, bik;
    int r, p, q;
    int i, j, k;
    int ndx, retcols;
    int do_symmetric;

    if (gretl_is_null_matrix(A) || gretl_is_null_matrix(C)) {
        return E_DATA;
    }

    r = A->rows;
    p = A->cols;
    do_symmetric = gretl_is_null_matrix(B);

    if (do_symmetric) {
        q = p;
        retcols = p * (p+1) / 2;
        if (C->rows != r || C->cols != retcols) {
            return E_NONCONF;
        }
    } else {
        q = B->cols;
        retcols = p * q;
        if (B->rows != r || C->rows != r || C->cols != retcols) {
            return E_NONCONF;
        }
    }

    for (i=0; i<r; i++) {
        ndx = 0;
        for (j=0; j<p; j++) {
            aij = gretl_matrix_get(A, i, j);
            if (do_symmetric) {
                for (k=j; k<q; k++) {
                    bik = gretl_matrix_get(A, i, k);
                    gretl_matrix_set(C, i, ndx++, aij*bik);
                }
            } else if (aij != 0.0) {
                ndx = j * q;
                for (k=0; k<q; k++) {
                    bik = gretl_matrix_get(B, i, k);
                    gretl_matrix_set(C, i, ndx + k, aij*bik);
                }
            }
        }
    }

    return 0;
}

/**
 * gretl_matrix_hdproduct_new:
 * @A: left-hand matrix, r x p.
 * @B: right-hand matrix, r x q or NULL.
 * @err: location to receive error code.
 *
 * If @B is NULL, then it is implicitly taken as equal to @A; in this case,
 * the returned matrix only contains the non-redundant elements; therefore,
 * it has ncols = p*(p+1)/2 elements. Otherwise, all the products are computed
 * and ncols = p*q.
 *
 * Returns: newly allocated r x ncols matrix which is the horizontal
 * direct product of matrices @A and @B, or NULL on failure.
 */

gretl_matrix * gretl_matrix_hdproduct_new (const gretl_matrix *A,
                                           const gretl_matrix *B,
                                           int *err)
{
    gretl_matrix *K = NULL;
    int r, p, q, ncols;

    if (gretl_is_null_matrix(A)) {
        *err = E_DATA;
    } else if (gretl_is_complex(A) && gretl_is_null_matrix(B)) {
        *err = E_DATA;
    } else if (gretl_is_complex(A) || gretl_is_complex(B)) {
        fprintf(stderr, "E_CMPLX in gretl_matrix_hdproduct_new\n");
        *err = E_CMPLX;
    }

    if (*err) {
        return NULL;
    }

    r = A->rows;
    p = A->cols;

    if (gretl_is_null_matrix(B)) {
        q = A->cols;
        ncols = p * (p+1) / 2;
    } else {
        if (B->rows != r) {
            *err = E_NONCONF;
        } else {
            q = B->cols;
            ncols = p * q;
        }
    }

    if (!*err) {
        K = gretl_zero_matrix_new(r, ncols);
        if (K == NULL) {
            *err = E_ALLOC;
        } else {
            gretl_matrix_hdproduct(A, B, K);
        }
    }

    return K;
}

/*
   returns the sequence of bits in the binary expansion of s
*/

static char *binary_expansion (int s, int *t, int *pow2)
{
    char *bits = NULL;
    double l2 = log_2(s);
    int k = (int) floor(l2);

    if (l2 == k) {
        *pow2 = 1;
    }

    *t = k;
    bits = calloc(k + 1, 1);

    if (bits != NULL) {
        while (1) {
            bits[k] = 1;
            s -= pow(2.0, k);
            if (s == 0) {
                break;
            }
            l2 = log_2(s);
            k = (int) floor(l2);
        }
    }

    return bits;
}

static gretl_matrix *matrix_frac_pow (const gretl_matrix *m,
                                      double a, int *err)
{
    gretl_matrix *ret;
    gretl_matrix *tmp;
    gretl_matrix *lam;
    double eps = 1.0e-12;
    int n = m->rows;

    tmp = gretl_matrix_copy(m);
    ret = gretl_matrix_alloc(n, n);

    if (tmp == NULL || ret == NULL) {
        gretl_matrix_free(tmp);
        gretl_matrix_free(ret);
        *err = E_ALLOC;
        return NULL;
    }

    lam = gretl_symmetric_matrix_eigenvals(tmp, 1, err);

    if (!*err) {
        if (lam->val[0] < -eps) {
            /* be a little lenient with positive
               semidefinite matrices */
            *err = E_NOTPD;
        } else if (lam->val[0] < eps && a < 0) {
            /* but don't allow negative exponents if @m
               is singular */
            *err = E_INVARG;
        } else {
            double x, y, a2 = a/2;
            int i, j;

            for (j=0; j<n; j++) {
                y = pow(fabs(lam->val[j]), a2);
                for (i=0; i<n; i++) {
                    x = gretl_matrix_get(tmp, i, j);
                    gretl_matrix_set(tmp, i, j, x * y);
                }
            }
            matrix_multiply_self_transpose(tmp, 0, ret, GRETL_MOD_NONE);
        }
    }

    gretl_matrix_free(lam);
    gretl_matrix_free(tmp);

    if (*err) {
        gretl_matrix_free(ret);
        ret = NULL;
    }

    return ret;
}

static gretl_matrix *matrix_int_pow (const gretl_matrix *A,
                                     int s, int *err)
{
    gretl_matrix *B = NULL;
    gretl_matrix *C = NULL;
    gretl_matrix *W = NULL;
    char *bits = NULL;
    int n, t, pow2 = 0;

    n = A->rows;

    if (s < 2) {
        B = (s == 0)? gretl_identity_matrix_new(n) :
            gretl_matrix_copy(A);
        if (B == NULL) {
            *err = E_ALLOC;
        }
        return B;
    }

    bits = binary_expansion(s, &t, &pow2);
    if (bits == NULL) {
        *err = E_ALLOC;
        return NULL;
    }

    B = gretl_matrix_copy_tmp(A);
    C = gretl_matrix_alloc(n, n);

    if (!pow2) {
        W = gretl_matrix_alloc(n, n);
    }

    if (B == NULL || C == NULL || (W == NULL && !pow2)) {
        gretl_matrix_free(C);
        C = NULL;
        *err = E_ALLOC;
    }

    if (!*err) {
        int q = 0;

        while (bits[q] == 0) {
            /* B = B^2 */
            gretl_matrix_multiply(B, B, C);
            gretl_matrix_copy_values(B, C);
            q++;
        }

        if (!pow2) {
            /* more work needed */
            int k;

            gretl_matrix_copy_values(C, B);

            for (k=q+1; k<=t; k++) {
                /* B = B^2 */
                gretl_matrix_multiply(B, B, W);
                gretl_matrix_copy_values(B, W);
                if (bits[k]) {
                    /* C = CB */
                    gretl_matrix_multiply(C, B, W);
                    gretl_matrix_copy_values(C, W);
                }
            }
        }
    }

    gretl_matrix_free(B);
    gretl_matrix_free(W);
    free(bits);

    return C;
}

/**
 * gretl_matrix_pow:
 * @A: square source matrix.
 * @s: exponent.
 * @err: location to receive error code.
 *
 * Calculates the matrix A^s. If @s is a non-negative integer
 * Golub and Van Loan's Algorithm 11.2.2 ("Binary Powering")
 * is used. Otherwise @A must be positive definite, and the
 * power is computed via the eigen-decomposition of @A.
 *
 * Returns: allocated matrix, or NULL on failure.
 */

gretl_matrix *gretl_matrix_pow (const gretl_matrix *A,
                                double s, int *err)
{
    if (gretl_is_null_matrix(A)) {
        *err = E_DATA;
    } else if (A->is_complex) {
        fprintf(stderr, "E_CMPLX in gretl_matrix_pow\n");
        *err = E_CMPLX;
    } else if (A->rows != A->cols) {
        *err = E_NONCONF;
    }

    if (*err) {
        return NULL;
    } else if (s != floor(s) || s < 0) {
        return matrix_frac_pow(A, s, err);
    } else {
        int k = gretl_int_from_double(s, err);

        if (*err) {
            return NULL;
        } else {
            return matrix_int_pow(A, k, err);
        }
    }
}

/**
 * gretl_vector_dot_product:
 * @a: first vector.
 * @b: second vector.
 * @err: pointer to receive error code (zero on success,
 * non-zero on failure), or NULL.
 *
 * Returns: The dot (scalar) product of @a and @b, or #NADBL on
 * failure.
 */

double gretl_vector_dot_product (const gretl_vector *a,
                                 const gretl_vector *b,
                                 int *err)
{
    int i, dima, dimb;
    double dp = 0.0;

    if (gretl_is_null_matrix(a) || gretl_is_null_matrix(b)) {
        return NADBL;
    } else if (a->is_complex || b->is_complex) {
        *err = E_CMPLX;
        return NADBL;
    }

    dima = (a->rows > 1)? a->rows : a->cols;
    dimb = (b->rows > 1)? b->rows : b->cols;

    if (!gretl_is_vector(a) || !gretl_is_vector(b) || dima != dimb) {
        if (err != NULL) {
            *err = E_NONCONF;
        }
        dp = NADBL;
    } else {
#if USE_SIMD
        if (simd_add_sub(dima)) {
            return gretl_vector_simd_dot_product(a, b);
        }
#endif
        for (i=0; i<dima; i++) {
            dp += a->val[i] * b->val[i];
        }
    }

    return dp;
}

/**
 * gretl_matrix_dot_product:
 * @a: left-hand matrix.
 * @amod: modifier: %GRETL_MOD_NONE or %GRETL_MOD_TRANSPOSE.
 * @b: right-hand matrix.
 * @bmod: modifier: %GRETL_MOD_NONE or %GRETL_MOD_TRANSPOSE.
 * @err: pointer to receive error code (zero on success,
 * non-zero on failure), or NULL.
 *
 * Returns: The dot (scalar) product of @a (or @a-transpose) and
 * @b (or @b-transpose), or #NADBL on failure.
 */

double gretl_matrix_dot_product (const gretl_matrix *a,
                                 GretlMatrixMod amod,
                                 const gretl_matrix *b,
                                 GretlMatrixMod bmod,
                                 int *err)
{
    gretl_matrix *c = NULL;
    double ret = NADBL;
    int myerr = 0;

    if (gretl_is_null_matrix(a) || gretl_is_null_matrix(b)) {
        return NADBL;
    }

    if (gretl_is_vector(a) && gretl_is_vector(b)) {
        return gretl_vector_dot_product(a, b, err);
    }

    c = gretl_matrix_alloc(1, 1);
    if (c == NULL) {
        myerr = E_ALLOC;
    }

    if (!myerr) {
        myerr = gretl_matrix_multiply_mod(a, amod, b, bmod,
                                          c, GRETL_MOD_NONE);
    }

    if (!myerr) {
        ret = c->val[0];
    }

    gretl_matrix_free(c);

    if (err != NULL) {
        *err = myerr;
    }

    return ret;
}

/**
 * dot_operator_conf:
 * @A: first matrix.
 * @B: second matrix.
 * @r: pointer to rows of result.
 * @c: pointer to columns of result.
 *
 * Used to establish the dimensions of the result of a "dot"
 * operation such as A .* B or A .+ B.
 *
 * Returns: a numeric code identifying the convention to be used;
 * %CONF_NONE indicates non-conformability.
 */

ConfType dot_operator_conf (const gretl_matrix *A,
                            const gretl_matrix *B,
                            int *r, int *c)
{
    int ra = A->rows;
    int rb = B->rows;
    int ca = A->cols;
    int cb = B->cols;
    int confr = (ra == rb);
    int confc = (ca == cb);
    int colva = (ca == 1);
    int colvb = (cb == 1);
    int rowva = (ra == 1);
    int rowvb = (rb == 1);
    int ret = CONF_NONE;

    if (confr && confc) {
        /* element-by-element operation */
        ret = CONF_ELEMENTS;
        *r = ra;
        *c = ca;
    } else if (confr && colva) {
        /* rows match; A is a column vector */
        ret = CONF_A_COLVEC;
        *r = ra;
        *c = (colva)? cb : ca;
    } else if (confr && colvb) {
        /* rows match; B is a column vector */
        ret = CONF_B_COLVEC;
        *r = ra;
        *c = (colva)? cb : ca;
    } else if (confc && rowva) {
        /* columns match; A is a row vector */
        ret = CONF_A_ROWVEC;
        *r = (rowva)? rb : ra;
        *c = ca;
    } else if (confc && rowvb) {
        /* columns match; B is a row vector */
        ret = CONF_B_ROWVEC;
        *r = (rowva)? rb : ra;
        *c = ca;
    } else if (ra == 1 && ca == 1) {
        /* A is a scalar in disguise */
        ret = CONF_A_SCALAR;
        *r = rb;
        *c = cb;
    } else if (rb == 1 && cb == 1) {
        /* B is a scalar in disguise */
        ret = CONF_B_SCALAR;
        *r = ra;
        *c = ca;
    } else if (colva && rowvb) {
        /* A is a column and B is a row */
        ret = CONF_AC_BR;
        *r = ra;
        *c = cb;
    } else if (rowva && colvb) {
        /* A is a row and B is a column */
        ret = CONF_AR_BC;
        *r = rb;
        *c = ca;
    }

    return ret;
}

/* give an OPENMP parallelization? */

static void vec_x_op_vec_y (double *z, const double *x,
                            const double *y, int n,
                            int op)
{
    int i;

    switch (op) {
    case '*':
        for (i=0; i<n; i++) {
            z[i] = x[i] * y[i];
        }
        break;
    case '/':
        for (i=0; i<n; i++) {
            z[i] = x[i] / y[i];
        }
        break;
    case '+':
        for (i=0; i<n; i++) {
            z[i] = x[i] + y[i];
        }
        break;
    case '-':
        for (i=0; i<n; i++) {
            z[i] = x[i] - y[i];
        }
        break;
    case '^':
        for (i=0; i<n; i++) {
            z[i] = pow(x[i], y[i]);
        }
        break;
    case '=':
        for (i=0; i<n; i++) {
            z[i] = x[i] == y[i];
        }
        break;
    case '>':
        for (i=0; i<n; i++) {
            z[i] = x[i] > y[i];
        }
        break;
    case '<':
        for (i=0; i<n; i++) {
            z[i] = x[i] < y[i];
        }
        break;
    case ']':
        for (i=0; i<n; i++) {
            z[i] = x[i] >= y[i];
        }
        break;
    case '[':
        for (i=0; i<n; i++) {
            z[i] = x[i] <= y[i];
        }
        break;
    case '!':
        for (i=0; i<n; i++) {
            z[i] = x[i] != y[i];
        }
        break;
    default:
        break;
    }
}

static void vec_x_op_y (double *z, const double *x,
                        double y, int n, int op)
{
    int i;

    switch (op) {
    case '*':
        for (i=0; i<n; i++) {
            z[i] = x[i] * y;
        }
        break;
    case '/':
        for (i=0; i<n; i++) {
            z[i] = x[i] / y;
        }
        break;
    case '+':
        for (i=0; i<n; i++) {
            z[i] = x[i] + y;
        }
        break;
    case '-':
        for (i=0; i<n; i++) {
            z[i] = x[i] - y;
        }
        break;
    case '^':
        for (i=0; i<n; i++) {
            z[i] = pow(x[i], y);
        }
        break;
    case '=':
        for (i=0; i<n; i++) {
            z[i] = x[i] == y;
        }
        break;
    case '>':
        for (i=0; i<n; i++) {
            z[i] = x[i] > y;
        }
        break;
    case '<':
        for (i=0; i<n; i++) {
            z[i] = x[i] < y;
        }
        break;
    case ']':
        for (i=0; i<n; i++) {
            z[i] = x[i] >= y;
        }
        break;
    case '[':
        for (i=0; i<n; i++) {
            z[i] = x[i] <= y;
        }
        break;
    case '!':
        for (i=0; i<n; i++) {
            z[i] = x[i] != y;
        }
        break;
    default:
        break;
    }
}

static void x_op_vec_y (double *z, double x,
                        const double *y, int n,
                        int op)
{
    int i;

    switch (op) {
    case '*':
        for (i=0; i<n; i++) {
            z[i] = x * y[i];
        }
        break;
    case '/':
        for (i=0; i<n; i++) {
            z[i] = x / y[i];
        }
        break;
    case '+':
        for (i=0; i<n; i++) {
            z[i] = x + y[i];
        }
        break;
    case '-':
        for (i=0; i<n; i++) {
            z[i] = x - y[i];
        }
        break;
    case '^':
        for (i=0; i<n; i++) {
            z[i] = pow(x, y[i]);
        }
        break;
    case '=':
        for (i=0; i<n; i++) {
            z[i] = x == y[i];
        }
        break;
    case '>':
        for (i=0; i<n; i++) {
            z[i] = x > y[i];
        }
        break;
    case '<':
        for (i=0; i<n; i++) {
            z[i] = x < y[i];
        }
        break;
    case ']':
        for (i=0; i<n; i++) {
            z[i] = x >= y[i];
        }
        break;
    case '[':
        for (i=0; i<n; i++) {
            z[i] = x <= y[i];
        }
        break;
    case '!':
        for (i=0; i<n; i++) {
            z[i] = x != y[i];
        }
        break;
    default:
        break;
    }
}

static double x_op_y (double x, double y, int op)
{
    switch (op) {
    case '*':
        return x * y;
    case '/':
        return x / y;
    case '+':
        return x + y;
    case '-':
        return x - y;
    case '^':
        return pow(x, y);
    case '=':
        return x == y;
    case '>':
        return x > y;
    case '<':
        return x < y;
    case ']':
        return x >= y;
    case '[':
        return x <= y;
    case '!':
        return x != y;
    default:
        return 0;
    }
}

/**
 * gretl_matrix_dot_op:
 * @a: left-hand matrix.
 * @b: right-hand matrix.
 * @op: operator.
 * @err: location to receive error code.
 *
 * Returns: a new matrix, each of whose elements is the result
 * of (x op y), where x and y are the  corresponding elements of
 * the matrices @a and @b (or NULL on failure).
 */

gretl_matrix *gretl_matrix_dot_op (const gretl_matrix *a,
                                   const gretl_matrix *b,
                                   int op, int *err)
{
    ConfType conftype;
    gretl_matrix *c = NULL;
    double x, y;
    int nr, nc;
    int i, j, off;

    if (gretl_is_null_matrix(a) || gretl_is_null_matrix(b)) {
        *err = E_DATA;
        return NULL;
    }

    conftype = dot_operator_conf(a, b, &nr, &nc);

    if (conftype == CONF_NONE) {
        fputs("gretl_matrix_dot_op: matrices not conformable\n", stderr);
        fprintf(stderr, " op = '%c', A is %d x %d, B is %d x %d\n",
                (char) op, a->rows, a->cols, b->rows, b->cols);
        *err = E_NONCONF;
        return NULL;
    }

    c = gretl_matrix_alloc(nr, nc);
    if (c == NULL) {
        *err = E_ALLOC;
        return NULL;
    }

    math_err_init();

    switch (conftype) {
    case CONF_ELEMENTS:
        vec_x_op_vec_y(c->val, a->val, b->val, nr*nc, op);
        break;
    case CONF_A_COLVEC:
        for (i=0; i<nr; i++) {
            x = a->val[i];
            for (j=0; j<nc; j++) {
                y = gretl_matrix_get(b, i, j);
                y = x_op_y(x, y, op);
                gretl_matrix_set(c, i, j, y);
            }
        }
        break;
    case CONF_B_COLVEC:
        for (i=0; i<nr; i++) {
            y = b->val[i];
            for (j=0; j<nc; j++) {
                x = gretl_matrix_get(a, i, j);
                x = x_op_y(x, y, op);
                gretl_matrix_set(c, i, j, x);
            }
        }
        break;
    case CONF_A_ROWVEC:
        off = 0;
        for (j=0; j<nc; j++) {
            x = a->val[j];
            x_op_vec_y(c->val + off, x, b->val + off, nr, op);
            off += nr;
        }
        break;
    case CONF_B_ROWVEC:
        off = 0;
        for (j=0; j<nc; j++) {
            y = b->val[j];
            vec_x_op_y(c->val + off, a->val + off, y, nr, op);
            off += nr;
        }
        break;
    case CONF_A_SCALAR:
        x_op_vec_y(c->val, a->val[0], b->val, nr*nc, op);
        break;
    case CONF_B_SCALAR:
        vec_x_op_y(c->val, a->val, b->val[0], nr*nc, op);
        break;
    case CONF_AC_BR:
        for (i=0; i<nr; i++) {
            x = a->val[i];
            for (j=0; j<nc; j++) {
                y = b->val[j];
                y = x_op_y(x, y, op);
                gretl_matrix_set(c, i, j, y);
            }
        }
        break;
    case CONF_AR_BC:
        for (j=0; j<nc; j++) {
            x = a->val[j];
            for (i=0; i<nr; i++) {
                y = b->val[i];
                y = x_op_y(x, y, op);
                gretl_matrix_set(c, i, j, y);
            }
        }
        break;
    default: /* hush a warning */
        break;
    }

    if (errno) {
        *err = math_err_check("gretl_matrix_dot_op", errno);
        if (*err) {
            gretl_matrix_free(c);
            c = NULL;
        }
    }

    return c;
}

/* Multiplication or division for complex matrices in the old
   gretl representation, with real parts in the first column
   and imaginary parts (if present) in the second.
*/

static gretl_matrix *
gretl_matrix_complex_muldiv (const gretl_matrix *a,
                             const gretl_matrix *b,
                             int multiply,
                             int force_complex,
                             int *err)
{
    gretl_matrix *c = NULL;
    double *ar, *ai;
    double *br, *bi;
    double *cr, *ci;
    double complex az, bz, cz;
    int m, n, p, q;
    int i, izero = 1;

    if (gretl_is_null_matrix(a) || gretl_is_null_matrix(b)) {
        *err = E_DATA;
        return NULL;
    }

    m = a->rows;
    n = a->cols;
    p = b->rows;
    q = b->cols;

    if (m != p) {
        *err = E_NONCONF;
        return NULL;
    }

    if ((n != 1 && n != 2) || (q != 1 && q != 2)) {
        *err = E_NONCONF;
        return NULL;
    }

    if (force_complex) {
        p = 2;
    } else {
        p = (n == 1 && q == 1)? 1 : 2;
    }

    c = gretl_matrix_alloc(m, p);
    if (c == NULL) {
        *err = E_ALLOC;
        return NULL;
    }

    math_err_init();

    ar = a->val;
    ai = (a->cols == 2)? ar + m : NULL;

    br = b->val;
    bi = (b->cols == 2)? br + m : NULL;

    cr = c->val;
    ci = (c->cols == 2)? cr + m : NULL;

    for (i=0; i<m; i++) {
        az = ai == NULL ? ar[i] : ar[i] + ai[i] * I;
        bz = bi == NULL ? br[i] : br[i] + bi[i] * I;
	if (multiply) {
	    cz = az * bz;
	} else {
#ifdef __ARM_ARCH_ISA_A64
	    cz = arm_complex_divide(az, bz);
#else
	    cz = az / bz;
#endif
	}
        cr[i] = creal(cz);
        if (ci != NULL) {
            ci[i] = cimag(cz);
            if (ci[i] != 0.0) {
                izero = 0;
            }
        }
    }

    if (errno) {
        *err = math_err_check("gretl_matrix_complex_muldiv", errno);
        if (*err) {
            gretl_matrix_free(c);
            c = NULL;
        }
    }

    if (!*err && !force_complex && c->cols == 2 && izero) {
        /* drop the all-zero imaginary part */
        *err = gretl_matrix_realloc(c, c->rows, 1);
        if (*err) {
            gretl_matrix_free(c);
            c = NULL;
        }
    }

    return c;
}

/**
 * gretl_matrix_complex_multiply:
 * @a: m x (1 or 2) matrix.
 * @b: m x (1 or 2) matrix.
 * @force_complex: see below.
 * @err: location to receive error code.
 *
 * Computes the complex product of @a and @b.  The first
 * column in these matrices is assumed to contain real
 * values, and the second column (if present) imaginary
 * coefficients.
 *
 * Returns: a matrix with the result of the multiplication
 * of the two vectors of complex numbers. If both @a and @b have no
 * imaginary part and the @force_complex flag is zero, the return
 * value will be m x 1, otherwise it will be m x 2.
 */

gretl_matrix *gretl_matrix_complex_multiply (const gretl_matrix *a,
                                             const gretl_matrix *b,
                                             int force_complex,
                                             int *err)
{
    return gretl_matrix_complex_muldiv(a, b, 1, force_complex, err);
}

/**
 * gretl_matrix_complex_divide:
 * @a: m x (1 or 2) matrix.
 * @b: m x (1 or 2) matrix.
 * @force_complex: see below.
 * @err: location to receive error code.
 *
 * Computes the complex division of @a over @b.  The first
 * column in these matrices is assumed to contain real
 * values, and the second column (if present) imaginary
 * coefficients.
 *
 * Returns: a matrix with the result of the division of the
 * two vectors of complex numbers. If both @a and @b have no
 * imaginary part and the @force_complex flag is zero, the return
 * value will be m x 1, otherwise it will be m x 2.
 */

gretl_matrix *gretl_matrix_complex_divide (const gretl_matrix *a,
                                           const gretl_matrix *b,
                                           int force_complex,
                                           int *err)
{
    return gretl_matrix_complex_muldiv(a, b, 0, force_complex, err);
}

/**
 * gretl_rmatrix_vector_stat:
 * @m: source matrix.
 * @vs: the required statistic or quantity: sum, product or mean.
 * @rowwise: if non-zero go by rows, otherwise go by columns.
 * @err: location to receive error code.
 *
 * Returns: a row vector or column vector containing the sums,
 * products or means of the columns or rows of @m. See also
 * gretl_rmatrix_vector_stat() for the complex variant.
 */

gretl_matrix *gretl_rmatrix_vector_stat (const gretl_matrix *m,
                                         GretlVecStat vs,
                                         int rowwise, int *err)
{
    gretl_matrix *ret;
    double x;
    int r, c, i, j;

    if (gretl_is_null_matrix(m)) {
        *err = E_DATA;
        return NULL;
    }

    r = rowwise ? m->rows : 1;
    c = rowwise ? 1 : m->cols;

    ret = gretl_matrix_alloc(r, c);
    if (ret == NULL) {
        *err = E_ALLOC;
        return NULL;
    }

    if (rowwise) {
        /* by rows */
        int jmin = vs == V_PROD ? 1 : 0;

        for (i=0; i<m->rows; i++) {
            x = vs == V_PROD ? m->val[i] : 0;
            for (j=jmin; j<m->cols; j++) {
                if (vs == V_PROD) {
                    x *= gretl_matrix_get(m, i, j);
                } else {
                    x += gretl_matrix_get(m, i, j);
                }
            }
            if (vs == V_MEAN) {
                x /= m->cols;
            }
            gretl_matrix_set(ret, i, 0, x);
        }
    } else {
        /* by columns */
        int imin = vs == V_PROD ? 1 : 0;

        for (j=0; j<m->cols; j++) {
            x = vs == V_PROD ? gretl_matrix_get(m, 0, j) : 0;
            for (i=imin; i<m->rows; i++) {
                if (vs == V_PROD) {
                    x *= gretl_matrix_get(m, i, j);
                } else {
                    x += gretl_matrix_get(m, i, j);
                }
            }
            if (vs == V_MEAN) {
                x /= m->rows;
            }
            gretl_matrix_set(ret, 0, j, x);
        }
    }

    if (rowwise) {
        maybe_preserve_names(ret, m, ROWNAMES, NULL);
    } else {
        maybe_preserve_names(ret, m, COLNAMES, NULL);
    }

    return ret;
}

/**
 * gretl_matrix_column_sd2:
 * @m: source matrix.
 * @df: degrees of freedom for standard deviations.
 * @err: location to receive error code.
 *
 * Returns: a row vector containing the standard deviations of
 * the columns of @m, or NULL on failure. If @df is positive
 * it is used as the divisor when calculating the column
 * variance, otherwise the divisor is the number of rows in
 * @m.
 */

gretl_matrix *gretl_matrix_column_sd2 (const gretl_matrix *m,
                                       int df, int *err)
{
    gretl_matrix *s;
    double xbar, dev, v;
    int i, j;

    if (gretl_is_null_matrix(m)) {
        *err = E_DATA;
        return NULL;
    } else if (m->is_complex) {
        fprintf(stderr, "E_CMPLX in gretl_matrix_columns_sd2\n");
        *err = E_CMPLX;
        return NULL;
    }

    s = gretl_matrix_alloc(1, m->cols);

    if (s == NULL) {
        *err = E_ALLOC;
        return NULL;
    }

    if (df <= 0) {
        df = m->rows;
    }

    for (j=0; j<m->cols; j++) {
        xbar = v = 0.0;
        for (i=0; i<m->rows; i++) {
            xbar += gretl_matrix_get(m, i, j);
        }
        xbar /= m->rows;
        for (i=0; i<m->rows; i++) {
            dev = gretl_matrix_get(m, i, j) - xbar;
            v += dev * dev;
        }
        s->val[j] = sqrt(v / df);
    }

    return s;
}

/**
 * gretl_matrix_column_sd:
 * @m: source matrix.
 * @err: location to receive error code.
 *
 * Returns: a row vector containing the standard deviations of
 * the columns of @m (without a degrees of freedom correction),
 * or NULL on failure.
 */

gretl_matrix *gretl_matrix_column_sd (const gretl_matrix *m, int *err)
{
    return gretl_matrix_column_sd2(m, 0, err);
}

/**
 * gretl_matrix_demean_by_row:
 * @m: matrix on which to operate.
 *
 * For each row of @m, subtracts the row mean from each
 * element on the row.
 */

void gretl_matrix_demean_by_row (gretl_matrix *m)
{
    double x, rmean;
    int i, j;

    for (i=0; i<m->rows; i++) {
        rmean = 0;
        for (j=0; j<m->cols; j++) {
            rmean += gretl_matrix_get(m, i, j);
        }
        rmean /= m->cols;
        for (j=0; j<m->cols; j++) {
            x = gretl_matrix_get(m, i, j);
            gretl_matrix_set(m, i, j, x - rmean);
        }
    }
}

/**
 * gretl_matrix_center:
 * @m: matrix on which to operate.
 *
 * Subtracts the column mean from each column of @m.
 */

int gretl_matrix_center (gretl_matrix *m)
{
    double x, xbar;
    int i, j;

#if defined(_OPENMP)
    if (m->cols == 1 || m->rows * m->cols < 4096) {
        goto st_mode;
    }
#pragma omp parallel for private(i, j, x, xbar)
    for (j=0; j<m->cols; j++) {
        xbar = 0;
        for (i=0; i<m->rows; i++) {
            xbar += gretl_matrix_get(m, i, j);
        }
        xbar /= m->rows;
        for (i=0; i<m->rows; i++) {
            x = gretl_matrix_get(m, i, j) - xbar;
            gretl_matrix_set(m, i, j, x);
        }
    }
    return 0;

 st_mode:
#endif

    for (j=0; j<m->cols; j++) {
        xbar = 0;
        for (i=0; i<m->rows; i++) {
            xbar += gretl_matrix_get(m, i, j);
        }
        xbar /= m->rows;
        for (i=0; i<m->rows; i++) {
            x = gretl_matrix_get(m, i, j) - xbar;
            gretl_matrix_set(m, i, j, x);
        }
    }
    return 0;
}

/**
 * gretl_matrix_standardize:
 * @m: matrix on which to operate.
 * @dfcorr: degrees of freedom correction.
 *
 * Subtracts the column mean from each column of @m and
 * divides by the column standard deviation, using @dfcorr
 * as degrees of freedom correction (0 for MLE).
 */

int gretl_matrix_standardize (gretl_matrix *m, int dfcorr)
{
    double x, xbar, sdc;
    int i, j;

    if (m->rows < 2) {
        return E_TOOFEW;
    }

#if defined(_OPENMP)
    if (m->cols == 1 || m->rows * m->cols < 4096) {
        goto st_mode;
    }
#pragma omp parallel for private(i, j, x, xbar, sdc)
    for (j=0; j<m->cols; j++) {
        xbar = sdc = 0;
        for (i=0; i<m->rows; i++) {
            xbar += gretl_matrix_get(m, i, j);
        }
        xbar /= m->rows;
        for (i=0; i<m->rows; i++) {
            x = gretl_matrix_get(m, i, j) - xbar;
            gretl_matrix_set(m, i, j, x);
            sdc += x * x;
        }
        sdc = sqrt(sdc / (m->rows - dfcorr));
        for (i=0; i<m->rows; i++) {
            x = gretl_matrix_get(m, i, j) / sdc;
            gretl_matrix_set(m, i, j, x);
        }
    }
    return 0;

 st_mode:
#endif

    for (j=0; j<m->cols; j++) {
        xbar = sdc = 0;
        for (i=0; i<m->rows; i++) {
            xbar += gretl_matrix_get(m, i, j);
        }
        xbar /= m->rows;
        for (i=0; i<m->rows; i++) {
            x = gretl_matrix_get(m, i, j) - xbar;
            gretl_matrix_set(m, i, j, x);
            sdc += x * x;
        }
        sdc = sqrt(sdc / (m->rows - dfcorr));
        for (i=0; i<m->rows; i++) {
            x = gretl_matrix_get(m, i, j) / sdc;
            gretl_matrix_set(m, i, j, x);
        }
    }
    return 0;
}

/**
 * gretl_matrix_quantiles:
 * @m: matrix on which to operate.
 * @p: vector of desired quantiles.
 * @err: location to receive error code.
 *
 * Returns: a matrix containing the @p quantiles
 * of the columns of @m, or NULL on failure.
 */

gretl_matrix *gretl_matrix_quantiles (const gretl_matrix *m,
                                      const gretl_matrix *p,
                                      int *err)
{
    gretl_matrix *qvals;
    const double *mval;
    double *a, *q;
    int i, j, k;
    int n, plen;

    if (gretl_is_null_matrix(m)) {
        *err = E_INVARG;
        return NULL;
    }

    plen = gretl_vector_get_length(p);

    if (plen == 0) {
        *err = E_INVARG;
        return NULL;
    }

    for (i=0; i<plen; i++) {
        if (p->val[i] <= 0 || p->val[i] >= 1 || na(p->val[i])) {
            *err = E_INVARG;
            return NULL;
        }
    }

    qvals = gretl_matrix_alloc(plen, m->cols);
    if (qvals == NULL) {
        *err = E_ALLOC;
        return NULL;
    }

    n = m->rows;
    a = malloc(n * sizeof *a);
    q = malloc(plen * sizeof *q);

    if (a == NULL || q == NULL) {
        *err = E_ALLOC;
        gretl_matrix_free(qvals);
        free(a);
        free(q);
        return NULL;
    }

    mval = m->val;

    for (j=0; j<m->cols && !*err; j++) {
        k = 0;
        for (i=0; i<n; i++) {
            if (!na(mval[i])) {
                a[k++] = mval[i];
            }
        }
        memcpy(q, p->val, plen * sizeof *q);
        if (k == 0) {
            for (i=0; i<plen; i++) {
                gretl_matrix_set(qvals, i, j, NADBL);
            }
        } else {
            *err = gretl_array_quantiles(a, k, q, plen);
            if (!*err) {
                for (i=0; i<plen; i++) {
                    gretl_matrix_set(qvals, i, j, q[i]);
                }
            }
        }
        mval += n;
    }

    if (*err) {
        gretl_matrix_free(qvals);
        qvals = NULL;
    }

    free(a);
    free(q);

    return qvals;
}

/**
 * gretl_matrix_multiply:
 * @a: left-hand matrix.
 * @b: right-hand matrix.
 * @c: matrix to hold the product.
 *
 * Multiplies @a into @b, with the result written into @c.
 *
 * Returns: 0 on success; non-zero error code on
 * failure.
 */

int gretl_matrix_multiply (const gretl_matrix *a, const gretl_matrix *b,
                           gretl_matrix *c)
{
    int err = 0;

    if (gretl_is_null_matrix(a) ||
        gretl_is_null_matrix(b) ||
        gretl_is_null_matrix(c)) {
        return E_DATA;
    }

    if (matrix_is_scalar(a)) {
        err = gretl_matrix_copy_values(c, b);
        if (!err) {
            gretl_matrix_multiply_by_scalar(c, a->val[0]);
        }
    } else if (matrix_is_scalar(b)) {
        err = gretl_matrix_copy_values(c, a);
        if (!err) {
            gretl_matrix_multiply_by_scalar(c, b->val[0]);
        }
    } else {
        err = gretl_matrix_multiply_mod(a, GRETL_MOD_NONE,
                                        b, GRETL_MOD_NONE,
                                        c, GRETL_MOD_NONE);
    }

    return err;
}

int gretl_matrix_multiply_single (const gretl_matrix *a,
                                  const gretl_matrix *b,
                                  gretl_matrix *c)
{
    int err = 0;

    if (gretl_is_null_matrix(a) ||
        gretl_is_null_matrix(b) ||
        gretl_is_null_matrix(c)) {
        return E_DATA;
    }

    if (matrix_is_scalar(a)) {
        err = gretl_matrix_copy_values(c, b);
        if (!err) {
            gretl_matrix_multiply_by_scalar(c, a->val[0]);
        }
    } else if (matrix_is_scalar(b)) {
        err = gretl_matrix_copy_values(c, a);
        if (!err) {
            gretl_matrix_multiply_by_scalar(c, b->val[0]);
        }
    } else {
        err = gretl_matrix_multiply_mod_single(a, GRETL_MOD_NONE,
                                               b, GRETL_MOD_NONE,
                                               c, GRETL_MOD_NONE);
    }

    return err;
}

/**
 * gretl_matrix_multiply_new:
 * @a: left-hand matrix.
 * @b: right-hand matrix.
 * @err: location for error code.
 *
 * Multiplies @a into @b, with the result written into a newly
 * allocated matrix.
 *
 * Returns: matrix product on success, or NULL on failure.
 */

gretl_matrix *gretl_matrix_multiply_new (const gretl_matrix *a,
                                         const gretl_matrix *b,
                                         int *err)
{
    gretl_matrix *c;

    if (gretl_is_null_matrix(a) || gretl_is_null_matrix(b)) {
        *err = E_DATA;
        return NULL;
    }

    if (a->cols != b->rows) {
        fprintf(stderr, "gretl_matrix_multiply_new: requested (%d x %d) * (%d x %d)\n",
                a->rows, a->cols, b->rows, b->cols);
        *err = E_NONCONF;
        return NULL;
    }

    c = gretl_matrix_alloc(a->rows, b->cols);
    if (c == NULL) {
        *err = E_ALLOC;
        return NULL;
    }

    *err = gretl_matrix_multiply_mod(a, GRETL_MOD_NONE,
                                     b, GRETL_MOD_NONE,
                                     c, GRETL_MOD_NONE);

    if (*err) {
        gretl_matrix_free(c);
        c = NULL;
    }

    return c;
}

static int matrix_divide_by_scalmat (gretl_matrix *num,
                                     const gretl_matrix *den)
{
    int i, n = num->rows * num->cols;

    if (num->is_complex) {
        double complex zden;

        zden = den->is_complex ? den->z[0] : den->val[0];
        for (i=0; i<n; i++) {
            num->z[i] /= zden;
        }
    } else {
        if (den->is_complex) {
            return E_TYPES;
        } else {
            for (i=0; i<n; i++) {
                num->val[i] /= den->val[0];
            }
        }
    }

    return 0;
}

/**
 * gretl_matrix_divide:
 * @a: left-hand matrix.
 * @b: right-hand matrix.
 * @mod: %GRETL_MOD_NONE for left division, or
 * %GRETL_MOD_TRANSPOSE for right division.
 * @err: location to receive error code.
 *
 * Follows the semantics of Matlab/Octave for left and right
 * matrix "division". In left division, A \ B is in principle
 * equivalent to A^{-1} * B, and in right division A / B is
 * in principle equivalent to A * B^{-1}, but the result is
 * obtained without explicit computation of the inverse.
 *
 * In left division @a and @b must have the same number of
 * rows; in right division they must have the same number
 * of columns.
 *
 * Returns: the "quotient" matrix, or NULL on failure.
 */

gretl_matrix *gretl_matrix_divide (const gretl_matrix *a,
                                   const gretl_matrix *b,
                                   GretlMatrixMod mod,
                                   int *err)
{
    gretl_matrix *Q = NULL;
    gretl_matrix *AT = NULL, *BT = NULL;
    gretl_matrix *Tmp;

    if (gretl_is_null_matrix(a) ||
        gretl_is_null_matrix(b)) {
        *err = E_DATA;
        return NULL;
    }

    /* detect and handle scalar cases */
    if (mod == GRETL_MOD_NONE && is_one_by_one(a)) {
        Q = gretl_matrix_copy(b);
        if (Q == NULL) {
            *err = E_ALLOC;
        } else {
            *err = matrix_divide_by_scalmat(Q, a);
        }
        return Q;
    } else if (mod == GRETL_MOD_TRANSPOSE && is_one_by_one(b)) {
        Q = gretl_matrix_copy(a);
        if (Q == NULL) {
            *err = E_ALLOC;
        } else {
            *err = matrix_divide_by_scalmat(Q, b);
        }
        return Q;
    }

    if (mod == GRETL_MOD_NONE && a->rows != b->rows) {
        *err = E_NONCONF;
    } else if (mod == GRETL_MOD_TRANSPOSE && a->cols != b->cols) {
        *err = E_NONCONF;
    }

    if (*err) {
        return Q;
    }

    if (mod == GRETL_MOD_TRANSPOSE) {
        AT = gretl_matrix_copy_transpose(b);
        BT = gretl_matrix_copy_transpose(a);
        if (AT == NULL || BT == NULL) {
            *err = E_ALLOC;
            goto bailout;
        } else {
            a = AT;
            b = BT;
        }
    }

    Q = gretl_matrix_copy(b);
    if (Q == NULL) {
        *err = E_ALLOC;
    } else {
        Tmp = gretl_matrix_copy(a);
        if (Tmp == NULL) {
            *err = E_ALLOC;
        } else {
            *err = gretl_matrix_solve(Tmp, Q);
            gretl_matrix_free(Tmp);
        }
    }

    if (mod == GRETL_MOD_TRANSPOSE && *err == 0) {
        Tmp = Q;
        Q = gretl_matrix_copy_transpose(Tmp);
        if (Q == NULL) {
            *err = E_ALLOC;
        }
        gretl_matrix_free(Tmp);
    }

 bailout:

    if (mod == GRETL_MOD_TRANSPOSE) {
        gretl_matrix_free(AT);
        gretl_matrix_free(BT);
    }

    if (*err && Q != NULL) {
        gretl_matrix_free(Q);
        Q = NULL;
    }

    return Q;
}

/**
 * gretl_general_matrix_rcond:
 * @m: matrix to examine.
 * @err: location to receive error code.
 *
 * Estimates the reciprocal condition number of the general
 * real matrix @m (in the 1-norm), using the LAPACK
 * functions dgetrf() and dgecon().
 *
 * Returns: the estimate, or #NADBL on failure to allocate memory.
 */

static double gretl_general_matrix_rcond (const gretl_matrix *A,
                                          int *err)
{
    gretl_matrix *a = NULL;
    char norm = '1';
    integer m, n, lda, info;
    integer *iwork = NULL;
    integer *ipiv = NULL;
    double *work = NULL;
    double rcond = NADBL;

    *err = 0;

    if (gretl_is_null_matrix(A)) {
        return NADBL;
    }

    m = A->rows;
    n = A->cols;
    lda = A->rows;

    a = gretl_matrix_copy_tmp(A);
    work = malloc((4 * n) * sizeof *work);
    iwork = malloc(n * sizeof *iwork);
    ipiv = malloc(min(m, n) * sizeof *ipiv);

    if (a == NULL || work == NULL || iwork == NULL || ipiv == NULL) {
        *err = E_ALLOC;
        goto bailout;
    }

    dgetrf_(&m, &n, a->val, &lda, ipiv, &info);

    if (info != 0) {
        fprintf(stderr, "gretl_general_matrix_rcond:\n"
                " dgetrf failed with info = %d (n = %d)\n", (int) info, (int) n);
        gretl_matrix_print(A, "A in rcond");
        *err = E_DATA;
        rcond = NADBL;
    } else {
        pivot_check(ipiv, min(m, n));
    }

    if (!*err) {
        double anorm = gretl_matrix_one_norm(A);

        dgecon_(&norm, &n, a->val, &lda, &anorm, &rcond, work, iwork, &info);
        if (info != 0) {
            *err = E_DATA;
            rcond = NADBL;
        }
    }

 bailout:

    free(work);
    free(iwork);
    free(ipiv);
    gretl_matrix_free(a);

    return rcond;
}

/**
 * gretl_symmetric_matrix_rcond:
 * @m: matrix to examine.
 * @err: location to receive error code.
 *
 * Estimates the reciprocal condition number of the real symmetric
 * positive definite matrix @m (in the 1-norm), using the LAPACK
 * functions dpotrf() and dpocon().
 *
 * Returns: the estimate, or #NADBL on failure to allocate memory.
 */

double gretl_symmetric_matrix_rcond (const gretl_matrix *m, int *err)
{
    gretl_matrix *a = NULL;
    char uplo = 'L';
    integer n, lda;
    integer info, *iwork = NULL;
    double *work = NULL;
    double rcond = NADBL;

    *err = 0;

    if (gretl_is_null_matrix(m)) {
        return NADBL;
    }

    n = m->rows;
    lda = m->rows;

    a = gretl_matrix_copy_tmp(m);
    work = malloc((3 * n) * sizeof *work);
    iwork = malloc(n * sizeof *iwork);

    if (a == NULL || work == NULL || iwork == NULL) {
        *err = E_ALLOC;
        goto bailout;
    }

    dpotrf_(&uplo, &n, a->val, &n, &info);

    if (info != 0) {
        fprintf(stderr, "gretl_symmetric_matrix_rcond: "
                "dpotrf failed with info = %d (n = %d)\n", (int) info, (int) n);
        rcond = 0.0;
    } else {
        double anorm = gretl_matrix_one_norm(m);

        dpocon_(&uplo, &n, a->val, &lda, &anorm, &rcond, work, iwork, &info);
        if (info != 0) {
            *err = 1;
            rcond = NADBL;
        }
    }

 bailout:

    free(work);
    free(iwork);
    gretl_matrix_free(a);

    return rcond;
}

/**
 * gretl_matrix_rcond:
 * @m: matrix to examine.
 * @err: location to receive error code.
 *
 * Estimates the reciprocal condition number of the real
 * matrix @m (in the 1-norm).
 *
 * Returns: the estimate, or #NADBL on failure to allocate memory.
 */

double gretl_matrix_rcond (const gretl_matrix *m, int *err)
{
    return gretl_general_matrix_rcond(m, err);
}

/**
 * gretl_matrix_cond_index:
 * @m: matrix to examine.
 * @err: location to receive error code.
 *
 * Estimates the condition number (a la Belsley) of the real
 * matrix @m.
 *
 * Returns: the estimate, or #NADBL on failure.
 */

double gretl_matrix_cond_index (const gretl_matrix *m, int *err)
{
    gretl_matrix *X, *XX, *v;
    double xij, den, cidx = NADBL;
    int i, j, r, c;

    if (gretl_is_null_matrix(m)) {
        return NADBL;
    }

    r = m->rows;
    c = m->cols;

    X = gretl_matrix_alloc(r, c);
    XX = gretl_matrix_alloc(c, c);

    if (X == NULL || XX == NULL) {
        gretl_matrix_free(X);
        gretl_matrix_free(XX);
        *err = E_ALLOC;
        return NADBL;
    }

    /* normalize columns of @m into X */
    for (j=0; j<c; j++) {
        den = 0.0;
        for (i=0; i<r; i++) {
            xij = gretl_matrix_get(m, i, j);
            den += xij * xij;
        }
        den = sqrt(den);
        for (i=0; i<r; i++) {
            xij = gretl_matrix_get(m, i, j);
            gretl_matrix_set(X, i, j, xij / den);
        }
    }

    /* form X'X */
    gretl_matrix_multiply_mod(X, GRETL_MOD_TRANSPOSE,
                              X, GRETL_MOD_NONE,
                              XX, GRETL_MOD_NONE);

    v = gretl_symmetric_matrix_eigenvals(XX, 0, err);

    if (!*err) {
        cidx = sqrt(v->val[c-1] / v->val[0]);
    }

    gretl_matrix_free(X);
    gretl_matrix_free(XX);
    gretl_matrix_free(v);

    return cidx;
}

/**
 * gretl_matrix_cholesky_decomp:
 * @a: matrix to operate on.
 *
 * Computes the Cholesky factorization of the symmetric,
 * positive definite matrix @a.  On exit the lower triangle of
 * @a is replaced by the factor L, as in a = LL', and the
 * upper triangle is set to zero.  Uses the lapack function
 * dpotrf.
 *
 * Returns: 0 on success; 1 on failure.
 */

int gretl_matrix_cholesky_decomp (gretl_matrix *a)
{
    char uplo = 'L';
    integer n, lda;
    integer info;
    int err = 0;

    if (gretl_is_null_matrix(a)) {
        return E_DATA;
    }

    n = lda = a->rows;

    if (a->cols != n) {
        return E_NONCONF;
    }

    dpotrf_(&uplo, &n, a->val, &lda, &info);

    if (info != 0) {
        fprintf(stderr, "gretl_matrix_cholesky_decomp: info = %d\n",
                (int) info);
        err = (info > 0)? E_NOTPD : E_DATA;
    } else {
        gretl_matrix_zero_upper(a);
    }

    return err;
}

static int process_psd_root (gretl_matrix *L,
                             const gretl_matrix *A,
                             integer rank,
                             integer *piv)
{
    gretl_matrix *LL = NULL;
    double toler = 1.0e-8;
    int i, j, n = L->rows;
    int err = 0;

    LL = gretl_matrix_alloc(n, n);

    if (LL == NULL) {
        err = E_ALLOC;
    } else {
        /* form LL' and compare with A to see if @L is
           really a viable factor
        */
        double dj, dmax = 0;

        gretl_matrix_multiply_mod(L, GRETL_MOD_NONE,
                                  L, GRETL_MOD_TRANSPOSE,
                                  LL, GRETL_MOD_NONE);
        for (j=0; j<n; j++) {
            dj = 0.0;
            for (i=0; i<n; i++) {
                dj += fabs(gretl_matrix_get(LL, i, j) - gretl_matrix_get(A, i, j));
            }
            if (dj > dmax) {
                dmax = dj;
            }
        }

        if (dmax > toler) {
            gretl_errmsg_sprintf("psdroot: norm-test of %g exceeds tolerance (%g)",
                                 dmax, toler);
            err = E_DATA;
        }

        gretl_matrix_free(LL);
    }

    return err;
}

/* PSD cholesky-type factor via the simple algorithm from
   Golub and Van Loan.
*/

static int real_psd_root (gretl_matrix *a, const gretl_matrix *a0)
{
    double d, x1, x2, x3;
    int i, j, k, n = a->rows;
    int err = 0;

    /* Golub and Van Loan, algorithm 4.2.11 */

    for (k=0; k<n && !err; k++) {
        d = gretl_matrix_get(a, k, k);
        if (d > 0) {
            d = sqrt(d);
            gretl_matrix_set(a, k, k, d);
            for (i=k+1; i<n; i++) {
                x1 = gretl_matrix_get(a, i, k);
                gretl_matrix_set(a, i, k, x1 / d);
            }
            for (j=k+1; j<n; j++) {
                x1 = gretl_matrix_get(a, j, k);
                for (i=j; i<n; i++) {
                    x2 = gretl_matrix_get(a, i, j);
                    x3 = gretl_matrix_get(a, i, k);
                    gretl_matrix_set(a, i, j, x2 - x3 * x1);
                }
            }
        } else {
            if (a0 == NULL && d < -1.0e-8) {
                /* Since we can't perform the check against a0, we'll
                   reject a matrix that has a "significantly" negative
                   diagonal element.
                */
                fprintf(stderr, "psdroot: diag[%d] = %g\n", k+1, d);
                err = E_DATA;
            }
            for (i=k; i<n; i++) {
                gretl_matrix_set(a, i, k, 0.0);
            }
        }
    }

    gretl_matrix_zero_triangle(a, 'U');

    if (!err && a0 != NULL) {
        err = process_psd_root(a, a0, 0, NULL);
    }

    return err;
}

/**
 * gretl_matrix_psd_root:
 * @a: matrix to operate on.
 * @check: if non-zero, perform a test for psd status.
 *
 * Computes the LL' factorization of the symmetric,
 * positive semidefinite matrix @a.  On successful exit
 * the lower triangle of @a is replaced by the factor L
 * and the upper triangle is set to zero.
 *
 * Returns: 0 on success; non-zero on failure.
 */

int gretl_matrix_psd_root (gretl_matrix *a, int check)
{
    gretl_matrix *a0 = NULL;
    int err = 0;

    if (gretl_is_null_matrix(a) || a->rows != a->cols) {
        return E_INVARG;
    }

    if (check) {
        /* make a copy of @a so we can test for its
           supposed psd attribute
        */
        a0 = gretl_matrix_copy(a);
        if (a0 == NULL) {
            return E_ALLOC;
        }
    }

    err = real_psd_root(a, a0);
    gretl_matrix_free(a0);

    return err;
}

int gretl_matrix_QR_pivot_decomp (gretl_matrix *M,
				  gretl_matrix *R,
                                  gretl_matrix *P)
{
    integer m = M->rows;
    integer n = M->cols;
    integer info = 0;
    integer lwork = -1;
    integer lda = m;
    integer *iwork = NULL;
    double *tau = NULL;
    double *work = NULL;
    integer *jpvt = NULL;
    int i, j;
    int err = 0;

    if (n > m) {
	gretl_errmsg_set(_("qrdecomp: the input must have rows >= columns"));
        return E_NONCONF;
    }

    if (R != NULL && (R->rows != n || R->cols != n)) {
        return E_NONCONF;
    }
    if (P != NULL && (P->rows != 1 || P->cols != n)) {
        return E_NONCONF;
    }

    /* dim of tau is min (m, n) */
    tau = malloc(n * sizeof *tau);
    work = lapack_malloc(sizeof *work);
    iwork = malloc(n * sizeof *iwork);

    if (tau == NULL || work == NULL || iwork == NULL) {
        err = E_ALLOC;
        goto bailout;
    }

    /* pivot array */
    jpvt = malloc(n * sizeof *jpvt);
    if (jpvt == NULL) {
        err = E_ALLOC;
        goto bailout;
    } else {
	/* pin the first column in place */
	jpvt[0] = 1;
	/* but allow permutation of the others */
	for (i=1; i<n; i++) {
	    jpvt[i] = 0;
	}
    }

    /* workspace size query */
    dgeqp3_(&m, &n, M->val, &lda, jpvt, tau, work, &lwork, &info);
    if (info != 0) {
        fprintf(stderr, "dgeqp3: info = %d\n", (int) info);
        err = 1;
        goto bailout;
    }

    /* optimally sized work array */
    lwork = (integer) work[0];
    work = lapack_realloc(work, (size_t) lwork * sizeof *work);
    if (work == NULL) {
        err = E_ALLOC;
        goto bailout;
    }

    /* run actual QR factorization */
    dgeqp3_(&m, &n, M->val, &lda, jpvt, tau, work, &lwork, &info);
    if (info != 0) {
        fprintf(stderr, "dgeqp3: info = %d\n", (int) info);
        err = 1;
        goto bailout;
    }

    if (R != NULL) {
	/* copy the upper triangular R out of M */
	for (i=0; i<n; i++) {
	    for (j=0; j<n; j++) {
		if (i <= j) {
		    gretl_matrix_set(R, i, j,
				     gretl_matrix_get(M, i, j));
		} else {
		    gretl_matrix_set(R, i, j, 0.0);
		}
	    }
	}
    }

    /* obtain the real "Q" matrix (in M) */
    dorgqr_(&m, &n, &n, M->val, &lda, tau, work, &lwork, &info);
    if (info != 0) {
        fprintf(stderr, "dorgqr: info = %d\n", (int) info);
        err = 1;
        goto bailout;
    }

 bailout:

    free(tau);
    lapack_free(work);
    free(iwork);

    if (P != NULL) {
	for (i=0; i<n; i++) {
	    P->val[i] = jpvt[i];
	}
    }

    free(jpvt);

    return err;
}

/**
 * gretl_matrix_QR_decomp:
 * @M: m x n matrix to be decomposed.
 * @R: n x n matrix into which to write R, as in M = Q * R,
 * or NULL if this is not wanted.
 *
 * Computes the QR factorization of @M.  On successful exit
 * the matrix @M holds Q, and, if @R is not NULL, the upper
 * triangle of @R holds R.  Uses the LAPACK functions
 * dgeqrf() and dorgqr().
 *
 * Returns: 0 on success, non-zero on failure.
 */

int gretl_matrix_QR_decomp (gretl_matrix *M, gretl_matrix *R)
{
    integer m, n, lda;
    integer info = 0;
    integer lwork = -1;
    double *tau = NULL;
    double *work = NULL;
    int i, j;
    int err = 0;

    if (gretl_is_null_matrix(M)) {
        return E_DATA;
    }

    lda = m = M->rows;
    n = M->cols;

    if (n > m) {
	gretl_errmsg_set(_("qrdecomp: the input must have rows >= columns"));
        return E_NONCONF;
    }

    if (R != NULL && (R->rows != n || R->cols != n)) {
        return E_NONCONF;
    }

    /* dim of tau is min (m, n) */
    tau = malloc(n * sizeof *tau);
    work = lapack_malloc(sizeof *work);

    if (tau == NULL || work == NULL) {
        err = E_ALLOC;
        goto bailout;
    }

    /* workspace size query */
    dgeqrf_(&m, &n, M->val, &lda, tau, work, &lwork, &info);
    if (info != 0) {
        fprintf(stderr, "dgeqrf: info = %d\n", (int) info);
        err = 1;
        goto bailout;
    }

    /* optimally sized work array */
    lwork = (integer) work[0];
    work = lapack_realloc(work, (size_t) lwork * sizeof *work);
    if (work == NULL) {
        err = E_ALLOC;
        goto bailout;
    }

    /* run actual QR factorization */
    dgeqrf_(&m, &n, M->val, &lda, tau, work, &lwork, &info);
    if (info != 0) {
        fprintf(stderr, "dgeqrf: info = %d\n", (int) info);
        err = 1;
        goto bailout;
    }

    if (R != NULL) {
        /* copy the upper triangular R out of M */
        double x;

        for (i=0; i<n; i++) {
            for (j=0; j<n; j++) {
                if (i <= j) {
                    x = gretl_matrix_get(M, i, j);
                    gretl_matrix_set(R, i, j, x);
                } else {
                    gretl_matrix_set(R, i, j, 0.0);
                }
            }
        }
    }

    /* obtain the real "Q" matrix (in M) */
    dorgqr_(&m, &n, &n, M->val, &lda, tau, work, &lwork, &info);
    if (info != 0) {
        fprintf(stderr, "dorgqr: info = %d\n", (int) info);
        err = 1;
        goto bailout;
    }

 bailout:

    free(tau);
    lapack_free(work);

    return err;
}

static int get_R_rank (const gretl_matrix *R)
{
    double d;
    int i, rank = R->rows;

#if 0
    gretl_matrix_print(R, "R, in get_R_rank");
#endif

    for (i=0; i<R->rows; i++) {
        d = gretl_matrix_get(R, i, i);
        if (fabs(d) < R_DIAG_MIN || na(d)) {
            rank--;
        }
    }

    return rank;
}

/**
 * gretl_triangular_matrix_rcond:
 * @A: triangular matrix.
 * @uplo: 'U' for upper triangular input, 'L' for lower.
 * @diag: 'N' for non-unit triangular, 'U' for unit triangular.
 *
 * Returns: the reciprocal condition number of @R in the 1-norm,
 * or NADBL on failure.
 */

double gretl_triangular_matrix_rcond (const gretl_matrix *A,
				      char uplo, char diag)
{
    integer *iwork = NULL;
    double *work = NULL;
    integer n, info = 0;
    double rcond = NADBL;
    char norm = '1';

    n = A->rows;
    work = lapack_malloc(3 * n * sizeof *work);
    iwork = malloc(n * sizeof *iwork);

    if (work != NULL && iwork != NULL) {
	dtrcon_(&norm, &uplo, &diag, &n, A->val, &n, &rcond, work,
		iwork, &info);
	if (info != 0) {
	    fprintf(stderr, "dtrcon: info = %d\n", (int) info);
	    rcond = NADBL;
	}
    }

    lapack_free(work);
    free(iwork);

    return rcond;
}

/**
 * gretl_check_QR_rank:
 * @R: matrix R from QR decomposition.
 * @err: location to receive error code.
 * @rcnd: location to receive reciprocal condition number.
 *
 * Checks the reciprocal condition number of R and calculates
 * the rank of the matrix QR.  If @rcnd is not NULL it receives
 * the reciprocal condition number.
 *
 * Returns: on success, the rank of QR.
 */

int gretl_check_QR_rank (const gretl_matrix *R, int *err, double *rcnd)
{
    integer *iwork = NULL;
    double *work = NULL;
    integer n, info = 0;
    double rcond;
    char uplo = 'U';
    char diag = 'N';
    char norm = '1';
    int rank;

    if (gretl_is_null_matrix(R)) {
        *err = E_DATA;
        return 0;
    }

    *err = 0;

    rank = n = R->rows;
    work = lapack_malloc(3 * n * sizeof *work);
    iwork = malloc(n * sizeof *iwork);

    if (work == NULL || iwork == NULL) {
        *err = E_ALLOC;
        goto bailout;
    }

    dtrcon_(&norm, &uplo, &diag, &n, R->val, &n, &rcond, work,
            iwork, &info);

    if (info != 0) {
        fprintf(stderr, "dtrcon: info = %d\n", (int) info);
        *err = 1;
        goto bailout;
    }

    if (rcond < QR_RCOND_MIN) {
        fprintf(stderr, "gretl_matrix_QR_rank: rcond = %g\n", rcond);
        rank = get_R_rank(R);
    }
#if 0
    else if (rcond < QR_RCOND_WARN) {
        fprintf(stderr, "QR warning: rcond = %g\n", rcond);
    }
#endif

    if (rcnd != NULL) {
        *rcnd = rcond;
    }

 bailout:

    lapack_free(work);
    free(iwork);

    return rank;
}

static double svd_smin (const gretl_matrix *a, double smax, double eps)
{

    int dmax = (a->rows > a->cols)? a->rows : a->cols;
    double actual_eps = na(eps) ? 2.20e-16 : eps;

    /* numpy and Matlab use the "Numerical recipes" convention
       by which eps should be machine epsilon (for 8-byte reals,
       2.20e-16)
    */

    return dmax * actual_eps * smax;
}

static int real_gretl_matrix_SVD (const gretl_matrix *x,
                                  gretl_matrix **pu,
                                  gretl_vector **ps,
                                  gretl_matrix **pvt,
                                  int full);

/**
 * gretl_matrix_rank:
 * @a: matrix to examine.
 * @err: location to receive error code on failure.
 *
 * Computes the rank of @a via its SV decomposition.
 *
 * Returns: the rank of @a, or 0 on failure.
 */

int gretl_matrix_rank (const gretl_matrix *a, double eps,
		       int *err)
{
    gretl_matrix *s = NULL;
    int i, k, rank = 0;

    if (gretl_is_null_matrix(a)) {
        return 0;
    }

    k = (a->rows < a->cols)? a->rows : a->cols;

    if (a->rows > 4 * k || a->cols > 4 * k) {
        gretl_matrix *b = gretl_matrix_alloc(k, k);
        GretlMatrixMod mod1, mod2;

        mod1 = a->rows > k ? GRETL_MOD_TRANSPOSE : 0;
        mod2 = a->cols > k ? GRETL_MOD_TRANSPOSE : 0;
        gretl_matrix_multiply_mod(a, mod1, a, mod2, b, 0);
        *err = real_gretl_matrix_SVD(b, NULL, &s, NULL, 0);
        gretl_matrix_free(b);
    } else {
        *err = real_gretl_matrix_SVD(a, NULL, &s, NULL, 0);
    }

    if (!*err) {
        double smin = svd_smin(a, s->val[0], eps);

        for (i=0; i<k; i++) {
            if (s->val[i] > smin) {
                rank++;
            }
        }
    }

    gretl_matrix_free(s);

    return rank;
}

/**
 * gretl_invert_triangular_matrix:
 * @a: triangular matrix to invert.
 * @uplo: 'L' for lower triangular @a, 'U' for upper.
 *
 * Computes the inverse of a triangular matrix.  On exit
 * @a is overwritten with the inverse.  Uses the lapack
 * function dtrtri.
 *
 * Returns: 0 on success; non-zero error code on failure.
 */

int gretl_invert_triangular_matrix (gretl_matrix *a, char uplo)
{
    char diag = 'N';
    integer n, info = 0;
    int err = 0;

    if (gretl_is_null_matrix(a)) {
        return E_DATA;
    }

    n = a->rows;

    if (a->rows != a->cols) {
        return E_NONCONF;
    }

    dtrtri_(&uplo, &diag, &n, a->val, &n, &info);

    if (info < 0) {
	fprintf(stderr, "dtrtri: info = %d\n", (int) info);
        err = E_DATA;
    } else if (info > 0) {
        err = E_SINGULAR;
    }

    return err;
}

/**
 * gretl_invert_general_matrix:
 * @a: matrix to invert.
 *
 * Computes the inverse of a general matrix using LU
 * factorization.  On exit @a is overwritten with the inverse.
 * Uses the LAPACK functions dgetrf() and dgetri().
 *
 * Returns: 0 on success; non-zero error code on failure.
 */

int gretl_invert_general_matrix (gretl_matrix *a)
{
    integer n;
    integer info;
    integer lwork;
    integer *ipiv;
    double *work;
    int err = 0;

    if (gretl_is_null_matrix(a) || (a->rows != a->cols)) {
        return E_DATA;
    }

    n = a->rows;

    ipiv = malloc(n * sizeof *ipiv);
    if (ipiv == NULL) {
        return E_ALLOC;
    }

    work = lapack_malloc(sizeof *work);
    if (work == NULL) {
        free(ipiv);
        return E_ALLOC;
    }

    dgetrf_(&n, &n, a->val, &n, ipiv, &info);

    if (info != 0) {
        free(ipiv);
        fprintf(stderr, "dgetrf: matrix is singular (info=%d)\n", info);
        return E_SINGULAR;
    } else {
        pivot_check(ipiv, n);
    }

    lwork = -1;
    dgetri_(&n, a->val, &n, ipiv, work, &lwork, &info);

    if (info != 0 || work[0] <= 0.0) {
        free(ipiv);
        return wspace_fail(info, work[0]);
    }

    lwork = (integer) work[0];

#ifdef LAPACK_DEBUG
    printf("dgetri: workspace = %d\n", (int) lwork);
#endif

    work = lapack_realloc(work, lwork * sizeof *work);
    if (work == NULL) {
        free(ipiv);
        return E_ALLOC;
    }

    dgetri_(&n, a->val, &n, ipiv, work, &lwork, &info);

#ifdef LAPACK_DEBUG
    printf("dgetri: info = %d\n", (int) info);
#endif

    lapack_free(work);
    free(ipiv);

    if (info != 0) {
        fprintf(stderr, "dgetri: matrix is singular\n");
        err = E_SINGULAR;
    }

    return err;
}

/**
 * gretl_matrix_mirror:
 * @m: matrix to expand.
 * @uplo: 'L' or 'U'.
 *
 * If @uplo = 'L', copy the lower triangle of @m into
 * the upper triangle; or if @uplo = 'U' copy the upper
 * triangle into the lower, in either case producing a
 * symmetric result.
 *
 * Returns: 0 on success; non-zero error code if @m is
 * not square.
 */

int gretl_matrix_mirror (gretl_matrix *m, char uplo)
{
    int i, j, n;
    double x;

    if (m->cols != m->rows) {
        fputs("gretl_matrix_mirror: input is not square\n",
              stderr);
        return 1;
    }

    n = m->rows;

    for (i=0; i<n; i++) {
        for (j=i+1; j<n; j++) {
            if (uplo == 'U') {
                x = gretl_matrix_get(m, i, j);
                gretl_matrix_set(m, j, i, x);
            } else {
                x = gretl_matrix_get(m, j, i);
                gretl_matrix_set(m, i, j, x);
            }
        }
    }

    return 0;
}

/**
 * gretl_invert_diagonal_matrix:
 * @a: matrix to invert.
 *
 * Computes the inverse of a diagonal matrix.
 * On exit @a is overwritten with the inverse.
 *
 * Returns: 0 on success; non-zero error code on failure.
 */

int gretl_invert_diagonal_matrix (gretl_matrix *a)
{
    double x;
    int i;

    if (gretl_is_null_matrix(a)) {
        return E_DATA;
    }

    if (a->cols != a->rows) {
        fputs("gretl_invert_diagonal_matrix: input is not square\n",
              stderr);
        return E_NONCONF;
    }

    for (i=0; i<a->rows; i++) {
        if (gretl_matrix_get(a, i, i) == 0.0) {
            return E_SINGULAR;
        }
    }

    for (i=0; i<a->rows; i++) {
        x = gretl_matrix_get(a, i, i);
        gretl_matrix_set(a, i, i, 1.0 / x);
    }

    return 0;
}

/**
 * gretl_invert_matrix:
 * @a: matrix to invert.
 *
 * Computes the inverse of matrix @a: on exit @a is
 * overwritten with the inverse.  If @a is diagonal
 * or symmetric, appropriate simple inversion routines
 * are called.
 *
 * Returns: 0 on success; non-zero error code on failure.
 */

int gretl_invert_matrix (gretl_matrix *a)
{
    int s, err = 0;

    if (gretl_is_null_matrix(a)) {
        return E_DATA;
    }

    s = gretl_matrix_get_structure(a);

    if (s == GRETL_MATRIX_IDENTITY) {
        return 0;
    } else if (s == GRETL_MATRIX_DIAGONAL) {
        err = gretl_invert_diagonal_matrix(a);
    } else if (s == GRETL_MATRIX_SYMMETRIC) {
        err = real_invert_symmetric_matrix(a, 1, 0);
        if (err) {
            err = gretl_invert_symmetric_indef_matrix(a);
        }
    } else if (s == GRETL_MATRIX_LOWER_TRIANGULAR) {
        err = gretl_invert_triangular_matrix(a, 'L');
    } else if (s == GRETL_MATRIX_UPPER_TRIANGULAR) {
        err = gretl_invert_triangular_matrix(a, 'U');
    } else if (s >= GRETL_MATRIX_SQUARE) {
        err = gretl_invert_general_matrix(a);
    } else {
        err = E_NONCONF;
    }

    return err;
}

#define RS_RCOND_MIN 1.0e-15

/**
 * gretl_invert_symmetric_indef_matrix:
 * @a: matrix to invert.
 *
 * Computes the inverse of a real symmetric matrix via the
 * Bunch-Kaufman diagonal pivoting method.  Uses the LAPACK
 * functions dsytrf() and dsytri().  On exit @a is overwritten
 * with the inverse.
 *
 * Returns: 0 on success; non-zero error code on failure.
 */

int gretl_invert_symmetric_indef_matrix (gretl_matrix *a)
{
    char uplo = 'U';
    integer n, info;
    integer *ipiv;
    integer *iwork;
    integer lwork = -1;
    double anorm, rcond;
    double *work;
    int err = 0;

    if (gretl_is_null_matrix(a)) {
        return E_DATA;
    }

    if (a->cols != a->rows) {
        fputs("gretl_invert_symmetric_indef_matrix: input is not square\n",
              stderr);
        return E_NONCONF;
    }

    n = a->rows;
    ipiv = malloc(n * sizeof *ipiv);
    iwork = malloc(n * sizeof *iwork);
    work = lapack_malloc(sizeof *work);

    if (ipiv == NULL || iwork == NULL || work == NULL) {
        err = E_ALLOC;
        goto bailout;
    }

    anorm = gretl_matrix_one_norm(a);

    /* workspace query */
    dsytrf_(&uplo, &n, a->val, &n, ipiv, work, &lwork, &info);
    if (info != 0 || work[0] <= 0.0) {
        err = wspace_fail(info, work[0]);
        goto bailout;
    }

    lwork = (integer) work[0];
#ifdef LAPACK_DEBUG
    printf("dsytrf: workspace = %d\n", (int) lwork);
#endif

    if (lwork < 2 * n) {
        lwork = 2 * n;
    }

    work = lapack_realloc(work, lwork * sizeof *work);
    if (work == NULL) {
        err = E_ALLOC;
        goto bailout;
    }

    /* decompose */
    dsytrf_(&uplo, &n, a->val, &n, ipiv, work, &lwork, &info);
    if (info != 0) {
        fprintf(stderr, "dsytrf: matrix is singular\n");
        err = E_SINGULAR;
        goto bailout;
    }

    /* check condition number */
    dsycon_(&uplo, &n, a->val, &n, ipiv, &anorm, &rcond,
            work, iwork, &info);
    if (info != 0) {
        fprintf(stderr, "dsycon: info = %d\n", (int) info);
        err = 1;
        goto bailout;
    } else if (rcond < RS_RCOND_MIN) {
        fprintf(stderr, "dsycon: rcond = %g\n", rcond);
        err = E_SINGULAR;
        goto bailout;
    }

    /* invert */
    dsytri_(&uplo, &n, a->val, &n, ipiv, work, &info);

#ifdef LAPACK_DEBUG
    printf("dsytri: info = %d\n", (int) info);
#endif

 bailout:

    lapack_free(work);
    free(ipiv);
    free(iwork);

    if (!err) {
        if (info != 0) {
            fputs("dsytri: matrix is singular\n", stderr);
            err = E_SINGULAR;
        } else {
            gretl_matrix_mirror(a, uplo);
        }
    }

    return err;
}

static int real_invert_symmetric_matrix (gretl_matrix *a,
                                         int checked,
                                         int verbose)
{
    integer n, info;
    double *aval = NULL;
    size_t bytes;
    char uplo = 'L';
    int err = 0;

    if (gretl_is_null_matrix(a)) {
        return E_DATA;
    }

    if (a->cols != a->rows) {
        fputs("real_invert_symmetric_matrix: input is not square\n",
              stderr);
        return E_NONCONF;
    }

    n = a->cols;

    if (n == 1) {
        a->val[0] = 1.0 / a->val[0];
        return 0;
    }

    if (!checked && !real_gretl_matrix_is_symmetric(a, 1)) {
        fputs("real_invert_symmetric_matrix: matrix is not symmetric\n", stderr);
        return E_NOTPD;
    }

    /* back-up, just in case */
    bytes = n * n * sizeof *aval;
    aval = lapack_malloc(bytes);
    if (aval == NULL) {
        return E_ALLOC;
    }

    memcpy(aval, a->val, bytes);

    dpotrf_(&uplo, &n, a->val, &n, &info);

    if (info != 0) {
        err = (info > 0)? E_NOTPD : E_DATA;
        if (err == E_DATA || verbose) {
            fprintf(stderr, "real_invert_symmetric_matrix: "
                    "dpotrf failed with info = %d (n = %d)\n",
                    (int) info, (int) n);
        }
    }

    if (!err) {
        dpotri_(&uplo, &n, a->val, &n, &info);
        if (info != 0) {
            err = E_NOTPD;
            if (verbose) {
                fprintf(stderr, "real_invert_symmetric_matrix:\n"
                        " dpotri failed with info = %d\n", (int) info);
            }
        } else {
            gretl_matrix_mirror(a, uplo);
        }
    }

    if (err) {
        memcpy(a->val, aval, bytes);
        if (getenv("GRETL_MATRIX_DEBUG")) {
            gretl_matrix_print(a, "input matrix");
        }
    }

    lapack_free(aval);

    return err;
}

/**
 * gretl_invert_symmetric_matrix:
 * @a: matrix to invert.
 *
 * Computes the inverse of a symmetric positive definite matrix
 * using Cholesky factorization.  On exit @a is overwritten with
 * the inverse. Uses the LAPACK functions dpotrf() and dpotri().
 *
 * Returns: 0 on success; non-zero error code on failure.
 */

int gretl_invert_symmetric_matrix (gretl_matrix *a)
{
    return real_invert_symmetric_matrix(a, 0, 0);
}

/**
 * gretl_invpd:
 * @a: matrix to invert.
 *
 * Computes the inverse of a symmetric positive definite matrix
 * using Cholesky factorization.  On exit @a is overwritten with
 * the inverse. Uses the LAPACK functions dpotrf() and dpotri().
 * Little checking is done, for speed: we assume the caller
 * knows what he's doing.
 *
 * Returns: 0 on success; non-zero error code on failure.
 */

int gretl_invpd (gretl_matrix *a)
{
    integer n, info;
    char uplo = 'L';
    int err = 0;

    if (a->cols != a->rows) {
        fputs("gretl_invpd: input is not square\n",
              stderr);
        return E_NONCONF;
    }

    n = a->cols;

    if (n == 1) {
        a->val[0] = 1.0 / a->val[0];
        return 0;
    }

    dpotrf_(&uplo, &n, a->val, &n, &info);

    if (info != 0) {
        fprintf(stderr, "gretl_invpd: "
                "dpotrf failed with info = %d (n = %d)\n",
                (int) info, (int) n);
        err = info > 0 ? E_NOTPD : E_DATA;
    }

    if (!err) {
        dpotri_(&uplo, &n, a->val, &n, &info);
        if (info != 0) {
            err = E_SINGULAR;
            fprintf(stderr, "gretl_invpd:\n"
                    " dpotri failed with info = %d\n", (int) info);
        } else {
            gretl_matrix_mirror(a, uplo);
        }
    }

    return err;
}

/**
 * gretl_inverse_from_cholesky_decomp:
 * @targ: matrix to hold inverse.
 * @src: Cholesky-decomposed matrix.
 *
 * Computes in @targ the inverse of a symmetric positive definite
 * matrix, on the assumption that the original matrix this has already
 * been Cholesky-decomposed in @src.
 *
 * Returns: 0 on success; non-zero error code on failure.
 */

int gretl_inverse_from_cholesky_decomp (gretl_matrix *targ,
                                        const gretl_matrix *src)
{
    integer info, n;
    char uplo = 'L';
    int err = 0;

    if (gretl_is_null_matrix(targ) || gretl_is_null_matrix(src)) {
        return E_DATA;
    }

    n = src->cols;

    if (n != src->rows || targ->cols != targ->rows || targ->cols != n) {
        return E_NONCONF;
    }

    memcpy(targ->val, src->val, n * n * sizeof *src->val);

    dpotri_(&uplo, &n, targ->val, &n, &info);

    if (info != 0) {
        err = E_SINGULAR;
        fprintf(stderr, "gretl_invert_symmetric_matrix:\n"
                " dpotri failed with info = %d\n", (int) info);
    } else {
        gretl_matrix_mirror(targ, uplo);
    }

    return err;
}

/**
 * gretl_invert_symmetric_matrix2:
 * @a: matrix to invert.
 * @ldet: location to recieve log determinant, or NULL.
 *
 * Computes the inverse of a symmetric positive definite matrix
 * using Cholesky factorization, computing the log-determinant
 * in the process.  On exit @a is overwritten with the inverse
 * and if @ldet is not NULL the log-determinant is written to
 * that location.  Uses the LAPACK functions dpotrf() and dpotri().
 *
 * Returns: 0 on success; non-zero error code on failure.
 */

int gretl_invert_symmetric_matrix2 (gretl_matrix *a, double *ldet)
{
    integer n, info;
    char uplo = 'L';
    int i, err = 0;

    if (gretl_is_null_matrix(a)) {
        return E_DATA;
    }

    if (a->cols != a->rows) {
        fputs("gretl_invert_symmetric_matrix: input is not square\n",
              stderr);
        return E_NONCONF;
    }

    n = a->cols;

    if (n == 1) {
        if (ldet != NULL) {
            *ldet = log(a->val[0]);
        }
        a->val[0] = 1.0 / a->val[0];
        return 0;
    }

    if (!real_gretl_matrix_is_symmetric(a, 1)) {
        fputs("gretl_invert_symmetric_matrix: matrix is not symmetric\n", stderr);
        return 1;
    }

    dpotrf_(&uplo, &n, a->val, &n, &info);

    if (info != 0) {
        fprintf(stderr, "gretl_invert_symmetric_matrix2: "
                "dpotrf failed with info = %d (n = %d)\n", (int) info, (int) n);
        return (info > 0)? E_NOTPD : E_DATA;
    }

    if (ldet != NULL) {
        double x = 0.0;

        for (i=0; i<n; i++) {
            x += log(gretl_matrix_get(a,i,i));
        }
        *ldet = 2.0 * x;
    }

    dpotri_(&uplo, &n, a->val, &n, &info);

    if (info != 0) {
        err = E_SINGULAR;
        fprintf(stderr, "gretl_invert_symmetric_matrix:\n"
                " dpotri failed with info = %d\n", (int) info);
    } else {
        gretl_matrix_mirror(a, uplo);
    }

    return err;
}

/**
 * gretl_invert_packed_symmetric_matrix:
 * @v: symmetric matrix in vech form (lower triangle packed
 * as a column vector).
 *
 * Computes the inverse of a symmetric positive definite matrix,
 * stored in vech form, using Cholesky factorization.  On exit
 * @v is overwritten with the lower triangle of the inverse.
 * Uses the LAPACK functions dpptrf() and dpptri().
 *
 * Returns: 0 on success; non-zero error code on failure.
 */

int gretl_invert_packed_symmetric_matrix (gretl_matrix *v)
{
    gretl_matrix *vcpy = NULL;
    integer info, n;
    char uplo = 'L';
    int err = 0;

    if (gretl_is_null_matrix(v)) {
        return E_DATA;
    }

    if (v->cols != 1) {
        fprintf(stderr, "gretl_invert_packed_symmetric_matrix:\n"
                " matrix is not in vech form\n");
        return E_DATA;
    }

    if (v->rows == 1) {
        v->val[0] = 1.0 / v->val[0];
        return 0;
    }

    if (v->rows < 100) {
        vcpy = gretl_matrix_copy_tmp(v);
    }

    n = (integer) ((sqrt(1.0 + 8.0 * v->rows) - 1.0) / 2.0);

    dpptrf_(&uplo, &n, v->val, &info);

    if (info != 0) {
        fprintf(stderr, "gretl_invert_packed_symmetric_matrix:\n"
                " dpptrf failed with info = %d (n = %d)\n", (int) info, (int) n);
        if (info > 0) {
            fputs(" matrix is not positive definite\n", stderr);
            err = E_NOTPD;
        } else {
            err = E_DATA;
        }
        if (vcpy != NULL) {
            gretl_matrix_print(vcpy, "input matrix");
        }
        return err;
    }

    dpptri_(&uplo, &n, v->val, &info);

    if (info != 0) {
        err = E_SINGULAR;
        fprintf(stderr, "gretl_invert_packed_symmetric_matrix:\n"
                " dpptri failed with info = %d\n", (int) info);

    }

    gretl_matrix_free(vcpy);

    return err;
}

static int dgeev_eigvecs_alloc (gretl_matrix *m,
                                gretl_matrix **pev,
                                gretl_matrix **pec,
                                int n)
{
    gretl_matrix *ev = NULL;
    gretl_matrix *ec = NULL;

    if (pev != NULL) {
        /* We need an n x n complex matrix for output:
           is @m usable or do we need to allocate a
           new matrix?
        */
        int mrc = m->rows * m->cols;
        int dim = n * n;

        if (m->is_complex && mrc == dim) {
            m->rows = m->cols = n;
        } else if (!m->is_complex && mrc == 2*dim) {
            m->rows = 2*n;
            m->cols = n;
            matrix_set_complex(m, 1, 1);
        } else {
            /* have to allocate */
            ev = gretl_cmatrix_new0(n, n);
            if (ev == NULL) {
                return E_ALLOC;
            }
        }
    }

    /* We need an n x n real matrix to pass to lapack
       to get the compressed representation of the
       eigenvectors
    */
    ec = gretl_matrix_alloc(n, n);
    if (ec == NULL) {
        gretl_matrix_free(ev);
        return E_ALLOC;
    }

    if (pev != NULL) {
        *pev = ev;
    }
    *pec = ec;

    return 0;
}

/* Transcribe from compact representation of eigenvectors
   in the n x n real matrix @src to the "new-style" n x n
   complex matrix @targ. What happens for each column
   depends on whether the associated eigenvalue is real or
   a member of a conjugate pair. The arrays @wr and @wi
   hold the real and imaginary parts of the eigenvalues,
   respectively.
*/

static void dgeev_eigvecs_transcribe (gretl_matrix *targ,
                                      gretl_matrix *src,
                                      double *wr, double *wi)
{
    double re, im;
    int i, j, isreal;
    int n = src->rows;

    for (j=0; j<n; j++) {
        isreal = (wi[j] == 0);
        for (i=0; i<n; i++) {
            re = gretl_matrix_get(src, i, j);
            if (isreal) {
                /* lambda(j) is real */
                gretl_cmatrix_set(targ, i, j, re);
            } else {
                /* lambda(j) and lambda(j+1) are a conjugate pair */
                im = gretl_matrix_get(src, i, j+1);
                gretl_cmatrix_set(targ, i, j, re + im * I);
                gretl_cmatrix_set(targ, i, j+1, re - im * I);
            }
        }
        if (!isreal) {
            j++;
        }
    }
}

static gretl_matrix *eigen_trivial (const gretl_matrix *A,
                                    gretl_matrix *VR,
                                    gretl_matrix *VL)
{
    gretl_matrix *ret = gretl_matrix_copy(A);

    if (VR != NULL || VL != NULL) {
        gretl_matrix *targ[] = {VR, VL};
        gretl_matrix *one;
        int i;

        for (i=0; i<2; i++) {
            if (targ[i] != NULL) {
                one = gretl_matrix_alloc(1, 1);
                one->val[0] = 1.0;
                gretl_matrix_replace_content(targ[i], one);
                gretl_matrix_free(one);
            }
        }
    }

    return ret;
}

/* convert dgeev eigenvalues to cmatrix format */

static void eigenvals_to_cmatrix (gretl_matrix *lam,
                                  double *a, int n)
{
    int i, k = 0;

    for (i=0; i<2*n; i++) {
        a[i] = lam->val[i];
    }
    for (i=0; i<n; i++) {
        lam->val[k++] = a[i];
        lam->val[k++] = a[i+n];
    }
    lam->cols = 1;
    matrix_set_complex(lam, 1, 0);
}

static void maybe_eigen_trim (gretl_matrix *lam)
{
    double *lv = lam->val + lam->rows;
    int i;

    for (i=0; i<lam->rows; i++) {
        if (lv[i] != 0.0) {
            return;
        }
    }

    /* drop the second column */
    gretl_matrix_reuse(lam, -1, 1);
}

static gretl_matrix *real_gretl_dgeev (const gretl_matrix *A,
                                       gretl_matrix *VR,
                                       gretl_matrix *VL,
                                       int legacy,
                                       int *err)
{
    gretl_matrix *ret = NULL;
    gretl_matrix *Acpy = NULL;
    gretl_matrix *Ltmp = NULL;
    gretl_matrix *Rtmp = NULL;
    gretl_matrix *VLz = NULL;
    gretl_matrix *VRz = NULL;
    integer n, info, lwork;
    integer ldvl, ldvr;
    double *wr, *wi;
    double *a = NULL;
    double *work = NULL;
    double *vl = NULL, *vr = NULL;
    char jobvl = VL != NULL ? 'V' : 'N';
    char jobvr = VR != NULL ? 'V' : 'N';

    if (gretl_is_null_matrix(A) || A->rows != A->cols) {
        *err = E_INVARG;
        return NULL;
    }

    n = A->rows;
    if (n == 1) {
        /* Dispatch the scalar case, hence ensuring that
           A has at least two columns, which is useful
           to know below.
        */
        return eigen_trivial(A, VR, VL);
    }

    ldvl = VL != NULL ? n : 1;
    ldvr = VR != NULL ? n : 1;

    /* we need a copy of @A, which gets overwritten */
    Acpy = gretl_matrix_copy(A);
    if (Acpy == NULL) {
        *err = E_ALLOC;
        goto bailout;
    }

    a = Acpy->val;

    if (VL != NULL) {
        if (legacy) {
            *err = dgeev_eigvecs_alloc(VL, NULL, &Ltmp, n);
        } else {
            *err = dgeev_eigvecs_alloc(VL, &VLz, &Ltmp, n);
        }
        if (*err) {
            goto bailout;
        }
        vl = Ltmp->val;
    }

    if (VR != NULL) {
        if (legacy) {
            *err = dgeev_eigvecs_alloc(VR, NULL, &Rtmp, n);
        } else {
            *err = dgeev_eigvecs_alloc(VR, &VRz, &Rtmp, n);
        }
        if (*err) {
            goto bailout;
        }
        vr = Rtmp->val;
    }

    work = lapack_malloc(sizeof *work);
    ret = gretl_zero_matrix_new(n, 2);

    if (work == NULL || ret == NULL) {
        *err = E_ALLOC;
        return NULL;
    }

    wr = ret->val;
    wi = wr + n;

    /* get optimal workspace size */
    lwork = -1;
    dgeev_(&jobvl, &jobvr, &n, a, &n, wr, wi, vl, &ldvl,
           vr, &ldvr, work, &lwork, &info);
    lwork = (integer) work[0];
    work = lapack_realloc(work, lwork * sizeof *work);
    if (work == NULL) {
        *err = E_ALLOC;
        goto bailout;
    }

    /* do the actual decomposition */
    dgeev_(&jobvl, &jobvr, &n, a, &n, wr, wi, vl, &ldvl,
           vr, &ldvr, work, &lwork, &info);

    if (info != 0) {
        fprintf(stderr, "dgeev: info = %d\n", info);
        *err = E_DATA;
    } else {
        if (VL != NULL) {
            if (legacy) {
                gretl_matrix_replace_content(VL, Ltmp);
            } else if (VLz != NULL) {
                dgeev_eigvecs_transcribe(VLz, Ltmp, wr, wi);
                gretl_matrix_replace_content(VL, VLz);
            } else {
                dgeev_eigvecs_transcribe(VL, Ltmp, wr, wi);
            }
        }
        if (VR != NULL) {
            if (legacy) {
                gretl_matrix_replace_content(VR, Rtmp);
            } else if (VRz != NULL) {
                dgeev_eigvecs_transcribe(VRz, Rtmp, wr, wi);
                gretl_matrix_replace_content(VR, VRz);
            } else {
                dgeev_eigvecs_transcribe(VR, Rtmp, wr, wi);
            }
        }
    }

 bailout:

    if (*err) {
        gretl_matrix_free(ret);
        ret = NULL;
    } else if (legacy) {
        maybe_eigen_trim(ret);
    } else {
        eigenvals_to_cmatrix(ret, a, n);
    }

    lapack_free(work);
    gretl_matrix_free(Acpy);
    gretl_matrix_free(Ltmp);
    gretl_matrix_free(Rtmp);
    gretl_matrix_free(VLz);
    gretl_matrix_free(VRz);

    return ret;
}

gretl_matrix *gretl_dgeev (const gretl_matrix *A,
                           gretl_matrix *VR,
                           gretl_matrix *VL,
                           int *err)
{
    return real_gretl_dgeev(A, VR, VL, 0, err);
}

/**
 * gretl_general_matrix_eigenvals:
 * @m: square matrix on which to operate.
 * @err: location to receive error code.
 *
 * Computes the eigenvalues of the general matrix @m.
 *
 * Returns: allocated matrix containing the eigenvalues, or NULL
 * on failure.  The returned matrix, on successful completion,
 * is n x 2 (where n = the number of rows and columns in the
 * matrix @m); the first column holds the real parts of
 * the eigenvalues of @m and the second the imaginary parts.
 */

gretl_matrix *
gretl_general_matrix_eigenvals (const gretl_matrix *m, int *err)
{
    return real_gretl_dgeev(m, NULL, NULL, 1, err);
}

gretl_matrix *old_eigengen (const gretl_matrix *m,
                            gretl_matrix *VR,
                            gretl_matrix *VL,
                            int *err)
{
    return real_gretl_dgeev(m, VR, VL, 1, err);
}

/**
 * gretl_symmetric_eigen_sort:
 * @evals: array of real eigenvalues from symmetric matrix.
 * @evecs: matrix of eigenvectors.
 * @rank: desired number of columns in output.
 *
 * Sorts the eigenvalues in @evals from largest to smallest, and
 * rearranges the columns in @evecs correspondingly.  If @rank is
 * greater than zero and less than the number of columns in @evecs,
 * then on output @evecs is shrunk so that it contains only the
 * columns associated with the largest @rank eigenvalues.
 *
 * Returns: 0 on success; non-zero error code on failure.
 */

int gretl_symmetric_eigen_sort (gretl_matrix *evals,
                                gretl_matrix *evecs,
                                int rank)
{
    double *tmp = NULL;
    int n, m, err = 0;

    n = gretl_vector_get_length(evals);
    if (n == 0) {
        return E_DATA;
    }

    if (evecs != NULL && (evecs->rows != n || evecs->cols != n)) {
        return E_DATA;
    }

    if (rank <= 0) {
        rank = n;
    }
    m = n / 2;

    if (evecs != NULL && rank >= m) {
        /* we'll need some temporary storage for
           swapping eigenvectors
        */
        tmp = malloc(n * sizeof *tmp);
        if (tmp == NULL) {
            err = E_ALLOC;
        }
    }

    if (!err) {
        int i, j, k;
        double x;

        /* reverse the eigenvalues in @evals */
        k = n - 1;
        for (i=0; i<m; i++) {
            x = evals->val[i];
            evals->val[i] = evals->val[k];
            evals->val[k] = x;
            k--;
        }

        if (evecs != NULL) {
            size_t colsize = n * sizeof *tmp;
            double *colj = evecs->val;
            double *colk = evecs->val + (n-1)*n;

            if (rank < m) {
                /* we just have to copy the last @rank cols
                   to the front in reverse order
                */
                m = rank;
            }

            for (j=0; j<m; j++) {
                if (tmp == NULL) {
                    /* col k -> col j */
                    memcpy(colj, colk, colsize);
                } else {
                    /* col j -> tmp */
                    memcpy(tmp, colj, colsize);
                    /* col k -> col j */
                    memcpy(colj, colk, colsize);
                    /* tmp -> col k */
                    memcpy(colk, tmp, colsize);
                }
                colj += n;
                colk -= n;
            }
            /* and "shrink" @evecs, if wanted */
            if (rank < n) {
                evecs->cols = rank;
            }
        }
    }

    free(tmp);

    return err;
}

static gretl_matrix *eigensym_rrr (gretl_matrix *m,
                                   int eigenvecs,
                                   int *err)
{
    integer n, info, lwork, liwork;
    integer nv, ldz = 1;
    double vl = 0, vu = 0;
    gretl_matrix *evals = NULL;
    double *z = NULL;
    double *work = NULL;
    double *w = NULL;
    integer *iwork = NULL;
    integer *isuppz = NULL;
    char jobz = eigenvecs ? 'V' : 'N';
    double abstol = 0;
    char range = 'A';
    char uplo = 'U';

    /* Note: vl and vu are required to work around buggy
       implementations of dsyevr, which reference these
       terms even when they're not supposed to. E.g.
       Apple's libLAPACK.dylib. 2020-10-25.
    */

    n = m->rows;

    work = lapack_malloc(sizeof *work);
    iwork = malloc(sizeof *iwork);
    if (work == NULL || iwork == NULL) {
        *err = E_ALLOC;
        return NULL;
    }

    evals = gretl_column_vector_alloc(n);
    if (evals == NULL) {
        *err = E_ALLOC;
        goto bailout;
    }

    if (eigenvecs) {
        z = malloc(n * n * sizeof *z);
        isuppz = malloc(2 * n * sizeof *isuppz);
        if (z == NULL || isuppz == NULL) {
            *err = E_ALLOC;
            goto bailout;
        }
        ldz = n;
    }

    w = evals->val;

    lwork = liwork = -1; /* find optimal workspace size */
    dsyevr_(&jobz, &range, &uplo, &n, m->val, &n,
            &vl, &vu, NULL, NULL, &abstol, &nv, w,
            z, &ldz, isuppz, work, &lwork, iwork,
            &liwork, &info);

    if (info != 0 || work[0] <= 0.0) {
        *err = wspace_fail(info, work[0]);
        goto bailout;
    }

    lwork = (integer) work[0];
    liwork = iwork[0];
    work = lapack_realloc(work, lwork * sizeof *work);
    iwork = realloc(iwork, liwork * sizeof *iwork);
    if (work == NULL || iwork == NULL) {
        *err = E_ALLOC;
    }

    if (!*err) {
        dsyevr_(&jobz, &range, &uplo, &n, m->val, &n,
                &vl, &vu, NULL, NULL, &abstol, &nv, w,
                z, &ldz, isuppz, work, &lwork, iwork,
                &liwork, &info);
        if (info != 0) {
            fprintf(stderr, "dsyevr: info = %d\n", info);
            *err = E_DATA;
        }
    }

    if (!*err && eigenvecs) {
        memcpy(m->val, z, n*n * sizeof *z);
    }

 bailout:

    lapack_free(work);
    free(iwork);
    free(isuppz);
    free(z);

    if (*err && evals != NULL) {
        gretl_matrix_free(evals);
        evals = NULL;
    }

    return evals;
}

static gretl_matrix *eigensym_standard (gretl_matrix *m,
                                        int eigenvecs,
                                        int *err)
{
    integer n, info, lwork;
    gretl_matrix *evals = NULL;
    double *work = NULL;
    double *w = NULL;
    char jobz = eigenvecs ? 'V' : 'N';
    char uplo = 'U';

    n = m->rows;

    work = lapack_malloc(sizeof *work);
    if (work == NULL) {
        *err = E_ALLOC;
        return NULL;
    }

    evals = gretl_column_vector_alloc(n);
    if (evals == NULL) {
        *err = E_ALLOC;
        goto bailout;
    }

    w = evals->val;

    lwork = -1; /* find optimal workspace size */
    dsyev_(&jobz, &uplo, &n, m->val, &n,
           w, work, &lwork, &info);

    if (info != 0 || work[0] <= 0.0) {
        *err = wspace_fail(info, work[0]);
        goto bailout;
    }

    lwork = (integer) work[0];
    work = lapack_realloc(work, lwork * sizeof *work);
    if (work == NULL) {
        *err = E_ALLOC;
    }

    if (!*err) {
        dsyev_(&jobz, &uplo, &n, m->val, &n,
               w, work, &lwork, &info);
        if (info != 0) {
            fprintf(stderr, "dsyev: info = %d\n", info);
            *err = E_DATA;
        }
    }

 bailout:

    lapack_free(work);

    if (*err && evals != NULL) {
        gretl_matrix_free(evals);
        evals = NULL;
    }

    return evals;
}

/**
 * gretl_symmetric_matrix_eigenvals:
 * @m: n x n matrix to operate on.
 * @eigenvecs: non-zero to calculate eigenvectors, 0 to omit.
 * @err: location to receive error code.
 *
 * Computes the eigenvalues of the real symmetric matrix @m.
 * If @eigenvecs is non-zero, also compute the orthonormal
 * eigenvectors of @m, which are stored in @m. Uses the lapack
 * function dsyevr(), or dsyev() for small matrices.
 *
 * Returns: n x 1 matrix containing the eigenvalues in ascending
 * order, or NULL on failure.
 */

gretl_matrix *
gretl_symmetric_matrix_eigenvals (gretl_matrix *m, int eigenvecs, int *err)
{
    gretl_matrix *ret = NULL;
    static int ev_ver = 0; /* questionable? */
    int save_nt = 0;

    *err = 0;

    if (gretl_is_null_matrix(m) || m->rows != m->cols) {
        /* If we're not actually testing for symmetry, we must
           at least test for squareness, on pain of crashing.
        */
        *err = E_INVARG;
        return NULL;
    }

    if (blas_is_openblas()) {
        save_nt = blas_get_num_threads();
        if (save_nt > 1) {
            blas_set_num_threads(1);
        }
    }

    if (ev_ver == 0) {
        char *s = getenv("GRETL_OLD_EV");

        ev_ver = s != NULL ? 1 : 2;
    }

    if (m->rows < 10 || ev_ver == 1) {
        ret = eigensym_standard(m, eigenvecs, err);
    } else {
        ret = eigensym_rrr(m, eigenvecs, err);
    }

    if (blas_is_openblas() && save_nt > 1) {
        blas_set_num_threads(save_nt);
    }

    return ret;
}

static gretl_matrix *
real_symm_eigenvals_descending (gretl_matrix *m,
                                int eigenvecs,
                                int rank,
                                int *err)
{
    gretl_matrix *v =
        gretl_symmetric_matrix_eigenvals(m, eigenvecs, err);

    if (!*err) {
        m = eigenvecs ? m : NULL;
        *err = gretl_symmetric_eigen_sort(v, m, rank);
    }

    if (*err && v != NULL) {
        gretl_matrix_free(v);
        v = NULL;
    }

    return v;
}

/**
 * gretl_symm_matrix_eigenvals_descending:
 * @m: n x n matrix to operate on.
 * @eigenvecs: non-zero to calculate eigenvectors, 0 to omit.
 * @err: location to receive error code.
 *
 * Computes the eigenvalues of the real symmetric matrix @m.
 * If @eigenvecs is non-zero, also compute the orthonormal
 * eigenvectors of @m, which are stored in @m. Uses the lapack
 * function dsyev().
 *
 * Returns: n x 1 matrix containing the eigenvalues in descending
 * order, or NULL on failure.
 */

gretl_matrix *
gretl_symm_matrix_eigenvals_descending (gretl_matrix *m,
                                        int eigenvecs,
                                        int *err)
{
    return real_symm_eigenvals_descending(m, eigenvecs,
                                          0, err);
}

static double get_extreme_eigenvalue (gretl_matrix *m, int getmax,
                                      int *err)
{
    double ev = 0.0/0.0;
    gretl_matrix *v;

    v = gretl_symmetric_matrix_eigenvals(m, 0, err);

    if (!*err) {
        int n = gretl_vector_get_length(v);

        /* the eigenvalues, from lapack's dsyev(),
           are in ascending order */

        if (getmax) {
            ev = v->val[n-1];
        } else {
            ev = v->val[0];
        }

        gretl_matrix_free(v);
    }

    if (*err == 0 || *err == 1) {
        /* reconstitute full matrix */
        gretl_matrix_mirror(m, 'L');
    }

    return ev;
}

/**
 * gretl_symm_matrix_lambda_min:
 * @m: n x n matrix to operate on.
 * @err: location to receive error code.
 *
 * Returns: the minimum eigenvalue of the real symmetric matrix @m,
 * or %NaN on error.
 */

double gretl_symm_matrix_lambda_min (const gretl_matrix *m, int *err)
{
    return get_extreme_eigenvalue((gretl_matrix *) m, 0, err);
}

/**
 * gretl_symm_matrix_lambda_max:
 * @m: n x n matrix to operate on.
 * @err: location to receive error code.
 *
 * Returns: the maximum eigenvalue of the real symmetric matrix @m,
 * or %NaN on error.
 */

double gretl_symm_matrix_lambda_max (const gretl_matrix *m, int *err)
{
    return get_extreme_eigenvalue((gretl_matrix *) m, 1, err);
}

static int gensymm_conformable (const gretl_matrix *A,
                                const gretl_matrix *B)
{
    if (!real_gretl_matrix_is_symmetric(A, 1)) {
        fputs("gretl_gensymm_eigenvals: matrix A is not symmetric\n",
              stderr);
        return 0;
    }

    if (!real_gretl_matrix_is_symmetric(B, 1)) {
        fputs("gretl_gensymm_eigenvals: matrix B is not symmetric\n",
              stderr);
        return 0;
    }

    if (B->rows != A->rows) {
        fputs("gretl_gensymm_eigenvals: matrices A and B have different size\n",
              stderr);
        return 0;
    }

    return 1;
}

#define GSDEBUG 0

/**
 * gretl_gensymm_eigenvals:
 * @A: symmetric matrix.
 * @B: symmetric positive definite matrix.
 * @V: matrix to hold the generalized eigenvectors, or NULL if
 * these are not required.
 * @err: location to receive error code.
 *
 * Solves the generalized eigenvalue problem
 * | A - \lambda B | = 0 , where both A and B are symmetric
 * and B is positive definite.
 *
 * Returns: allocated storage containing the eigenvalues, in
 * ascending order, or NULL on failure.
 */

gretl_matrix *gretl_gensymm_eigenvals (const gretl_matrix *A,
                                       const gretl_matrix *B,
                                       gretl_matrix *V,
                                       int *err)
{
    gretl_matrix *K = NULL;
    gretl_matrix *tmp = NULL;
    gretl_matrix *evals = NULL;
    int n;

#if GSDEBUG
    gretl_matrix_print(A, "A");
    gretl_matrix_print(B, "B");
#endif

    if (gretl_is_null_matrix(A) || gretl_is_null_matrix(B)) {
        *err = E_DATA;
        return NULL;
    }

    if (!gensymm_conformable(A, B)) {
        *err = E_NONCONF;
        return NULL;
    }

    n = A->rows;
    K = gretl_matrix_copy_tmp(B);
    tmp = gretl_matrix_alloc(n, n);

    if (K == NULL || tmp == NULL) {
        *err = E_ALLOC;
        goto bailout;
    }

    *err = gretl_matrix_cholesky_decomp(K);
    if (*err) {
        fputs("gretl_gensymm_eigenvals: matrix B not p.d.\n",
              stderr);
        *err = E_NONCONF;
        goto bailout;
    }

    *err = gretl_invert_triangular_matrix(K, 'L');
    if (*err) {
        fputs("gretl_gensymm_eigenvals: matrix B only p.s.d.\n",
              stderr);
        *err = E_NONCONF;
        goto bailout;
    }

    gretl_matrix_qform(K, GRETL_MOD_NONE, A, tmp, GRETL_MOD_NONE);

#if GSDEBUG
    gretl_matrix_print(tmp, "tmp");
#endif

    evals = gretl_symmetric_matrix_eigenvals(tmp, 1, err);
    if (*err) {
        goto bailout;
    }

    if (V != NULL) {
        *err = gretl_matrix_multiply_mod(K, GRETL_MOD_TRANSPOSE,
                                         tmp, GRETL_MOD_NONE,
                                         V, GRETL_MOD_NONE);
#if GSDEBUG
        gretl_matrix_print(V, "V");
#endif
    }

 bailout:

    gretl_matrix_free(K);
    gretl_matrix_free(tmp);

    if (*err && evals != NULL) {
        gretl_matrix_free(evals);
        evals = NULL;
    }

    return evals;
}

/* Compute SVD via eigen-decomposition for the case where
   @X is "tall": more rows than columns.
*/

static int tall_SVD (const gretl_matrix *X,
                     gretl_matrix **pU,
                     gretl_matrix **psv,
                     gretl_matrix **pVt)
{
    gretl_matrix *XTX;
    gretl_matrix *sv;
    gretl_matrix *lam = NULL;
    gretl_matrix *U = NULL;
    gretl_matrix *Vt = NULL;
    gretl_matrix *Vl = NULL;
    double lj, vij;
    int vecs, c = X->cols;
    int i, j, jj;
    int err = 0;

    XTX = gretl_matrix_alloc(c, c);
    sv = gretl_matrix_alloc(1, c);
    if (XTX == NULL || sv == NULL) {
        return E_ALLOC;
    }

    vecs = pU != NULL || pVt != NULL;

    gretl_matrix_multiply_mod(X, GRETL_MOD_TRANSPOSE,
                              X, GRETL_MOD_NONE,
                              XTX, GRETL_MOD_NONE);

    lam = gretl_symmetric_matrix_eigenvals(XTX, vecs, &err);
    if (!err) {
        for (i=0; i<c; i++) {
            lj = lam->val[c-i-1];
            if (lj < 0) {
                err = E_SINGULAR;
                break;
            }
            sv->val[i] = sqrt(lj);
        }
    }

    if (err) {
        gretl_matrix_free(XTX);
        gretl_matrix_free(sv);
        return err;
    }

    if (pVt != NULL) {
        Vt = gretl_matrix_alloc(c, c);
        if (Vt == NULL) {
            err = E_ALLOC;
        } else {
            for (j=0; j<c; j++) {
                jj = c - j - 1;
                for (i=0; i<c; i++) {
                    vij = gretl_matrix_get(XTX, i, j);
                    gretl_matrix_set(Vt, jj, i, vij);
                }
            }
        }
    }

    if (!err && pU != NULL) {
        U = gretl_matrix_alloc(X->rows, c);
        Vl = gretl_matrix_alloc(c, c);
        if (U == NULL || Vl == NULL) {
            err = E_ALLOC;
        } else {
            for (j=0; j<c; j++) {
                jj = c - j - 1;
                for (i=0; i<c; i++) {
                    vij = gretl_matrix_get(XTX, i, jj);
                    gretl_matrix_set(Vl, i, j, vij / sv->val[j]);
                }
            }
            gretl_matrix_multiply(X, Vl, U);
        }
    }

    if (psv != NULL) {
        *psv = sv;
        sv = NULL;
    }
    if (pU != NULL) {
        *pU = U;
        U = NULL;
    }
    if (pVt != NULL) {
        *pVt = Vt;
        Vt = NULL;
    }

    gretl_matrix_free(XTX);
    gretl_matrix_free(sv);
    gretl_matrix_free(lam);
    gretl_matrix_free(U);
    gretl_matrix_free(Vt);
    gretl_matrix_free(Vl);

    return err;
}

static int real_gretl_matrix_SVD (const gretl_matrix *x,
                                  gretl_matrix **pu,
                                  gretl_vector **ps,
                                  gretl_matrix **pvt,
                                  int full)
{
    integer m, n, lda;
    integer ldu = 1, ldvt = 1;
    integer lwork = -1;
    integer *iwork = NULL;
    integer info;
    gretl_matrix *a = NULL;
    gretl_matrix *s = NULL;
    gretl_matrix *u = NULL;
    gretl_matrix *vt = NULL;
    char jobu = 'N', jobvt = 'N';
    char jobz = 'N';
    double xu, xvt;
    double *uval = &xu, *vtval = &xvt;
    double *work = NULL;
    int k, dnc;
    int err = 0;

    a = gretl_matrix_copy_tmp(x);
    if (a == NULL) {
        return E_ALLOC;
    }

    lda = m = x->rows;
    n = x->cols;
    k = (m < n)? m : n;
    dnc = k > 20;

    s = gretl_vector_alloc(k);
    if (s == NULL) {
        err = E_ALLOC;
        goto bailout;
    }

    if (dnc) {
        /* divide and conquer */
        if (pu != NULL || pvt != NULL) {
            int ucols = full ? m : k;

            ldu = m;
            ldvt = full ? n : k;
            u = gretl_matrix_alloc(ldu, ucols);
            vt = gretl_matrix_alloc(ldvt, n);
            if (u == NULL || vt == NULL) {
                err = E_ALLOC;
                goto bailout;
            } else {
                uval = u->val;
                vtval = vt->val;
                jobz = full ? 'A' : 'S';
            }
        }

        work = lapack_malloc(sizeof *work);
        iwork = malloc(8 * k * sizeof *iwork);
        if (work == NULL || iwork == NULL) {
            err = E_ALLOC;
            goto bailout;
        }

        /* workspace query */
        dgesdd_(&jobz, &m, &n, a->val, &lda, s->val, uval, &ldu,
                vtval, &ldvt, work, &lwork, iwork, &info);
    } else {
        /* vanilla SVD computation */
        if (pu != NULL) {
            ldu = m;
            if (full) {
                u = gretl_matrix_alloc(ldu, m);
            } else {
                u = gretl_matrix_alloc(ldu, k);
            }
            if (u == NULL) {
                err = E_ALLOC;
                goto bailout;
            } else {
                uval = u->val;
                jobu = full ? 'A' : 'S';
            }
        }
        if (pvt != NULL) {
            ldvt = full ? n : k;
            vt = gretl_matrix_alloc(ldvt, n);
            if (vt == NULL) {
                err = E_ALLOC;
                goto bailout;
            } else {
                vtval = vt->val;
                jobvt = full ? 'A' : 'S';
            }
        }

        work = lapack_malloc(sizeof *work);
        if (work == NULL) {
            err = E_ALLOC;
            goto bailout;
        }

        /* workspace query */
        dgesvd_(&jobu, &jobvt, &m, &n, a->val, &lda, s->val, uval, &ldu,
                vtval, &ldvt, work, &lwork, &info);
    }

    if (info != 0 || work[0] <= 0.0) {
        err = wspace_fail(info, work[0]);
        goto bailout;
    }

    lwork = (integer) work[0];
    work = lapack_realloc(work, lwork * sizeof *work);
    if (work == NULL) {
        err = E_ALLOC;
        goto bailout;
    }

    /* actual computation */
    if (dnc) {
        dgesdd_(&jobz, &m, &n, a->val, &lda, s->val, uval, &ldu,
                vtval, &ldvt, work, &lwork, iwork, &info);
    } else {
        dgesvd_(&jobu, &jobvt, &m, &n, a->val, &lda, s->val, uval, &ldu,
                vtval, &ldvt, work, &lwork, &info);
    }

    if (info != 0) {
        fprintf(stderr, "gretl_matrix_SVD: info = %d\n", (int) info);
        err = E_DATA;
        goto bailout;
    }

    if (ps != NULL) {
        *ps = s;
        s = NULL;
    }
    if (pu != NULL) {
        *pu = u;
        u = NULL;
    }
    if (pvt != NULL) {
        *pvt = vt;
        vt = NULL;
    }

 bailout:

    lapack_free(work);
    free(iwork);
    gretl_matrix_free(a);
    gretl_matrix_free(s);
    gretl_matrix_free(u);
    gretl_matrix_free(vt);

    return err;
}

/**
 * gretl_matrix_SVD:
 * @x: m x n matrix to decompose.
 * @pu: location for matrix U, or NULL if not wanted.
 * @ps: location for vector of singular values, or NULL if not wanted.
 * @pvt: location for matrix V (transposed), or NULL if not wanted.
 * @full: if U and/or V are to be computed, a non-zero value flags
 * production of "full-size" U (m x m) and/or V (n x n). Otherwise U
 * will be m x min(m,n) and and V' will be min(m,n) x n. Note that
 * this flag matters only if @x is not square.
 *
 * Computes SVD factorization of a general matrix using one of the
 * the lapack functions dgesvd() or dgesdd(). A = U * diag(s) * Vt.
 *
 * Returns: 0 on success; non-zero error code on failure.
 */

int gretl_matrix_SVD (const gretl_matrix *x, gretl_matrix **pu,
                      gretl_vector **ps, gretl_matrix **pvt,
                      int full)
{
    int err = 0;

    if (pu == NULL && ps == NULL && pvt == NULL) {
        /* no-op */
        return 0;
    } else if (gretl_is_null_matrix(x)) {
        return E_DATA;
    }

    if (!full && x->rows > x->cols && getenv("GRETL_REAL_SVD") == NULL) {
        /* The "tall" variant is very fast, but not at all
           accurate for near-singular matrices. If @x is
           too close to singular this will be flagged by an
           error code of E_SINGULAR from tall_SVD(), in which
           case we'll proceed to try "real" SVD; any other
           error will be treated as fatal.
        */
        err = tall_SVD(x, pu, ps, pvt);
        if (err != E_SINGULAR) {
            /* either OK or fatal error */
            return err;
        }
    }

    return real_gretl_matrix_SVD(x, pu, ps, pvt, full);
}

/**
 * gretl_matrix_SVD_johansen_solve:
 * @R0: T x p matrix of residuals.
 * @R1: T x p1 matrix of residuals.
 * @evals: vector to receive eigenvals, or NULL if not wanted.
 * @B: matrix to hold \beta, or NULL if not wanted.
 * @A: matrix to hold \alpha, or NULL if not wanted.
 * @jrank: cointegration rank, <= p.
 *
 * Solves the Johansen generalized eigenvalue problem via
 * SVD decomposition.  See J. A. Doornik and R. J. O'Brien,
 * "Numerically stable cointegration analysis", Computational
 * Statistics and Data Analysis, 41 (2002), pp. 185-193,
 * Algorithm 4.
 *
 * If @B is non-null it should be p1 x p on input; it will
 * be trimmed to p1 x @jrank on output if @jrank < p.
 * If @A is non-null it should be p x p on input; it will
 * be trimmed to p x @jrank on output if @jrank < p.
 * @evals should be a vector of length @jrank.
 *
 * Returns: 0 on success; non-zero error code on failure.
 */

int gretl_matrix_SVD_johansen_solve (const gretl_matrix *R0,
                                     const gretl_matrix *R1,
                                     gretl_matrix *evals,
                                     gretl_matrix *B,
                                     gretl_matrix *A,
                                     int jrank)
{
    gretl_matrix *U0 = NULL;
    gretl_matrix *U1 = NULL;
    gretl_matrix *Uz = NULL;
    gretl_matrix *S1 = NULL;
    gretl_matrix *Sz = NULL;
    gretl_matrix *V1 = NULL;
    gretl_matrix *Z = NULL;
    int T = R0->rows;
    int p = R0->cols;
    int p1 = R1->cols;
    int r, err;

    if (evals == NULL && B == NULL && A == NULL) {
        /* no-op */
        return 0;
    }

    r = (jrank == 0)? p : jrank;

    if (r < 1 || r > p) {
        fprintf(stderr, "Johansen SVD: r is wrong (%d)\n", r);
        return E_NONCONF;
    }

    if (evals != NULL && gretl_vector_get_length(evals) < r) {
        fprintf(stderr, "Johansen SVD: evals is too short\n");
        return E_NONCONF;
    }

    if (B != NULL && (B->rows != p1 || B->cols != p)) {
        fprintf(stderr, "Johansen SVD: B is wrong size\n");
        return E_NONCONF;
    }

    if (A != NULL && (A->rows != p || A->cols != p)) {
        fprintf(stderr, "Johansen SVD: A is wrong size\n");
        return E_NONCONF;
    }

    err = real_gretl_matrix_SVD(R0, &U0, NULL, NULL, 0);

    if (!err) {
        err = real_gretl_matrix_SVD(R1, &U1, &S1, &V1, 0);
    }

    if (!err) {
        Z = gretl_matrix_alloc(p1, p);
        if (Z == NULL) {
            err = E_ALLOC;
        } else {
            err = gretl_matrix_multiply_mod(U1, GRETL_MOD_TRANSPOSE,
                                            U0, GRETL_MOD_NONE,
                                            Z, GRETL_MOD_NONE);
        }
    }

    if (!err) {
        err = real_gretl_matrix_SVD(Z, &Uz, &Sz, NULL, 0);
    }

    if (!err) {
        double x, si;
        int i, j;

        if (evals != NULL) {
            for (i=0; i<r; i++) {
                evals->val[i] = Sz->val[i] * Sz->val[i];
            }
        }

        if (B != NULL) {
            /* \hat{\beta} = T^{1/2} V_1 {\Sigma_1}^{-1} U_z */

            for (i=0; i<p1; i++) {
                si = S1->val[i];
                for (j=0; j<p1; j++) {
                    if (si > SVD_SMIN) {
                        x = gretl_matrix_get(V1, i, j);
                        gretl_matrix_set(V1, i, j, x / si);
                    } else {
                        gretl_matrix_set(V1, i, j, 0);
                    }
                }
            }

            gretl_matrix_multiply_mod(V1, GRETL_MOD_TRANSPOSE,
                                      Uz, GRETL_MOD_NONE,
                                      B, GRETL_MOD_NONE);
            gretl_matrix_multiply_by_scalar(B, sqrt((double) T));
            if (r < p) {
                gretl_matrix_reuse(B, -1, r);
            }
        }

        if (A != NULL) {
            /* \hat{\alpha} = T^{-1/2} R_0' U_1 U_z */

            gretl_matrix_reuse(Z, p, p1);
            gretl_matrix_multiply_mod(R0, GRETL_MOD_TRANSPOSE,
                                      U1, GRETL_MOD_NONE,
                                      Z, GRETL_MOD_NONE);
            gretl_matrix_multiply(Z, Uz, A);
            gretl_matrix_divide_by_scalar(A, sqrt((double) T));
            if (r < p) {
                gretl_matrix_reuse(A, -1, r);
            }
        }
    }

    gretl_matrix_free(U0);
    gretl_matrix_free(U1);
    gretl_matrix_free(Uz);
    gretl_matrix_free(S1);
    gretl_matrix_free(Sz);
    gretl_matrix_free(V1);
    gretl_matrix_free(Z);

    return err;
}

/* return the row-index of the element in column col of
   matrix X that has the greatest absolute magnitude
*/

static int max_abs_index (const gretl_matrix *X, int col)
{
    double aij, tmp = 0.0;
    int i, idx = 0;

    for (i=0; i<X->rows; i++) {
        aij = fabs(gretl_matrix_get(X, i, col));
        if (aij > tmp) {
            tmp = aij;
            idx = i;
        }
    }

    return idx;
}

#define NSMIN 1.0e-16

static void normalize_nullspace (gretl_matrix *M)
{
    int i, j, k, idx;
    double x, y;

    /* FIXME? */

    if (M->cols == 1) {
        j = 0;
        idx = max_abs_index(M, j);
        x = gretl_matrix_get(M, idx, j);
        for (i=0; i<M->rows; i++) {
            y = gretl_matrix_get(M, i, j);
            y /= x;
            if (fabs(y) < NSMIN) y = 0.0;
            gretl_matrix_set(M, i, j, y);
        }
    }

    /* remove ugliness for printing */
    k = M->rows * M->cols;
    for (i=0; i<k; i++) {
        if (M->val[i] == -0) {
            M->val[i] = 0;
        }
    }
}

/**
 * gretl_matrix_right_nullspace:
 * @M: matrix to operate on.
 * @err: location to receive error code.
 *
 * Given an m x n matrix @M, construct a conformable matrix
 * R such that MR = 0 (that is, all the columns of R are
 * orthogonal to the space spanned by the rows of @M).
 *
 * Returns: the allocated matrix R, or NULL on failure.
 */

gretl_matrix *gretl_matrix_right_nullspace (const gretl_matrix *M, int *err)
{
    gretl_matrix *R = NULL;
    gretl_matrix *V = NULL;
    gretl_matrix *S = NULL;
    int i, j, k;

    if (gretl_is_null_matrix(M)) {
        *err = E_DATA;
        return NULL;
    }

    /* we'll need the full SVD here */
    *err = real_gretl_matrix_SVD(M, NULL, &S, &V, 1);

    if (!*err) {
        char E = 'E';
        int m = M->rows;
        int n = M->cols;
        int r = MIN(m, n);
        int sz = MAX(m, n);
        double x, eps = dlamch_(&E);
        double smin = sz * S->val[0] * eps;

        /* rank plus nullity = n */
        k = n;
        for (i=0; i<r; i++) {
            if (S->val[i] > smin) {
                k--;
            }
        }

        if (k == 0) {
            R = gretl_null_matrix_new();
        } else {
            R = gretl_matrix_alloc(n, k);
        }

        if (R == NULL) {
            *err = E_ALLOC;
        } else if (k > 0) {
            for (i=0; i<n; i++) {
                for (j=0; j<k; j++) {
                    x = gretl_matrix_get(V, j + n - k, i);
                    gretl_matrix_set(R, i, j, x);
                }
            }
            normalize_nullspace(R);
        }
    }

#if 0
    gretl_matrix_print(S, "S");
    gretl_matrix_print(V, "V'");
    gretl_matrix_print(R, "R");
#endif

    gretl_matrix_free(S);
    gretl_matrix_free(V);

    return R;
}

/**
 * gretl_matrix_left_nullspace:
 * @M: matrix to operate on.
 * @mod: %GRETL_MOD_NONE or %GRETL_MOD_TRANSPOSE
 * @err: location to receive error code.
 *
 * Given an m x n matrix @M, construct a conformable matrix
 * L such that LM = 0 (that is, all the columns of @M are
 * orthogonal to the space spanned by the rows of L).
 *
 * Returns: the allocated matrix L, or if @mod is
 * %GRETL_MOD_TRANSPOSE, L', or NULL on failure.
 */

gretl_matrix *gretl_matrix_left_nullspace (const gretl_matrix *M,
                                           GretlMatrixMod mod,
                                           int *err)
{
    gretl_matrix *Tmp = NULL;
    gretl_matrix *L = NULL;

    if (gretl_is_null_matrix(M)) {
        *err = E_DATA;
        return NULL;
    }

    Tmp = gretl_matrix_copy_transpose(M);
    if (Tmp == NULL) {
        *err = E_ALLOC;
        return NULL;
    }

    L = gretl_matrix_right_nullspace(Tmp, err);
    gretl_matrix_free(Tmp);

    if (!*err && mod == GRETL_MOD_TRANSPOSE) {
        Tmp = gretl_matrix_copy_transpose(L);
        if (Tmp == NULL) {
            *err = E_ALLOC;
        } else {
            gretl_matrix_free(L);
            L = Tmp;
        }
    }

    return L;
}

#define true_null_matrix(a) (a->rows == 0 && a->cols == 0)

/**
 * gretl_matrix_row_concat:
 * @a: upper source matrix (m x n).
 * @b: lower source matrix (p x n).
 * @err: location to receive error code.
 *
 * Returns: newly allocated matrix ((m+p) x n) that results from
 * the row-wise concatenation of @a and @b, or NULL on failure.
 */

gretl_matrix *
gretl_matrix_row_concat (const gretl_matrix *a, const gretl_matrix *b,
                         int *err)
{
    gretl_matrix *c = NULL;

    if (a == NULL || b == NULL) {
        *err = E_DATA;
    } else if (true_null_matrix(a)) {
        c = gretl_matrix_copy(b);
        goto finish;
    } else if (true_null_matrix(b)) {
        c = gretl_matrix_copy(a);
        goto finish;
    }

    if (!*err) {
        int cmplx_a = a->is_complex;
        int cmplx_b = b->is_complex;
        int cmplx_c = cmplx_a || cmplx_b;
        int scalar_a = 0;
        int scalar_b = 0;
        double complex z;
        double x;
        int cr, cc;
        int i, j, k;

        if (matrix_is_scalar(a) && b->cols != 1) {
            scalar_a = 1;
            cr = b->rows + 1;
            cc = b->cols;
        } else if (matrix_is_scalar(b) && a->cols != 1) {
            scalar_b = 1;
            cr = a->rows + 1;
            cc = a->cols;
        } else if (a->cols != b->cols) {
            *err = E_NONCONF;
            return NULL;
        } else if (a->rows + b->rows == 0 || a->cols == 0) {
            cr = cc = 0;
        } else {
            cr = a->rows + b->rows;
            cc = a->cols;
        }

        if (cr == 0 && cc == 0) {
            c = gretl_null_matrix_new();
        } else if (cmplx_c) {
            c = gretl_cmatrix_new(cr, cc);
        } else {
            c = gretl_matrix_alloc(cr, cc);
        }
        if (c == NULL) {
            *err = E_ALLOC;
            return NULL;
        } else if (cr == 0) {
            return c;
        }

        if (scalar_a) {
            for (j=0; j<b->cols; j++) {
                if (cmplx_c) {
                    z = cmplx_a ? a->z[0] : a->val[0];
                    gretl_cmatrix_set(c, 0, j, z);
                } else {
                    gretl_matrix_set(c, 0, j, a->val[0]);
                }
            }
        } else {
            for (i=0; i<a->rows; i++) {
                for (j=0; j<a->cols; j++) {
                    if (cmplx_c) {
                        z = cmplx_a ? gretl_cmatrix_get(a, i, j) :
                            gretl_matrix_get(a, i, j);
                        gretl_cmatrix_set(c, i, j, z);
                    } else {
                        x = gretl_matrix_get(a, i, j);
                        gretl_matrix_set(c, i, j, x);
                    }
                }
            }
        }

        k = a->rows;
        if (scalar_b) {
            for (j=0; j<a->cols; j++) {
                if (cmplx_c) {
                    z = cmplx_b ? b->z[0] : b->val[0];
                    gretl_cmatrix_set(c, k, j, z);
                } else {
                    gretl_matrix_set(c, k, j, b->val[0]);
                }
            }
        } else {
            for (i=0; i<b->rows; i++) {
                for (j=0; j<b->cols; j++) {
                    if (cmplx_c) {
                        z = cmplx_b ? gretl_cmatrix_get(b, i, j) :
                            gretl_matrix_get(b, i, j);
                        gretl_cmatrix_set(c, k, j, z);
                    } else {
                        x = gretl_matrix_get(b, i, j);
                        gretl_matrix_set(c, k, j, x);
                    }
                }
                k++;
            }
        }
    }

 finish:

    if (!*err) {
        if (c == NULL) {
            *err = E_ALLOC;
        } else {
            maybe_preserve_names(c, a, COLNAMES, NULL);
            maybe_concat_names(c, a, b, ROWNAMES);
        }
    }

    return c;
}

/**
 * gretl_matrix_col_concat:
 * @a: left-hand source matrix (m x n).
 * @b: right-hand source matrix (m x p).
 * @err: location to receive error code.
 *
 * Returns: newly allocated matrix (m x (n+p)) that results from
 * the column-wise concatenation of @a and @b, or NULL on failure.
 */

gretl_matrix *
gretl_matrix_col_concat (const gretl_matrix *a, const gretl_matrix *b,
                         int *err)
{
    gretl_matrix *c = NULL;

    if (a == NULL || b == NULL) {
        *err = E_DATA;
    } else if (true_null_matrix(a)) {
        c = gretl_matrix_copy(b);
        goto finish;
    } else if (true_null_matrix(b)) {
        c = gretl_matrix_copy(a);
        goto finish;
    }

    if (!*err) {
        int cmplx_a = a->is_complex;
        int cmplx_b = b->is_complex;
        int cmplx_c = cmplx_a || cmplx_b;
        int scalar_a = 0;
        int scalar_b = 0;
        int n_a = a->rows * a->cols;
        int n_b = b->rows * b->cols;
        size_t xsize = sizeof(double);
        size_t zsize = sizeof(double complex);
        double complex z;
        int i, cr, cc;

        if (matrix_is_scalar(a) && b->rows != 1) {
            scalar_a = 1;
            cr = b->rows;
            cc = b->cols + 1;
        } else if (matrix_is_scalar(b) && a->rows != 1) {
            scalar_b = 1;
            cr = a->rows;
            cc = a->cols + 1;
        } else if (a->rows != b->rows) {
            *err = E_NONCONF;
            return NULL;
        } else if (a->rows == 0 || a->cols + b->cols == 0) {
            cr = cc = 0;
        } else {
            cr = a->rows;
            cc = a->cols + b->cols;
        }

        if (cr == 0 && cc == 0) {
            c = gretl_null_matrix_new();
        } else if (cmplx_c) {
            c = gretl_cmatrix_new(cr, cc);
        } else {
            c = gretl_matrix_alloc(cr, cc);
        }
        if (c == NULL) {
            *err = E_ALLOC;
            return NULL;
        } else if (cr == 0) {
            return c;
        }

        if (scalar_a) {
            if (!cmplx_c) {
                memcpy(c->val + b->rows, b->val, n_b * xsize);
            } else if (cmplx_b) {
                memcpy(c->z + b->rows, b->z, n_b * zsize);
            } else {
                real_to_complex_fill(c, b, 0, 1);
            }
            for (i=0; i<b->rows; i++) {
                if (cmplx_c) {
                    z = cmplx_a ? a->z[0] : a->val[0];
                    gretl_cmatrix_set(c, i, 0, z);
                } else {
                    gretl_matrix_set(c, i, 0, a->val[0]);
                }
            }
        } else if (scalar_b) {
            if (!cmplx_c) {
                memcpy(c->val, a->val, n_a * xsize);
            } else if (cmplx_a) {
                memcpy(c->z, a->z, n_a * zsize);
            } else {
                real_to_complex_fill(c, a, 0, 0);
            }
            for (i=0; i<a->rows; i++) {
                if (cmplx_c) {
                    z = cmplx_b ? b->z[0] : b->val[0];
                    gretl_cmatrix_set(c, i, a->cols, z);
                } else {
                    gretl_matrix_set(c, i, a->cols, b->val[0]);
                }
            }
        } else {
            /* neither @a nor @b is scalar */
            if (!cmplx_c) {
                memcpy(c->val, a->val, n_a * xsize);
                memcpy(c->val + n_a, b->val, n_b * xsize);
            } else {
                if (cmplx_a) {
                    memcpy(c->z, a->z, n_a * zsize);
                } else {
                    real_to_complex_fill(c, a, 0, 0);
                }
                if (cmplx_b) {
                    memcpy(c->z + n_a, b->z, n_b * zsize);
                } else {
                    real_to_complex_fill(c, b, 0, a->cols);
                }
            }
        }
    }

 finish:

    if (!*err) {
        if (c == NULL) {
            *err = E_ALLOC;
        } else {
            maybe_preserve_names(c, a, ROWNAMES, NULL);
            maybe_concat_names(c, a, b, COLNAMES);
        }
    }

    return c;
}

/**
 * gretl_matrix_direct_sum:
 * @a: top left matrix.
 * @b: bottom right matrix.
 * @err: location to receive error code.
 *
 * Returns: a new matrix containing the direct sum of @a and
 * @b, or NULL on failure.
 */

gretl_matrix *gretl_matrix_direct_sum (const gretl_matrix *a,
                                       const gretl_matrix *b,
                                       int *err)
{
    gretl_matrix *c = NULL;

    if (gretl_is_null_matrix(a) && gretl_is_null_matrix(b)) {
        c = gretl_null_matrix_new();
    } else if (a->is_complex + b->is_complex == 1) {
        *err = E_MIXED;
    } else if (gretl_is_null_matrix(a)) {
        c = gretl_matrix_copy(b);
    } else if (gretl_is_null_matrix(b)) {
        c = gretl_matrix_copy(a);
    } else {
        int m = a->rows + b->rows;
        int n = a->cols + b->cols;
        int i, j, k;
        double complex z;
        double x;

        if (a->is_complex) {
            c = gretl_cmatrix_new0(m, n);
        } else {
            c = gretl_zero_matrix_new(m, n);
        }

        if (c != NULL) {
            for (i=0; i<a->rows; i++) {
                for (j=0; j<a->cols; j++) {
                    if (a->is_complex) {
                        z = gretl_cmatrix_get(a, i, j);
                        gretl_cmatrix_set(c, i, j, z);
                    } else {
                        x = gretl_matrix_get(a, i, j);
                        gretl_matrix_set(c, i, j, x);
                    }
                }
            }
            for (i=0; i<b->rows; i++) {
                k = i + a->rows;
                for (j=0; j<b->cols; j++) {
                    if (a->is_complex) {
                        z = gretl_cmatrix_get(b, i, j);
                        gretl_cmatrix_set(c, k, j + a->cols, z);
                    } else {
                        x = gretl_matrix_get(b, i, j);
                        gretl_matrix_set(c, k, j + a->cols, x);
                    }
                }
            }
        }
    }

    if (!*err && c == NULL) {
        *err = E_ALLOC;
    }

    return c;
}

/**
 * gretl_matrix_inplace_colcat:
 * @a: matrix to be enlarged (m x n).
 * @b: matrix from which columns should be added (m x p).
 * @mask: char array, of length p, with 1s in positions
 * corresponding to columns of @b that are to be added
 * to @a, 0s elsewhere; or NULL to add all columns
 * of @b.
 *
 * Concatenates onto @a the selected columns of @b, if the
 * two matrices are conformable.
 *
 * Returns: 0 on success, non-zero code on error.
 */

int gretl_matrix_inplace_colcat (gretl_matrix *a,
                                 const gretl_matrix *b,
                                 const char *mask)
{
    double x;
    int addc;
    int i, j, k;

    if (a == NULL || b == NULL) {
        return E_DATA;
    } else if (a->is_complex || b->is_complex) {
        fprintf(stderr, "E_CMPLX in gretl_matrix_inplace_colcat\n");
        return E_CMPLX;
    } else if (a->rows != b->rows) {
        return E_NONCONF;
    }

    if (mask == NULL) {
        addc = b->cols;
    } else {
        addc = 0;
        for (j=0; j<b->cols; j++) {
            if (mask[j]) addc++;
        }
        if (addc == 0) {
            return 0;
        }
    }

    k = a->cols;

    if (gretl_matrix_realloc(a, a->rows, k + addc)) {
        return E_ALLOC;
    }

    if (mask == NULL) {
        size_t bsize = b->rows * b->cols * sizeof *b->val;

        memcpy(a->val + a->rows * k, b->val, bsize);
    } else {
        for (j=0; j<b->cols; j++) {
            if (mask[j]) {
                for (i=0; i<b->rows; i++) {
                    x = gretl_matrix_get(b, i, j);
                    gretl_matrix_set(a, i, k, x);
                }
                k++;
            }
        }
    }

    return 0;
}

/**
 * gretl_matrix_cumcol:
 * @m: source matrix.
 * @err: error code.
 *
 * Returns: a matrix of the same dimensions as @m, containing
 * the cumulated columns of @m.
 */

gretl_matrix *gretl_matrix_cumcol (const gretl_matrix *m, int *err)
{
    gretl_matrix *a;
    int t, i;

    *err = 0;

    if (gretl_is_null_matrix(m)) {
        return NULL;
    }

    a = gretl_matching_matrix_new(m->rows, m->cols, m);

    if (a == NULL) {
        *err = E_ALLOC;
    } else if (a->is_complex) {
        double complex z;

        for (i=0; i<m->cols; i++) {
            z = 0;
            for (t=0; t<m->rows; t++) {
                z += gretl_cmatrix_get(m, t, i);
                gretl_cmatrix_set(a, t, i, z);
            }
        }
    } else {
        double x;

        for (i=0; i<m->cols; i++) {
            x = 0;
            for (t=0; t<m->rows; t++) {
                x += gretl_matrix_get(m, t, i);
                gretl_matrix_set(a, t, i, x);
            }
        }
    }

    return a;
}

/**
 * gretl_matrix_diffcol:
 * @m: source matrix.
 * @missval: value to represent missing observations.
 * @err: error code.
 *
 * Returns: a matrix of the same dimensions as @m, containing
 * @missval in the first row and the difference between consecutive
 * rows of @m afterwards.
 */

gretl_matrix *gretl_matrix_diffcol (const gretl_matrix *m,
                                    double missval, int *err)
{
    gretl_matrix *a;
    int t, i;

    *err = 0;

    if (gretl_is_null_matrix(m)) {
        return NULL;
    }

    a = gretl_matching_matrix_new(m->rows, m->cols, m);

    if (a == NULL) {
        *err = E_ALLOC;
    } else if (a->is_complex) {
        double complex z, zlag;

        for (i=0; i<m->cols; i++) {
            gretl_cmatrix_set(a, 0, i, missval);
        }
        for (i=0; i<m->cols; i++) {
            zlag = gretl_cmatrix_get(m, 0, i);
            for (t=1; t<m->rows; t++) {
                z = gretl_cmatrix_get(m, t, i);
                gretl_cmatrix_set(a, t, i, z - zlag);
                zlag = z;
            }
        }
    } else {
        double x, xlag;

        for (i=0; i<m->cols; i++) {
            gretl_matrix_set(a, 0, i, missval);
        }
        for (i=0; i<m->cols; i++) {
            xlag = gretl_matrix_get(m, 0, i);
            for (t=1; t<m->rows; t++) {
                x = gretl_matrix_get(m, t, i);
                gretl_matrix_set(a, t, i, x - xlag);
                xlag = x;
            }
        }
    }

    return a;
}

/**
 * gretl_matrix_lag:
 * @m: source matrix.
 * @k: vector of lag orders (> 0 for lags, < 0 for leads).
 * @opt: use OPT_L to arrange multiple lags by lag rather than by variable.
 * @missval: value to represent missing observations.
 *
 * Returns: A matrix of the same dimensions as @m, containing lags
 * of the variables in the columns of @m, with missing values set
 * to @missval.
 */

gretl_matrix *gretl_matrix_lag (const gretl_matrix *m,
                                const gretl_vector *k,
                                gretlopt opt,
                                double missval)
{
    gretl_matrix *a;
    double x;
    int l = gretl_vector_get_length(k);
    int s, t, i, j, n, kj;

    if (gretl_is_null_matrix(m) || l == 0 || m->is_complex) {
        return NULL;
    }

    a = gretl_matrix_alloc(m->rows, m->cols * l);
    if (a == NULL) {
        return NULL;
    }

    if (opt & OPT_L) {
        /* by lag */
        n = 0;
        for (j=0; j<l; j++) {
            kj = gretl_vector_get(k, j);
            for (t=0; t<m->rows; t++) {
                s = t - kj;
                if (s < 0 || s >= m->rows) {
                    for (i=0; i<m->cols; i++) {
                        gretl_matrix_set(a, t, n+i, missval);
                    }
                } else {
                    for (i=0; i<m->cols; i++) {
                        x = gretl_matrix_get(m, s, i);
                        gretl_matrix_set(a, t, n+i, x);
                    }
                }
            }
            n += m->cols;
        }
    } else {
        /* by variable */
        n = 0;
        for (i=0; i<m->cols; i++) {
            for (j=0; j<l; j++) {
                kj = gretl_vector_get(k, j);
                for (t=0; t<m->rows; t++) {
                    s = t - kj;
                    if (s < 0 || s >= m->rows) {
                        gretl_matrix_set(a, t, n+j, missval);
                    } else {
                        x = gretl_matrix_get(m, s, i);
                        gretl_matrix_set(a, t, n+j, x);
                    }
                }
            }
            n += l;
        }
    }

    return a;
}

/**
 * gretl_matrix_inplace_lag:
 * @targ: target matrix.
 * @src: source matrix.
 * @k: lag order (> 0 for lags, < 0 for leads).
 *
 * Fills out @targ (if it is of the correct dimensions),
 * with (columnwise) lags of @src, using 0 for missing
 * values.
 *
 * Returns: 0 on success, non-zero code otherwise.
 */

int gretl_matrix_inplace_lag (gretl_matrix *targ,
                              const gretl_matrix *src,
                              int k)
{
    int m, n;
    double x;
    int s, t, i;

    if (gretl_is_null_matrix(targ) || gretl_is_null_matrix(src)) {
        return E_DATA;
    }

    m = src->rows;
    n = src->cols;

    if (targ->rows != m || targ->cols != n) {
        return E_NONCONF;
    }

    for (t=0; t<m; t++) {
        s = t - k;
        if (s < 0 || s >= m) {
            for (i=0; i<n; i++) {
                gretl_matrix_set(targ, t, i, 0.0);
            }
        } else {
            for (i=0; i<n; i++) {
                x = gretl_matrix_get(src, s, i);
                gretl_matrix_set(targ, t, i, x);
            }
        }
    }

    return 0;
}

/* the most common use-case here will be updating the t1 and t2
   members of targ's info based on src's info: this naturally
   arises when a new m x n matrix is generated and its content is
   assigned to an existing m x n matrix
*/

static int gretl_matrix_copy_info (gretl_matrix *targ,
                                   const gretl_matrix *src)
{
    int err = 0;

    if (is_block_matrix(targ) || is_block_matrix(src)) {
        return E_DATA;
    }

    if (src->info == NULL || src->is_complex) {
        if (targ->info != NULL) {
            gretl_matrix_destroy_info(targ);
        }
        return 0;
    }

    if (targ->info == NULL) {
        targ->info = malloc(sizeof *targ->info);
    } else {
        strings_array_free(targ->info->colnames, targ->cols);
        strings_array_free(targ->info->rownames, targ->rows);
    }

    if (targ->info == NULL) {
        err = E_ALLOC;
    } else {
        targ->info->t1 = src->info->t1;
        targ->info->t2 = src->info->t2;
        targ->info->colnames = NULL;
        targ->info->rownames = NULL;
        if (src->info->colnames != NULL) {
            targ->info->colnames = strings_array_dup(src->info->colnames,
                                                     src->cols);
            if (targ->info->colnames == NULL) {
                err = E_ALLOC;
            }
        }
        if (!err && src->info->rownames != NULL) {
            targ->info->rownames = strings_array_dup(src->info->rownames,
                                                     src->rows);
            if (targ->info->rownames == NULL) {
                err = E_ALLOC;
            }
        }
    }

    return err;
}

static int gretl_matrix_add_info (gretl_matrix *m)
{
    m->info = malloc(sizeof *m->info);

    if (m->info == NULL) {
        return E_ALLOC;
    } else {
        m->info->t1 = 0;
        m->info->t2 = 0;
        m->info->colnames = NULL;
        m->info->rownames = NULL;
        return 0;
    }
}

/**
 * gretl_matrix_set_t1:
 * @m: matrix to operate on.
 * @t: integer value to set.
 *
 * Sets an integer value on @m, which can be retrieved using
 * gretl_matrix_get_t1().
 *
 * Returns: 0 on success, non-ero on error.
 */

int gretl_matrix_set_t1 (gretl_matrix *m, int t)
{
    if (m == NULL) {
        return E_DATA;
    } else if (is_block_matrix(m)) {
        return matrix_block_error("gretl_matrix_set_t1");
    } else if (m->info == NULL && gretl_matrix_add_info(m)) {
        return E_ALLOC;
    }

    m->info->t1 = t;

    return 0;
}

/**
 * gretl_matrix_set_t2:
 * @m: matrix to operate on.
 * @t: integer value to set.
 *
 * Sets an integer value on @m, which can be retrieved using
 * gretl_matrix_get_t2().
 *
 * Returns: 0 on success, non-ero on error.
 */

int gretl_matrix_set_t2 (gretl_matrix *m, int t)
{
    if (m == NULL) {
        return E_DATA;
    } else if (is_block_matrix(m)) {
        return matrix_block_error("gretl_matrix_set_t2");
    } else if (m->info == NULL && gretl_matrix_add_info(m)) {
        return E_ALLOC;
    }

    m->info->t2 = t;

    return 0;
}

/**
 * gretl_matrix_get_t1:
 * @m: matrix to read from.
 *
 * Returns: the integer that has been set on @m using
 * gretl_matrix_set_t1(), or zero if no such value has
 * been set.
 */

int gretl_matrix_get_t1 (const gretl_matrix *m)
{
    if (m != NULL && !is_block_matrix(m) && m->info != NULL) {
        return m->info->t1;
    } else {
        return 0;
    }
}

/**
 * gretl_matrix_get_t2:
 * @m: matrix to read from.
 *
 * Returns: the integer that has been set on @m using
 * gretl_matrix_set_t2(), or zero if no such value has
 * been set.
 */

int gretl_matrix_get_t2 (const gretl_matrix *m)
{
    if (m != NULL && !is_block_matrix(m) && m->info != NULL) {
        return m->info->t2;
    } else {
        return 0;
    }
}

/**
 * gretl_matrix_is_dated:
 * @m: matrix to examine.
 *
 * Returns: 1 if matrix @m has integer indices recorded
 * via gretl_matrix_set_t1() and gretl_matrix_set_t2(),
 * such that t1 >= 0 and t2 > t1, otherwise zero.
 */

int gretl_matrix_is_dated (const gretl_matrix *m)
{
    if (m != NULL && !is_block_matrix(m) && m->info != NULL) {
        return (m->info->t1 >= 0 && (m->info->t2 > m->info->t1));
    } else {
        return 0;
    }
}

static int
get_SVD_ols_vcv (const gretl_matrix *A, const gretl_matrix *B,
                 const double *s, gretl_matrix *V, double *s2)
{
    double aik, ajk, vij;
    int m = A->cols;
    int i, j, k;

    /* Get X'X{-1}, based on the work done by the SV decomp:
       reciprocals of the squares of the (positive) singular values,
       premultiplied by V and postmultiplied by V-transpose
    */
    for (i=0; i<m; i++) {
        for (j=i; j<m; j++) {
            vij = 0.0;
            for (k=0; k<m; k++) {
                if (s[k] > 0.0) {
                    aik = gretl_matrix_get(A, k, i);
                    ajk = gretl_matrix_get(A, k, j);
                    vij += aik * ajk / (s[k] * s[k]);
                }
            }
            gretl_matrix_set(V, i, j, vij);
            if (j != i) {
                gretl_matrix_set(V, j, i, vij);
            }
        }
    }

    if (s2 != NULL) {
        double sigma2 = 0.0;
        int T = A->rows;

        for (i=m; i<T; i++) {
            sigma2 += B->val[i] * B->val[i];
        }
        sigma2 /= T - m;
        gretl_matrix_multiply_by_scalar(V, sigma2);
        *s2 = sigma2;
    }

    return 0;
}

static double
get_ols_error_variance (const gretl_vector *y, const gretl_matrix *X,
                        const gretl_vector *b, int nr)
{
    double u, s2 = 0.0;
    int k = X->cols;  /* number of regressors */
    int n = X->rows;  /* number of observations */
    int i, j;

    for (i=0; i<n; i++) {
        u = y->val[i];
        for (j=0; j<k; j++) {
            u -= gretl_matrix_get(X, i, j) * b->val[j];
        }
        s2 += u * u;
    }

    s2 /= (n - k + nr); /* nr = number of restrictions */

    return s2;
}

static int get_ols_vcv (gretl_matrix *V, double *s2)
{
    if (gretl_invert_general_matrix(V)) {
        gretl_matrix_print(V, "get_ols_vcv: inversion failed");
        return 1;
    }

    if (s2 != NULL) {
        gretl_matrix_multiply_by_scalar(V, *s2);
    }

    return 0;
}

static void
get_ols_uhat (const gretl_vector *y, const gretl_matrix *X,
              const gretl_vector *b, gretl_vector *uhat)
{
    int ncoeff = gretl_vector_get_length(b);
    int n = gretl_vector_get_length(uhat);
    int i, j;
    double uh;

    for (i=0; i<n; i++) {
        uh = y->val[i];
        for (j=0; j<ncoeff; j++) {
            uh -= b->val[j] * gretl_matrix_get(X, i, j);
        }
        uhat->val[i] = uh;
    }
}

#define PREFER_DGELSD 0

static int svd_ols_work (gretl_matrix *A,
                         gretl_matrix *B,
                         double *s,
                         int use_dc)
{
    double *work = NULL;
    double rcond = 0.0;
    integer m, n, nrhs;
    integer lda, ldb;
    integer lwork = -1;
    integer liwork = 0;
    integer rank;
    integer info;
    integer *iwork = NULL;
    int err = 0;

    work = lapack_malloc(sizeof *work);
    if (work == NULL) {
        return E_ALLOC;
    }

    lda = ldb = m = A->rows;
    n = A->cols;
    nrhs = B->cols;

    /* workspace query */
    if (use_dc) {
        dgelsd_(&m, &n, &nrhs, A->val, &lda, B->val, &ldb, s, &rcond,
                &rank, work, &lwork, &liwork, &info);
    } else {
        dgelss_(&m, &n, &nrhs, A->val, &lda, B->val, &ldb, s, &rcond,
                &rank, work, &lwork, &info);
    }

    if (info != 0 || work[0] <= 0.0) {
        return wspace_fail(info, work[0]);
    }

    lwork = (integer) work[0];
    work = lapack_realloc(work, lwork * sizeof *work);
    if (work == NULL) {
        return E_ALLOC;
    }

    if (use_dc) {
        iwork = malloc(liwork * sizeof *iwork);
        if (iwork == NULL) {
            return E_ALLOC;
        }
    }

    /* get actual solution */
    if (use_dc) {
        dgelsd_(&m, &n, &nrhs, A->val, &lda, B->val, &ldb, s, &rcond,
                &rank, work, &lwork, iwork, &info);
    } else {
        dgelss_(&m, &n, &nrhs, A->val, &lda, B->val, &ldb, s, &rcond,
                &rank, work, &lwork, &info);
    }

    if (info != 0) {
        fprintf(stderr, "svd_ols_work: got info = %d (with use_dc = %d)\n",
                info, use_dc);
        err = E_NOCONV;
    } else if (rank < n) {
        fprintf(stderr, "svd_ols_work:\n"
                " data matrix X (%d x %d) has column rank %d\n",
                m, n, (int) rank);
    }

    lapack_free(work);
    free(iwork);

    return err;
}

/**
 * gretl_matrix_SVD_ols:
 * @y: dependent variable vector.
 * @X: matrix of independent variables.
 * @b: vector to hold coefficient estimates.
 * @vcv: matrix to hold the covariance matrix of the coefficients,
 * or NULL if this is not needed.
 * @uhat: vector to hold the regression residuals, or NULL if
 * these are not needed.
 * @s2: pointer to receive residual variance, or NULL.  Note:
 * if @s2 is NULL, the vcv estimate will be plain (X'X)^{-1}.
 *
 * Computes OLS estimates using SVD decomposition, and puts the
 * coefficient estimates in @b.  Optionally, calculates the
 * covariance matrix in @vcv and the residuals in @uhat.
 *
 * Returns: 0 on success, non-zero error code on failure.
 */

int gretl_matrix_SVD_ols (const gretl_vector *y, const gretl_matrix *X,
                          gretl_vector *b, gretl_matrix *vcv,
                          gretl_vector *uhat, double *s2)
{
    gretl_vector *A = NULL;
    gretl_matrix *B = NULL;
    double *s = NULL;
    int k, use_dc = 0;
    int err = 0;

    if (gretl_is_null_matrix(y) ||
        gretl_is_null_matrix(X) ||
        gretl_is_null_matrix(b)) {
        return E_DATA;
    }

#if PREFER_DGELSD
    if (vcv == NULL) {
        /* we don't need the right singular vectors, and
           so can use the divide and conquer SVD variant
        */
        use_dc = 1;
    }
#endif

    k = X->cols;

    if (gretl_vector_get_length(b) != k) {
        return E_NONCONF;
    }

    A = gretl_matrix_copy_tmp(X);
    B = gretl_matrix_copy_tmp(y);

    if (A == NULL || B == NULL) {
        err = E_ALLOC;
        goto bailout;
    }

    /* for singular values of A */
    s = malloc(k * sizeof *s);
    if (s == NULL) {
        err = E_ALLOC;
        goto bailout;
    }

    err = svd_ols_work(A, B, s, use_dc);

    if (!err) {
        int i;

        for (i=0; i<k; i++) {
            b->val[i] = B->val[i];
        }
        if (vcv != NULL) {
            err = get_SVD_ols_vcv(A, B, s, vcv, s2);
        }
        if (uhat != NULL) {
            get_ols_uhat(y, X, b, uhat);
        }
    }

 bailout:

    gretl_matrix_free(A);
    gretl_matrix_free(B);
    free(s);

    return err;
}

/**
 * gretl_matrix_multi_SVD_ols:
 * @y: T x g matrix of dependent variables.
 * @X: T x k matrix of independent variables.
 * @B: k x g matrix to hold coefficient estimates, or NULL.
 * @E: T x g matrix to hold the regression residuals, or NULL if these are
 * not needed.
 * @XTXi: location to receive (X'X)^{-1}, or NULL if this is not needed.
 *
 * Computes OLS estimates using SVD decomposition, and puts the
 * coefficient estimates in @B.  Optionally, calculates the
 * residuals in @E, (X'X)^{-1} in @XTXi.
 *
 * Returns: 0 on success, non-zero error code on failure.
 */

int gretl_matrix_multi_SVD_ols (const gretl_matrix *Y,
                                const gretl_matrix *X,
                                gretl_matrix *B,
                                gretl_matrix *E,
                                gretl_matrix **XTXi)
{
    int g, k, T;
    gretl_matrix *A = NULL;
    gretl_matrix *C = NULL;
    double *s = NULL;
    int free_B = 0;
    int use_dc = 0;
    int err = 0;

    if (gretl_is_null_matrix(Y) ||
        gretl_is_null_matrix(X)) {
        return E_DATA;
    }

#if PREFER_DGELSD
    if (XTXi == NULL) {
        /* we don't need the right singular vectors, and
           so can use the divide and conquer SVD variant
        */
        use_dc = 1;
    }
#endif

    g = Y->cols;
    k = X->cols;
    T = X->rows;

    if (B == NULL) {
        B = gretl_matrix_alloc(k, g);
        if (B == NULL) {
            return E_ALLOC;
        }
        free_B = 1;
    }

    if (B->rows != k || B->cols != g) {
        err = E_NONCONF;
    } else if (Y->rows != T) {
        err = E_NONCONF;
    } else if (E != NULL && (E->cols != g || E->rows != T)) {
        err = E_NONCONF;
    } else if (k > T) {
        err = E_DF;
    }

    A = gretl_matrix_copy_tmp(X);
    C = gretl_matrix_copy_tmp(Y);

    if (A == NULL || C == NULL) {
        err = E_ALLOC;
        goto bailout;
    }

    /* for singular values of A */
    s = malloc(k * sizeof *s);
    if (s == NULL) {
        err = E_ALLOC;
        goto bailout;
    }

    err = svd_ols_work(A, C, s, use_dc);

    if (!err) {
        /* coeffs: extract the first k rows from @C */
        double bij;
        int i, j;

        for (i=0; i<k; i++) {
            for (j=0; j<g; j++) {
                bij = gretl_matrix_get(C, i, j);
                gretl_matrix_set(B, i, j, bij);
            }
        }
    }

    if (!err && E != NULL) {
        /* compute residuals, if wanted */
        int i, imax = E->rows * E->cols;

        gretl_matrix_multiply(X, B, E);
        for (i=0; i<imax; i++) {
            E->val[i] = Y->val[i] - E->val[i];
        }
    }

    if (!err && XTXi != NULL) {
        /* build (X'X)^{-1}, if wanted */
        *XTXi = gretl_matrix_alloc(k, k);
        if (*XTXi == NULL) {
            err = E_ALLOC;
        } else {
            err = get_SVD_ols_vcv(A, C, s, *XTXi, NULL);
        }
    }

 bailout:

    gretl_matrix_free(A);
    gretl_matrix_free(C);
    free(s);

    if (free_B) {
        gretl_matrix_free(B);
    }

    return err;
}

/**
 * gretl_matrix_moore_penrose:
 * @a: m x n matrix.
 *
 * Computes the generalized inverse of matrix @a via its SVD
 * factorization, with the help of the lapack function
 * dgesvd.  On exit the original matrix is overwritten by
 * the inverse.
 *
 * Returns: 0 on success; non-zero error code on failure.
 */

int gretl_matrix_moore_penrose (gretl_matrix *A, double tol)
{
    gretl_matrix *U = NULL;
    gretl_matrix *S = NULL;
    gretl_matrix *VT = NULL;
    int err = 0;

    if (gretl_is_null_matrix(A)) {
        return E_DATA;
    }

    err = real_gretl_matrix_SVD(A, &U, &S, &VT, 0);
    tol = svd_smin(A, S->val[0], tol);

    if (!err) {
        gretl_matrix *Vsel = NULL;
        int nsv = MIN(A->rows, A->cols);
        int i, j, k = 0;
        double x;

        for (i=0; i<nsv; i++) {
            if (S->val[i] > tol) {
                k++;
            }
        }

        if (k < VT->rows) {
            Vsel = gretl_matrix_alloc(k, VT->cols);
            if (Vsel == NULL) {
                err = E_ALLOC;
                goto bailout;
            }
            for (j=0; j<VT->cols; j++) {
                for (i=0; i<k; i++) {
                    x = gretl_matrix_get(VT, i, j);
                    gretl_matrix_set(Vsel, i, j, x);
                }
            }
        }

        /* U <- U .* S^{-1}, for S[j] > min */
        for (i=0; i<U->rows; i++) {
            for (j=0; j<k; j++) {
                x = gretl_matrix_get(U, i, j);
                gretl_matrix_set(U, i, j, x / S->val[j]);
            }
        }
        if (k < U->cols) {
            gretl_matrix_reuse(U, -1, k);
        }

        err = gretl_matrix_multiply_mod(U, GRETL_MOD_NONE,
                                        Vsel != NULL ? Vsel : VT,
                                        GRETL_MOD_NONE,
                                        A, GRETL_MOD_NONE);
        if (!err) {
            gretl_matrix_transpose_in_place(A);
        }
        gretl_matrix_free(Vsel);
    }

 bailout:

    gretl_matrix_free(U);
    gretl_matrix_free(S);
    gretl_matrix_free(VT);

    return err;
}

/**
 * gretl_SVD_invert_matrix:
 * @a: n x n matrix to invert.
 *
 * Computes the inverse (or generalized inverse) of a general square
 * matrix using SVD factorization, with the help of the lapack function
 * dgesvd.  If any of the singular values of @a are less than 1.0e-9
 * the Moore-Penrose generalized inverse is computed instead of the
 * standard inverse.  On exit the original matrix is overwritten by
 * the inverse.
 *
 * Returns: 0 on success; non-zero error code on failure.
 */

int gretl_SVD_invert_matrix (gretl_matrix *a)
{
    gretl_matrix *u = NULL;
    gretl_matrix *s = NULL;
    gretl_matrix *vt = NULL;
    double x;
    int i, j, n;
    int rank = 0;
    int err = 0;

    if (gretl_is_null_matrix(a)) {
        return E_DATA;
    }

    if (a->rows != a->cols) {
        err = E_NONCONF;
        goto bailout;
    }

    n = a->rows;

    /* a = USV' ; a^{-1} = VWU' where W holds inverse of diag elements of S */

    err = real_gretl_matrix_SVD(a, &u, &s, &vt, 0);

    if (!err) {
        double smin = svd_smin(a, s->val[0], NADBL);

        for (i=0; i<n; i++) {
            if (s->val[i] > smin) {
                rank++;
            } else {
                break;
            }
        }

        if (rank < n) {
            gretl_matrix *vt2;

            fprintf(stderr, "gretl_SVD_invert_matrix: rank = %d (dim = %d)\n",
                    rank, n);
            fputs("Warning: computing Moore-Penrose generalized inverse\n", stderr);

            vt2 = gretl_matrix_alloc(rank, n);
            if (vt2 == NULL) {
                err = E_ALLOC;
                goto bailout;
            }
            for (i=0; i<rank; i++) {
                for (j=0; j<n; j++) {
                    x = gretl_matrix_get(vt, i, j);
                    gretl_matrix_set(vt2, i, j, x);
                }
            }
            gretl_matrix_free(vt);
            vt = vt2;
            gretl_matrix_reuse(u, n, rank);
        }
    }

    if (!err) {
        /* invert singular values */
        for (j=0; j<rank; j++) {
            for (i=0; i<n; i++) {
                x = gretl_matrix_get(u, i, j);
                gretl_matrix_set(u, i, j, x / s->val[j]);
            }
        }
        err = gretl_matrix_multiply_mod(vt, GRETL_MOD_TRANSPOSE,
                                        u, GRETL_MOD_TRANSPOSE,
                                        a, GRETL_MOD_NONE);
    }

 bailout:

    gretl_matrix_free(u);
    gretl_matrix_free(s);
    gretl_matrix_free(vt);

    return err;
}

/**
 * gretl_matrix_ols:
 * @y: dependent variable vector.
 * @X: matrix of independent variables.
 * @b: vector to hold coefficient estimates.
 * @vcv: matrix to hold the covariance matrix of the coefficients,
 * or NULL if this is not needed.
 * @uhat: vector to hold the regression residuals, or NULL if
 * these are not needed.
 * @s2: pointer to receive residual variance, or NULL.  Note:
 * if @s2 is NULL, the "vcv" estimate will be plain (X'X)^{-1}.
 *
 * Computes OLS estimates using Cholesky factorization by default,
 * but with a fallback to QR decomposition if the data are highly
 * ill-conditioned, and puts the coefficient estimates in @b.
 * Optionally, calculates the covariance matrix in @vcv and the
 * residuals in @uhat.
 *
 * Returns: 0 on success, non-zero error code on failure.
 */

int gretl_matrix_ols (const gretl_vector *y, const gretl_matrix *X,
                      gretl_vector *b, gretl_matrix *vcv,
                      gretl_vector *uhat, double *s2)
{
    gretl_matrix *XTX = NULL;
    int use_lapack = 0;
    int try_QR = 0;
    int nasty = 0;
    int k, T, err = 0;

    if (gretl_is_null_matrix(y) ||
        gretl_is_null_matrix(X) ||
        gretl_is_null_matrix(b)) {
        return E_DATA;
    }

    if (libset_get_bool(USE_SVD)) {
        return gretl_matrix_SVD_ols(y, X, b, vcv, uhat, s2);
    }

    k = X->cols;
    T = X->rows;

    if (gretl_vector_get_length(b) != k ||
        gretl_vector_get_length(y) != T) {
        return E_NONCONF;
    }

    if (T < k) {
        return E_DF;
    }

    if (vcv != NULL && (vcv->rows != k || vcv->cols != k)) {
        return E_NONCONF;
    }

    if (k >= 50 || (T >= 250 && k >= 30)) {
        /* this could maybe do with some more tuning? */
        use_lapack = 1;
    }

    if (use_lapack) {
        XTX = gretl_matrix_XTX_new(X);
    } else {
        XTX = gretl_matrix_packed_XTX_new(X, &nasty);
    }
    if (XTX == NULL) {
        return E_ALLOC;
    }

    if (use_lapack) {
        if (!err) {
            err = gretl_matrix_multiply_mod(X, GRETL_MOD_TRANSPOSE,
                                            y, GRETL_MOD_NONE,
                                            b, GRETL_MOD_NONE);
        }
        if (!err) {
            err = gretl_cholesky_decomp_solve(XTX, b);
            if (err) {
                try_QR = 1;
            }
            if (vcv != NULL) {
                gretl_matrix_copy_values(vcv, XTX);
            }
        }
    } else {
        if (!err && !nasty) {
            err = gretl_matrix_multiply_mod(X, GRETL_MOD_TRANSPOSE,
                                            y, GRETL_MOD_NONE,
                                            b, GRETL_MOD_NONE);
        }
        if (!err && vcv != NULL) {
            err = gretl_matrix_unvectorize_h(vcv, XTX);
        }
        if (!err) {
            if (!nasty) {
                err = native_cholesky_decomp_solve(XTX, b);
            }
            if (nasty || err == E_SINGULAR) {
                try_QR = 1;
            }
        }
    }

    if (XTX != NULL) {
        gretl_matrix_free(XTX);
    }

    if (try_QR) {
        fprintf(stderr, "gretl_matrix_ols: switching to QR decomp\n");
        err = gretl_matrix_QR_ols(y, X, b, NULL, NULL, NULL);
    }

    if (!err) {
        if (s2 != NULL) {
            *s2 = get_ols_error_variance(y, X, b, 0);
        }
        if (vcv != NULL) {
            err = get_ols_vcv(vcv, s2);
        }
        if (uhat != NULL) {
            get_ols_uhat(y, X, b, uhat);
        }
    }

    return err;
}

/**
 * gretl_matrix_multi_ols:
 * @y: T x g matrix of dependent variables.
 * @X: T x k matrix of independent variables.
 * @B: k x g matrix to hold coefficient estimates, or NULL.
 * @E: T x g matrix to hold the regression residuals, or NULL if these are
 * not needed.
 * @XTXi: location to receive (X'X)^{-1} on output, or NULL if this is not
 * needed.
 *
 * Computes OLS estimates using Cholesky decomposition by default, but
 * with a fallback to QR decomposition if the data are highly
 * ill-conditioned, and puts the coefficient estimates in @B.
 * Optionally, calculates the residuals in @E.
 *
 * Returns: 0 on success, non-zero error code on failure.
 */

int gretl_matrix_multi_ols (const gretl_matrix *Y,
                            const gretl_matrix *X,
                            gretl_matrix *B,
                            gretl_matrix *E,
                            gretl_matrix **XTXi)
{
    gretl_matrix *XTX = NULL;
    int g, T, k;
    int free_B = 0;
    int nasty = 0;
    int err = 0;

    if (libset_get_bool(USE_SVD)) {
        return gretl_matrix_multi_SVD_ols(Y, X, B, E, XTXi);
    }

    if (gretl_is_null_matrix(Y) ||
        gretl_is_null_matrix(X)) {
        return E_DATA;
    }

    g = Y->cols;
    T = X->rows;
    k = X->cols;

    if (B == NULL) {
        /* create a throw-away B */
        B = gretl_matrix_alloc(k, g);
        if (B == NULL) {
            return E_ALLOC;
        }
        free_B = 1;
    }

    if (B->rows != k || B->cols != g) {
        fprintf(stderr, "gretl_matrix_multi_ols: B is %d x %d, should be %d x %d\n",
                B->rows, B->cols, k, g);
        err = E_NONCONF;
    } else if (Y->rows != T) {
        fprintf(stderr, "gretl_matrix_multi_ols: Y has %d rows, should have %d\n",
                Y->rows, T);
        err = E_NONCONF;
    } else if (E != NULL && (E->rows != T || E->cols != g)) {
        fprintf(stderr, "gretl_matrix_multi_ols: E is %d x %d, should be %d x %d\n",
                E->rows, E->cols, T, g);
        err = E_NONCONF;
    } else if (k > T) {
        err = E_DF;
    }

    if (!err) {
        XTX = gretl_matrix_XTX_new(X);
        if (XTX == NULL) {
            err = E_ALLOC;
        }
    }

    if (!err) {
        err = gretl_matrix_multiply_mod(X, GRETL_MOD_TRANSPOSE,
                                        Y, GRETL_MOD_NONE,
                                        B, GRETL_MOD_NONE);
    }

    if (!err) {
        err = nasty = gretl_cholesky_decomp_solve(XTX, B);
        if (err == E_SINGULAR) {
            fprintf(stderr, "gretl_matrix_multi_ols: switching to QR decomp\n");
            err = gretl_matrix_QR_ols(Y, X, B, E, XTXi, NULL);
        }
    }

    if (!err && !nasty && E != NULL) {
        gretl_matrix_copy_values(E, Y);
        gretl_matrix_multiply_mod(X, GRETL_MOD_NONE,
                                  B, GRETL_MOD_NONE,
                                  E, GRETL_MOD_DECREMENT);
    }

    if (!err && !nasty && XTXi != NULL) {
        integer info = 0, ik = k;
        char uplo = 'L';

        dpotri_(&uplo, &ik, XTX->val, &ik, &info);
        gretl_matrix_mirror(XTX, uplo);
        *XTXi = XTX;
    } else {
        gretl_matrix_free(XTX);
    }

    if (free_B) {
        gretl_matrix_free(B);
    }

    return err;
}

/* construct W = X'X augmented by R and R': we need this if we're
   calculating the covariance matrix for restricted least squares
*/

static gretl_matrix *build_augmented_XTX (const gretl_matrix *X,
                                          const gretl_matrix *R,
                                          int *err)
{
    gretl_matrix *XTX, *W;
    int k = X->cols;
    int kW = k + R->rows;

    XTX = gretl_matrix_XTX_new(X);
    W = gretl_zero_matrix_new(kW, kW);

    if (XTX == NULL || W == NULL) {
        gretl_matrix_free(XTX);
        gretl_matrix_free(W);
        *err = E_ALLOC;
        return NULL;
    }

    if (!*err) {
        double x;
        int i, j;

        for (i=0; i<k; i++) {
            for (j=0; j<k; j++) {
                x = gretl_matrix_get(XTX, i, j);
                gretl_matrix_set(W, i, j, x);
            }
        }
        for (i=0; i<R->rows; i++) {
            for (j=0; j<R->cols; j++) {
                x = gretl_matrix_get(R, i, j);
                gretl_matrix_set(W, i+k, j, x);
                gretl_matrix_set(W, j, i+k, x);
            }
        }
    }

    gretl_matrix_free(XTX);

    return W;
}

/* constrained least squares using lapack:

    minimize || y - X*b ||_2  subject to R*b = q
*/

static int gretl_matrix_gglse (const gretl_vector *y,
                               const gretl_matrix *X,
                               const gretl_matrix *R,
                               const gretl_vector *q,
                               gretl_vector *b)
{
    gretl_matrix *A, *B, *c, *d;
    integer info;
    integer m = X->rows;
    integer n = X->cols;
    integer p = R->rows;
    integer lwork = -1;
    double *work;
    int err = 0;

    /* note: all the input matrices get overwritten */
    A = gretl_matrix_copy(X);
    B = gretl_matrix_copy(R);
    c = gretl_matrix_copy(y);

    if (q != NULL) {
        d = gretl_matrix_copy(q);
    } else {
        d = gretl_zero_matrix_new(p, 1);
    }

    work = lapack_malloc(sizeof *work);

    if (A == NULL || B == NULL || c == NULL ||
        d == NULL || work == NULL) {
        err = E_ALLOC;
        goto bailout;
    }

    /* determine optimal workspace */
    dgglse_(&m, &n, &p, A->val, &m, B->val, &p, c->val,
            d->val, b->val, work, &lwork, &info);

    if (info != 0) {
        err = wspace_fail(info, work[0]);
    } else {
        lwork = (integer) work[0];
        work = lapack_realloc(work, lwork * sizeof *work);
        if (work == NULL) {
            err = E_ALLOC;
        }
    }

    if (!err) {
        /* do constrained calculation */
        dgglse_(&m, &n, &p, A->val, &m, B->val, &p, c->val,
                d->val, b->val, work, &lwork, &info);
        if (info != 0) {
            fprintf(stderr, "dgglse gave info = %d\n", (int) info);
            err = (info < 0)? E_DATA : E_SINGULAR;
        }
    }

    lapack_free(work);

 bailout:

    gretl_matrix_free(A);
    gretl_matrix_free(B);
    gretl_matrix_free(c);
    gretl_matrix_free(d);

    return err;
}

/* get_exact_list: constructs a list of the parameter positions
   (columns of the @R matrix) corresponding to unitary restrictions --
   that is, restrictions that stipulate a definite numerical value for
   a given parameter. We want this so that we can set the variance of
   such parameters (and also their covariances with other parameter
   estimates) to exactly zero.
*/

static int *get_exact_list (const gretl_matrix *R)
{
    int *list = NULL;
    int n, n_exact = 0;
    int i, j;

    for (i=0; i<R->rows; i++) {
        n = 0;
        for (j=0; j<R->cols && n<2; j++) {
            if (gretl_matrix_get(R, i, j) != 0.0) {
                n++;
            }
        }
        if (n == 1) {
            n_exact++;
        }
    }

    if (n_exact > 0) {
        list = gretl_list_new(n_exact);
    }

    if (list != NULL) {
        int col = 0, k = 1;

        for (i=0; i<R->rows && k<=n_exact; i++) {
            n = 0;
            for (j=0; j<R->cols && n<2; j++) {
                if (gretl_matrix_get(R, i, j) != 0.0) {
                    col = j;
                    n++;
                }
            }
            if (n == 1) {
                list[k++] = col;
            }
        }
    }

    return list;
}

/**
 * gretl_matrix_restricted_ols:
 * @y: dependent variable vector.
 * @X: matrix of independent variables.
 * @R: left-hand restriction matrix, as in Rb = q.
 * @q: right-hand restriction vector or NULL.
 * @b: vector to hold coefficient estimates.
 * @vcv: matrix to hold the covariance matrix of the coefficients,
 * or NULL if this is not needed.
 * @uhat: vector to hold residuals, if wanted.
 * @s2: pointer to receive residual variance, or NULL.  If vcv is non-NULL
 * and s2 is NULL, the vcv estimate is just W^{-1}.
 *
 * Computes OLS estimates restricted by R and q, using the lapack
 * function dgglse(), and puts the coefficient estimates in @b.
 * Optionally, calculates the covariance matrix in @vcv. If @q is
 * NULL this is taken as equivalent to a zero vector.
 *
 * Returns: 0 on success, non-zero error code on failure.
 */

int
gretl_matrix_restricted_ols (const gretl_vector *y, const gretl_matrix *X,
                             const gretl_matrix *R, const gretl_vector *q,
                             gretl_vector *b, gretl_matrix *vcv,
                             gretl_vector *uhat, double *s2)
{
    gretl_matrix *W = NULL;
    double x;
    int k = X->cols;
    int nr = R->rows;
    int i, j, err = 0;

    if (gretl_vector_get_length(b) != k) {
        fprintf(stderr, "gretl_matrix_restricted_ols: "
                "b should be a %d-vector\n", k);
        err = E_NONCONF;
    }

    if (!err && vcv != NULL) {
        W = build_augmented_XTX(X, R, &err);
    }

    if (!err) {
        err = gretl_matrix_gglse(y, X, R, q, b);
    }

    if (!err) {
        if (s2 != NULL) {
            *s2 = get_ols_error_variance(y, X, b, nr);
        }

        if (W != NULL) {
            int *exlist = NULL;

            err = get_ols_vcv(W, s2);

            if (!err) {
                for (i=0; i<k; i++) {
                    for (j=0; j<k; j++) {
                        x = gretl_matrix_get(W, i, j);
                        gretl_matrix_set(vcv, i, j, x);
                    }
                }
                exlist = get_exact_list(R);
            }

            if (exlist != NULL) {
                int p;

                for (p=0; p<k; p++) {
                    if (in_gretl_list(exlist, p)) {
                        for (i=0; i<k; i++) {
                            gretl_matrix_set(vcv, i, p, 0.0);
                        }
                        for (j=0; j<k; j++) {
                            gretl_matrix_set(vcv, p, j, 0.0);
                        }
                    }
                }
                free(exlist);
            }
        }

        if (uhat != NULL) {
            get_ols_uhat(y, X, b, uhat);
        }
    }

    if (W != NULL) {
        gretl_matrix_free(W);
    }

    return err;
}

/**
 * gretl_matrix_restricted_multi_ols:
 * @Y: dependent variable matrix, T x g.
 * @X: matrix of independent variables, T x k.
 * @R: left-hand restriction matrix, as in RB = q.
 * @q: right-hand restriction matrix.
 * @B: matrix to hold coefficient estimates, k x g.
 * @U: matrix to hold residuals (T x g), if wanted.
 * @pW: pointer to matrix to hold the RLS counterpart to (X'X)^{-1},
 * if wanted.
 *
 * Computes LS estimates restricted by @R and @q, putting the
 * coefficient estimates into @B. The @R matrix must have
 * g*k columns; each row represents a linear restriction;
 * @q must be a column vector of length equal to the
 * number of rows of @R.
 *
 * Returns: 0 on success, non-zero error code on failure.
 */

int
gretl_matrix_restricted_multi_ols (const gretl_matrix *Y,
                                   const gretl_matrix *X,
                                   const gretl_matrix *R,
                                   const gretl_matrix *q,
                                   gretl_matrix *B,
                                   gretl_matrix *U,
                                   gretl_matrix **pW)
{
    gretl_matrix_block *M;
    gretl_matrix *XTX, *RXR, *XYq;
    gretl_matrix *Yi, *XYi;
    gretl_matrix *V = NULL;
    int T = Y->rows;  /* sample length */
    int k = X->cols;  /* number of regressors */
    int g = Y->cols;  /* number of dependent vars */
    int nc = g * k;   /* total coefficients */
    int nr = R->rows; /* number of restrictions */
    int p = nc + nr;  /* coeffs plus restrictions */
    int dsize, offset;
    int i, r, err = 0;

    if (X->rows != T) {
        return E_NONCONF;
    } else if (B->rows != k || B->cols != g) {
        return E_NONCONF;
    } else if (R->cols != nc || q->rows != nr || q->cols != 1) {
        return E_NONCONF;
    } else if (U != NULL && (U->rows != T || U->cols != g)) {
        return E_NONCONF;
    }

    M = gretl_matrix_block_new(&XTX, k, k,
                               &RXR, p, p,
                               &XYq, p, 1,
                               &Yi,  T, 1,
                               &XYi, k, 1,
                               NULL);
    if (M == NULL) {
        return E_ALLOC;
    }

    gretl_matrix_multiply_mod(X, GRETL_MOD_TRANSPOSE,
                              X, GRETL_MOD_NONE,
                              XTX, GRETL_MOD_NONE);

    gretl_matrix_zero(RXR);

    dsize = T * sizeof(double);
    offset = r = 0;

    /* Form the "big" X'X and X'y matrices, bordered by the
       restriction:

       "RXR" = [(I_g ** X'X) ~ R'] | (R ~ 0)
       "XYq" = vec(X'Y) | q
    */

    for (i=0; i<g; i++) {
        gretl_matrix_inscribe_matrix(RXR, XTX, r, r,
                                     GRETL_MOD_NONE);
        memcpy(Yi->val, Y->val + offset, dsize);
        gretl_matrix_multiply_mod(X, GRETL_MOD_TRANSPOSE,
                                  Yi, GRETL_MOD_NONE,
                                  XYi, GRETL_MOD_NONE);
        gretl_matrix_inscribe_matrix(XYq, XYi, r, 0,
                                     GRETL_MOD_NONE);
        r += k;
        offset += T;
    }

    gretl_matrix_inscribe_matrix(RXR, R, r, 0, GRETL_MOD_NONE);
    gretl_matrix_inscribe_matrix(RXR, R, 0, nc, GRETL_MOD_TRANSPOSE);
    gretl_matrix_inscribe_matrix(XYq, q, nc, 0, GRETL_MOD_NONE);

    if (pW != NULL) {
        /* keep a copy of @V for inversion */
        V = gretl_matrix_copy(RXR);
        if (V == NULL) {
            err = E_ALLOC;
        }
    }

    if (!err) {
        /* solve for stacked coeff vector in XYq */
        err = gretl_LU_solve(RXR, XYq);
        if (!err) {
            /* transcribe to B */
            dsize = nc * sizeof(double);
            memcpy(B->val, XYq->val, dsize);
        }
    }

    if (!err && U != NULL) {
        /* compute residuals */
        gretl_matrix_copy_values(U, Y);
        gretl_matrix_multiply_mod(X, GRETL_MOD_NONE,
                                  B, GRETL_MOD_NONE,
                                  U, GRETL_MOD_DECREMENT);
    }

    if (!err && pW != NULL) {
        /* compute variance-related matrix */
        err = gretl_invert_general_matrix(V);
        if (!err) {
            *pW = gretl_matrix_alloc(nc, nc);
            if (*pW == NULL) {
                err = E_ALLOC;
            } else {
                double wij;
                int j;

                for (j=0; j<nc; j++) {
                    for (i=0; i<nc; i++) {
                        wij = gretl_matrix_get(V, i, j);
                        gretl_matrix_set(*pW, i, j, wij);
                    }
                }
            }
        }
    }

    gretl_matrix_block_destroy(M);
    gretl_matrix_free(V);

    return err;
}

static int QR_OLS_work (gretl_matrix *Q, gretl_matrix *R)
{
    integer k = gretl_matrix_rows(R);
    int r, err;

    /* basic decomposition */
    err = gretl_matrix_QR_decomp(Q, R);
    if (err) {
        return err;
    }

    /* check rank of QR */
    r = gretl_check_QR_rank(R, &err, NULL);
    if (err) {
        return err;
    }

    if (r < k) {
        err = E_SINGULAR;
    } else {
        /* invert R */
        char uplo = 'U';
        char diag = 'N';
        integer info = 0;

        dtrtri_(&uplo, &diag, &k, R->val, &k, &info);
        if (info != 0) {
            fprintf(stderr, "dtrtri: info = %d\n", (int) info);
            err = 1;
        }
    }

    return err;
}

/**
 * gretl_matrix_QR_ols:
 * @y: T x g matrix of dependent variables.
 * @X: T x k matrix of independent variables.
 * @B: k x g matrix to hold coefficient estimates.
 * @E: T x g matrix to hold the regression residuals, or NULL if these are
 * not needed.
 * @XTXi: location to receive (X'X)^{-1}, or NULL if this is not needed.
 * @Qout: location to receive Q on output, or NULL.
 *
 * Computes OLS estimates using QR decomposition, and puts the
 * coefficient estimates in @B.  Optionally, calculates the
 * residuals in @E, (X'X)^{-1} in @XTXi, and/or the matrix Q
 * in @Qout.
 *
 * Returns: 0 on success, non-zero error code on failure.
 */

int gretl_matrix_QR_ols (const gretl_matrix *Y,
                         const gretl_matrix *X,
                         gretl_matrix *B,
                         gretl_matrix *E,
                         gretl_matrix **XTXi,
                         gretl_matrix **Qout)
{
    int g = Y->cols;
    int k = X->cols;
    int T = X->rows;
    gretl_matrix *Q = NULL;
    gretl_matrix *R = NULL;
    gretl_matrix *G = NULL;
    int err = 0;

    if (B->rows != k || B->cols != g) {
        err = E_NONCONF;
    } else if (Y->rows != T) {
        err = E_NONCONF;
    } else if (E != NULL && (E->cols != g || E->rows != T)) {
        err = E_NONCONF;
    } else if (k > T) {
        err = E_DF;
    }

    if (!err) {
        Q = gretl_matrix_copy(X);
        R = gretl_matrix_alloc(k, k);
        G = gretl_matrix_alloc(k, g);
        if (Q == NULL || R == NULL || G == NULL) {
            err = E_ALLOC;
        }
    }

    if (!err) {
        err = QR_OLS_work(Q, R);
    }

    if (!err) {
        /* make "G" into gamma-hat */
        gretl_matrix_multiply_mod(Q, GRETL_MOD_TRANSPOSE,
                                  Y, GRETL_MOD_NONE,
                                  G, GRETL_MOD_NONE);
    }

    if (!err) {
        /* OLS coefficients */
        gretl_matrix_multiply(R, G, B);
    }

    if (!err && E != NULL) {
        /* compute residuals */
        int i, imax = E->rows * E->cols;

        gretl_matrix_multiply(X, B, E);
        for (i=0; i<imax; i++) {
            E->val[i] = Y->val[i] - E->val[i];
        }
    }

    /* create (X'X)^{-1} = RR' */
    if (!err && XTXi != NULL) {
        *XTXi = gretl_matrix_alloc(k, k);
        if (*XTXi == NULL) {
            err = E_ALLOC;
        } else {
            gretl_matrix_multiply_mod(R, GRETL_MOD_NONE,
                                      R, GRETL_MOD_TRANSPOSE,
                                      *XTXi, GRETL_MOD_NONE);
        }
    }

    if (!err && Qout != NULL) {
        *Qout = Q;
    } else {
        gretl_matrix_free(Q);
    }

    gretl_matrix_free(R);
    gretl_matrix_free(G);

    return err;
}

/**
 * gretl_matrix_r_squared:
 * @y: dependent variable, T-vector.
 * @X: independent variables matrix, T x k.
 * @b: coefficients, k-vector.
 * @err: location to receive error code.
 *
 * Returns: the unadjusted R-squared, based on the regression
 * represented by @y, @X and @b, or #NADBL on failure.
 */

double gretl_matrix_r_squared (const gretl_matrix *y,
                               const gretl_matrix *X,
                               const gretl_matrix *b,
                               int *err)
{
    double ess = 0.0, tss = 0.0;
    double xx, ybar;
    int i, j;

    if (gretl_vector_get_length(y) != X->rows ||
        gretl_vector_get_length(b) != X->cols) {
        *err = E_NONCONF;
        return NADBL;
    }

    ybar = gretl_vector_mean(y);

    for (i=0; i<X->rows; i++) {
        xx = y->val[i];
        for (j=0; j<X->cols; j++) {
            xx -= b->val[j] * gretl_matrix_get(X, i, j);
        }
        ess += xx * xx;
        xx = y->val[i] - ybar;
        tss += xx * xx;
    }

    return 1.0 - ess / tss;
}

/**
 * gretl_matrix_columwise_product:
 * @A: T x k matrix.
 * @B: T x n matrix.
 * @S: k x n selection matrix, or NULL.
 * @C: T x (k*n) matrix to hold the product (but see below).
 *
 * If @S is NULL, computes a columnwise product in k blocks, each
 * of n columns. The first block consists of the Hadamard product
 * of the first column of @A and the matrix @B, the second block
 * holds the Hadamard product of the second column of @A and
 * matrix @B, and so on.
 *
 * A non-NULL @S matrix may be used to filter the column-pairs for
 * multiplication: @C will include the product of column i of @A
 * and column j of @B if and only if the i, j element of @S is
 * non-zero. In this case @C should have a number of columns
 * equal to the number of non-zero elements of @S.
 *
 * Returns: 0 on success; non-zero error code on failure.
 */

int gretl_matrix_columnwise_product (const gretl_matrix *A,
                                     const gretl_matrix *B,
                                     const gretl_matrix *S,
                                     gretl_matrix *C)
{
    int k, n, T;
    double x, y;
    int i, j, t, p;

    if (gretl_is_null_matrix(A) ||
        gretl_is_null_matrix(B) ||
        gretl_is_null_matrix(C)) {
        return E_DATA;
    }

    k = A->cols;
    n = B->cols;
    T = A->rows;

    if (B->rows != T || C->rows != T) {
        return E_NONCONF;
    }

    if (S != NULL) {
        if (S->rows != k || S->cols != n) {
            return E_NONCONF;
        } else {
            int c = 0;

            for (i=0; i<k*n; i++) {
                if (S->val[i] != 0) {
                    c++;
                }
            }
            if (C->cols != c) {
                return E_NONCONF;
            }
        }
    } else if (C->cols != k * n) {
        return E_NONCONF;
    }

    p = 0;
    for (i=0; i<k; i++) {
        for (j=0; j<n; j++) {
            if (S == NULL || gretl_matrix_get(S, i, j) != 0) {
                for (t=0; t<T; t++) {
                    x = gretl_matrix_get(A, t, i);
                    y = gretl_matrix_get(B, t, j);
                    gretl_matrix_set(C, t, p, x * y);
                }
                p++;
            }
        }
    }

    return 0;
}

static int alt_qform (const gretl_matrix *A, GretlMatrixMod amod,
                      const gretl_matrix *X, gretl_matrix *C,
                      GretlMatrixMod cmod)
{
    gretl_matrix *Tmp;
    int r = (amod)? A->cols : A->rows;

    Tmp = gretl_matrix_alloc(r, X->cols);
    if (Tmp == NULL) {
        return E_ALLOC;
    }

    if (amod == GRETL_MOD_TRANSPOSE) {
        /* A' * X * A */
        gretl_matrix_multiply_mod(A, GRETL_MOD_TRANSPOSE,
                                  X, GRETL_MOD_NONE,
                                  Tmp, GRETL_MOD_NONE);
        gretl_matrix_multiply_mod(Tmp, GRETL_MOD_NONE,
                                  A, GRETL_MOD_NONE,
                                  C, cmod);
    } else {
        /* A * X * A' */
        gretl_matrix_multiply(A, X, Tmp);
        gretl_matrix_multiply_mod(Tmp, GRETL_MOD_NONE,
                                  A, GRETL_MOD_TRANSPOSE,
                                  C, cmod);
    }

    gretl_matrix_xtr_symmetric(C);
    gretl_matrix_free(Tmp);

    return 0;
}

/**
 * gretl_matrix_qform:
 * @A: m * k matrix or k * m matrix, depending on @amod.
 * @amod: %GRETL_MOD_NONE or %GRETL_MOD_TRANSPOSE: in the first
 * case @A should be m * k; in the second, k * m;
 * @X: symmetric k * k matrix.
 * @C: matrix to hold the product.
 * @cmod: modifier: %GRETL_MOD_NONE or %GRETL_MOD_CUMULATE to
 * add the result to the existing value of @C.
 *
 * Computes either A * X * A' (if amod = %GRETL_MOD_NONE) or
 * A' * X * A (if amod = %GRETL_MOD_TRANSPOSE), with the result
 * written into @C.  The matrix @X must be symmetric, but this
 * is not checked, to save time.  If you are in doubt on this
 * point you can call gretl_matrix_is_symmetric() first.
 *
 * Returns: 0 on success; non-zero error code on failure.
 */

#define QFORM_SMALL 1.0e-20

int gretl_matrix_qform (const gretl_matrix *A, GretlMatrixMod amod,
                        const gretl_matrix *X, gretl_matrix *C,
                        GretlMatrixMod cmod)
{
    register int i, j, ii, jj;
    double xi, xj, xij, xx, cij;
    int m, k;
    guint64 N;

    if (gretl_is_null_matrix(A) ||
        gretl_is_null_matrix(X) ||
        gretl_is_null_matrix(C)) {
        return E_DATA;
    } else if (A->is_complex || X->is_complex) {
        fprintf(stderr, "E_CMPLX in gretl_matrix_qform\n");
        if (A->is_complex) fprintf(stderr, "\touter is complex\n");
        if (X->is_complex) fprintf(stderr, "\tinner is complex\n");
        return E_CMPLX;
    }

    m = (amod)? A->cols : A->rows;
    k = (amod)? A->rows : A->cols;

    if (k != X->rows) {
        fprintf(stderr, "gretl_matrix_qform: %s is (%d x %d) but X is (%d x %d)\n",
                (amod)? "A'" : "A", m, k, X->rows, X->cols);
        return E_NONCONF;
    }

    if (C->rows != m || C->cols != m) {
        fputs("gretl_matrix_qform: destination matrix not conformable\n", stderr);
        return E_NONCONF;
    }

    N = m * m * k * k;

    if (N > 100000) {
        /* take advantage of optimized matrix multiplication */
        return alt_qform(A, amod, X, C, cmod);
    }

    if (amod) {
        for (i=0; i<m; i++) {
            for (j=i; j<m; j++) {
                xx = 0.0;
                for (ii=0; ii<k; ii++) {
                    xi = gretl_matrix_get(A,ii,i);
                    if (fabs(xi) > QFORM_SMALL) {
                        for (jj=0; jj<k; jj++) {
                            xj = gretl_matrix_get(A,jj,j);
                            xij = gretl_matrix_get(X,ii,jj);
                            xx += xij * xi * xj;
                        }
                    }
                }
                if (cmod == GRETL_MOD_CUMULATE) {
                    cij = gretl_matrix_get(C, i, j) + xx;
                } else if (cmod == GRETL_MOD_DECREMENT) {
                    cij = gretl_matrix_get(C, i, j) - xx;
                } else {
                    cij = xx;
                }
                gretl_matrix_set(C, i, j, cij);
                if (j != i) {
                    gretl_matrix_set(C, j, i, cij);
                }
            }
        }
    } else {
        for (i=0; i<m; i++) {
            for (j=i; j<m; j++) {
                xx = 0.0;
                for (ii=0; ii<k; ii++) {
                    xi = gretl_matrix_get(A,i,ii);
                    if (fabs(xi) > QFORM_SMALL) {
                        for (jj=0; jj<k; jj++) {
                            xj = gretl_matrix_get(A,j,jj);
                            xij = gretl_matrix_get(X,ii,jj);
                            xx += xij * xi * xj;
                        }
                    }
                }
                if (cmod == GRETL_MOD_CUMULATE) {
                    cij = gretl_matrix_get(C, i, j) + xx;
                } else if (cmod == GRETL_MOD_DECREMENT) {
                    cij = gretl_matrix_get(C, i, j) - xx;
                } else {
                    cij = xx;
                }
                gretl_matrix_set(C, i, j, cij);
                if (j != i) {
                    gretl_matrix_set(C, j, i, cij);
                }
            }
        }
    }

    return 0;
}

/**
 * gretl_scalar_qform:
 * @b: k-vector.
 * @X: symmetric k x k matrix.
 * @err: pointer to receive error code.
 *
 * Computes the scalar product bXb', or b'Xb if @b is a column
 * vector. The content of @err is set to a non-zero code on
 * failure.
 *
 * Returns: the scalar product, or #NADBL on failure.
 */

double gretl_scalar_qform (const gretl_vector *b,
                           const gretl_matrix *X,
                           int *err)
{
    double tmp, ret = 0.0;
    int i, j, k, p;

    if (gretl_is_null_matrix(b) || gretl_is_null_matrix(X)) {
        *err = E_DATA;
        return NADBL;
    }

    k = gretl_vector_get_length(b);

    if (k == 0 || X->rows != k || X->cols != k) {
        *err = E_NONCONF;
        return NADBL;
    }

    p = 0;
    for (j=0; j<k; j++) {
        tmp = 0.0;
        for (i=0; i<k; i++) {
            tmp += b->val[i] * X->val[p++];
        }
        ret += tmp * b->val[j];
    }

    return ret;
}

/**
 * gretl_matrix_diagonal_sandwich:
 * @d: k-vector.
 * @X: k * k matrix.
 * @DXD: target k * k matrix.
 *
 * Computes in @DXD (which must be pre-allocated), the matrix
 * product D * X * D, where D is a diagonal matrix with elements
 * given by the vector @d.
 *
 * Returns: 0 on success, non-zero code on error.
 */

int
gretl_matrix_diagonal_sandwich (const gretl_vector *d, const gretl_matrix *X,
                                gretl_matrix *DXD)
{
    int dim = (d->rows == 1)? d->cols : d->rows;
    double x, xij;
    int i, j, err = 0;

    if (dim != X->rows || dim != X->cols ||
        dim != DXD->rows || dim != DXD->cols) {
        err = E_NONCONF;
    } else {
        for (i=0; i<dim; i++) {
            for (j=0; j<dim; j++) {
                xij = gretl_matrix_get(X, i, j);
                x = xij * d->val[i] * d->val[j];
                gretl_matrix_set(DXD, i, j, x);
            }
        }
    }

    return err;
}

/**
 * gretl_is_identity_matrix:
 * @m: matrix to examine.
 *
 * Returns: 1 if @m is an identity matrix, 0 otherwise.
 */

int gretl_is_identity_matrix (const gretl_matrix *m)
{
    double x;
    int i, j;

    if (gretl_is_null_matrix(m)) {
        return 0;
    } else if (m->rows != m->cols) {
        return 0;
    }

    for (j=0; j<m->cols; j++) {
        for (i=0; i<m->rows; i++) {
            x = gretl_matrix_get(m, i, j);
            if (i == j && x != 1.0) return 0;
            if (i != j && x != 0.0) return 0;
        }
    }

    return 1;
}

/**
 * gretl_is_zero_matrix:
 * @m: matrix to examine.
 *
 * Returns: 1 if @m is a zero matrix, 0 otherwise.
 */

int gretl_is_zero_matrix (const gretl_matrix *m)
{
    int i, n;

    if (gretl_is_null_matrix(m)) {
        return 0;
    }

    n = m->rows * m->cols;

    for (i=0; i<n; i++) {
        if (m->val[i] != 0.0) {
            return 0;
        }
    }

    return 1;
}

/**
 * gretl_matrix_isfinite:
 * @m: matrix to examine.
 * @err: location to receive error code.
 *
 * Returns: a matrix with 1s in positions corresponding to
 * finite elements of @m, zeros otherwise.
 */

gretl_matrix *gretl_matrix_isfinite (const gretl_matrix *m, int *err)
{
    gretl_matrix *f;

    if (m == NULL) {
        *err = E_DATA;
        return NULL;
    }

    f = gretl_matrix_alloc(m->rows, m->cols);

    if (f == NULL) {
        *err = E_ALLOC;
    } else {
        int i, n = m->rows * m->cols;

        for (i=0; i<n; i++) {
            f->val[i] = (na(m->val[i]))? 0 : 1;
        }
    }

    return f;
}

/**
 * gretl_matrices_are_equal:
 * @a: first matrix in comparison.
 * @b: second matrix in comparison.
 * @tol: numerical tolerance.
 * @err: location to receive error code.
 *
 * Returns: 1 if the matrices @a and @b compare equal, 0 if they
 * differ, and -1 if the comparison is invalid, in which case
 * %E_NONCONF is written to @err.
 */

int gretl_matrices_are_equal (const gretl_matrix *a,
                              const gretl_matrix *b,
                              double tol, int *err)
{
    double ax, bx;
    int i, j;

    if (a == NULL || b == NULL) {
        *err = E_DATA;
        return -1;
    }

    if (a->rows != b->rows || a->cols != b->cols) {
        *err = E_NONCONF;
        return -1;
    }

    for (i=0; i<a->rows; i++) {
        for (j=0; j<a->cols; j++) {
            ax = gretl_matrix_get(a, i, j);
            bx = gretl_matrix_get(b, i, j);
            if (fabs(ax - bx) > tol) {
                fprintf(stderr, "gretl_matrices_are_equal:\n "
                        "a(%d,%d) = %.15g but b(%d,%d) = %.15g\n",
                        i, j, ax, i, j, bx);
                return 0;
            }
        }
    }

    return 1;
}

/**
 * gretl_covariance_matrix:
 * @m: (x x n) matrix containing n observations on each of k
 * variables.
 * @corr: flag for computing correlations.
 * @dfc: degrees of freedom correction: use 1 for sample
 * variance, 0 for MLE.
 * @err: pointer to receive non-zero error code in case of
 * failure, or NULL.
 *
 * Returns: the covariance matrix of variables in the columns of
 * @m, or the correlation matrix if @corr is non-zero.
 */

gretl_matrix *gretl_covariance_matrix (const gretl_matrix *m,
                                       int corr, int dfc,
                                       int *err)
{
    gretl_matrix *D = NULL;
    gretl_matrix *V = NULL;

    if (gretl_is_null_matrix(m) || dfc < 0 || dfc >= m->rows) {
        *err = E_INVARG;
        return NULL;
    }

    if (m->rows < 2) {
        *err = E_TOOFEW;
        return NULL;
    }

    D = gretl_matrix_copy(m);
    if (D == NULL) {
        *err = E_ALLOC;
        return NULL;
    }

    if (corr) {
        gretl_matrix_standardize(D, dfc);
    } else {
        gretl_matrix_center(D);
    }

    V = gretl_matrix_XTX_new(D);
    if (V == NULL) {
        *err = E_ALLOC;
    } else {
        gretl_matrix_divide_by_scalar(V, m->rows - dfc);
    }

    gretl_matrix_free(D);

    return V;
}

/**
 * gretl_matrix_array_new:
 * @n: number of matrices.
 *
 * Allocates an array of @n gretl matrix pointers. On successful
 * allocation of the array, each element is initialized to NULL.
 *
 * Returns: pointer on sucess, NULL on failure.
 */

gretl_matrix **gretl_matrix_array_new (int n)
{
    gretl_matrix **A = malloc(n * sizeof *A);
    int i;

    if (A != NULL) {
        for (i=0; i<n; i++) {
            A[i] = NULL;
        }
    }

    return A;
}

/**
 * gretl_matrix_array_new_with_size:
 * @n: number of matrices.
 * @rows: number of rows in each matrix.
 * @cols: number of columns in each matrix.
 *
 * Allocates an array of @n gretl matrix pointers, each one
 * with size @rows * @cols.
 *
 * Returns: pointer on sucess, NULL on failure.
 */

gretl_matrix **
gretl_matrix_array_new_with_size (int n, int rows, int cols)
{
    gretl_matrix **A = malloc(n * sizeof *A);
    int i, j;

    if (A != NULL) {
        for (i=0; i<n; i++) {
            A[i] = gretl_matrix_alloc(rows, cols);
            if (A[i] == NULL) {
                for (j=0; j<i; j++) {
                    gretl_matrix_free(A[i]);
                }
                free(A);
                A = NULL;
                break;
            }
        }
    }

    return A;
}

/**
 * gretl_matrix_array_free:
 * @A: dyamically allocated array of gretl matrices.
 * @n: number of matrices in array.
 *
 * Frees each of the @n gretl matrices in the array @A, and
 * the array itself.  See also gretl_matrix_array_alloc().
 */

void gretl_matrix_array_free (gretl_matrix **A, int n)
{
    int i;

    if (A != NULL) {
        for (i=0; i<n; i++) {
            gretl_matrix_free(A[i]);
        }
        free(A);
    }
}

/**
 * gretl_matrix_values:
 * @x: array to process.
 * @n: length of array.
 * @opt: if OPT_S the array of values will be sorted, otherwise
 * given in order of occurrence.
 * @err: location to receive error code.
 *
 * Returns: an allocated matrix containing the distinct
 * values in array @x, or NULL on failure.
 */

gretl_matrix *gretl_matrix_values (const double *x, int n,
                                   gretlopt opt, int *err)
{
    gretl_matrix *v = NULL;
    double *sorted = NULL;
    double last;
    int i, k, m;

    sorted = malloc(n * sizeof *sorted);
    if (sorted == NULL) {
        *err = E_ALLOC;
        return NULL;
    }

    k = 0;
    for (i=0; i<n; i++) {
        if (!na(x[i])) {
            sorted[k++] = x[i];
        }
    }

    if (k == 0) {
        v = gretl_null_matrix_new();
	if (v == NULL) {
	    *err = E_ALLOC;
	}
        goto bailout;
    }

    qsort(sorted, k, sizeof *sorted, gretl_compare_doubles);
    m = count_distinct_values(sorted, k);

    v = gretl_column_vector_alloc(m);
    if (v == NULL) {
        *err = E_ALLOC;
        goto bailout;
    }

    if (opt & OPT_S) {
        /* sorted */
        v->val[0] = last = sorted[0];
        m = 1;
        for (i=1; i<k; i++) {
            if (sorted[i] != last) {
                last = sorted[i];
                v->val[m++] = sorted[i];
            }
        }
    } else {
        /* unsorted */
        int j, add;

        m = 0;
        for (i=0; i<n; i++) {
            if (!na(x[i])) {
                add = 1;
                for (j=0; j<m; j++) {
                    if (v->val[j] == x[i]) {
                        add = 0;
                        break;
                    }
                }
                if (add) {
                    v->val[m++] = x[i];
                }
            }
        }
    }

 bailout:

    free(sorted);

    return v;
}

/**
 * gretl_matrix_shape:
 * @A: array to process.
 * @r: rows of target matrix.
 * @c: columns of target matrix.
 *
 * Creates an (r x c) matrix containing the re-arranged
 * values of A.  Elements are read from A by column and
 * written into the target, also by column.  If A contains
 * less elements than n = r*c, they are repeated cyclically;
 * if A has more elements, only the first n are used.
 *
 * Returns: the generated matrix, or NULL on failure.
 */

gretl_matrix *gretl_matrix_shape (const gretl_matrix *A,
                                  int r, int c, int *err)
{
    gretl_matrix *B = NULL;

    if (gretl_is_null_matrix(A) || r < 0 || c < 0) {
        *err = E_INVARG;
        return NULL;
    }

    if (r == 0 && c == 0) {
        return gretl_null_matrix_new();
    }

    if (A->is_complex) {
        B = gretl_cmatrix_new(r, c);
    } else {
        B = gretl_matrix_alloc(r, c);
    }

    if (B == NULL) {
        *err = E_ALLOC;
    } else {
        int nA = A->rows * A->cols;
        int nB = r * c;
        int i, k = 0;

        if (A->is_complex) {
            nA *= 2;
            nB *= 2;
        }

        k = 0;
        for (i=0; i<nB; i++) {
            B->val[i] = A->val[k++];
            if (k == nA) {
                k = 0;
            }
        }
    }

    return B;
}

/**
 * gretl_matrix_trim_rows:
 * @A: array to process.
 * @ttop: rows to trim at top.
 * @tbot: rows to trim at bottom.
 * @err: location to receive error code.
 *
 * Creates a new matrix which is a copy of @A with @ttop rows
 * trimmed from the top and @tbot rows trimmed from the
 * bottom.
 *
 * Returns: the generated matrix, or NULL on failure.
 */

gretl_matrix *gretl_matrix_trim_rows (const gretl_matrix *A,
                                      int ttop, int tbot,
                                      int *err)
{
    gretl_matrix *B;
    double complex z;
    double x;
    int i, j, m;

    if (gretl_is_null_matrix(A)) {
        *err = E_DATA;
        return NULL;
    }

    m = A->rows - (ttop + tbot);

    if (ttop < 0 || tbot < 0 || m <= 0) {
        *err = E_DATA;
        return NULL;
    }

    B = gretl_matching_matrix_new(m, A->cols, A);

    if (B == NULL) {
        *err = E_ALLOC;
    } else {
        for (j=0; j<A->cols; j++) {
            for (i=0; i<m; i++) {
                if (A->is_complex) {
                    z = gretl_cmatrix_get(A, i + ttop, j);
                    gretl_cmatrix_set(B, i, j, z);
                } else {
                    x = gretl_matrix_get(A, i + ttop, j);
                    gretl_matrix_set(B, i, j, x);
                }
            }
        }
    }

    return B;
}

/**
 * gretl_matrix_minmax:
 * @A: m x n matrix to examine.
 * @mm: 0 for minima, 1 for maxima.
 * @rc: 0 for row-wise, 1 for column-wise.
 * @idx: 0 for values, 1 for indices.
 * @err: location to receive error code.
 *
 * Creates a matrix holding the row or column mimima or
 * maxima from @A, either as values or as location indices.
 * For example, if @mm = 0, @rc = 0, and @idx = 0, the
 * created matrix is m x 1 and holds the values of the row
 * minima.
 *
 * Returns: the generated matrix, or NULL on failure.
 */

gretl_matrix *gretl_matrix_minmax (const gretl_matrix *A,
                                   int mm, int rc, int idx,
                                   int *err)
{
    gretl_matrix *B;
    double d, x;
    int i, j, k;

    if (gretl_is_null_matrix(A)) {
        *err = E_DATA;
        return NULL;
    }

    if (rc == 0) {
        B = gretl_zero_matrix_new(A->rows, 1);
    } else {
        B = gretl_zero_matrix_new(1, A->cols);
    }

    if (B == NULL) {
        *err = E_ALLOC;
        return NULL;
    }

    if (rc == 0) {
        /* going by rows */
        for (i=0; i<A->rows; i++) {
            d = gretl_matrix_get(A, i, 0);
	    if (na(d)) {
		B->val[i] = NADBL;
		continue;
	    }
            k = 0;
            for (j=1; j<A->cols; j++) {
                x = gretl_matrix_get(A, i, j);
		if (na(x)) {
		    B->val[i] = NADBL;
		    break;
		} else if (mm > 0) {
                    /* looking for max */
                    if (x > d) {
                        d = x;
                        k = j;
                    }
                } else {
                    /* looking for min */
                    if (x < d) {
                        d = x;
                        k = j;
                    }
                }
            }
	    if (!na(B->val[i])) {
		B->val[i] = idx ? (double) k + 1 : d;
	    }
        }
    } else {
        /* going by columns */
        for (j=0; j<A->cols; j++) {
            d = gretl_matrix_get(A, 0, j);
	    if (na(d)) {
		B->val[j] = NADBL;
		continue;
	    }
            k = 0;
            for (i=1; i<A->rows; i++) {
                x = gretl_matrix_get(A, i, j);
		if (na(x)) {
		    B->val[j] = NADBL;
		    break;
                } else if (mm > 0) {
                    /* looking for max */
                    if (x > d) {
                        d = x;
                        k = i;
                    }
                } else {
                    /* looking for min */
                    if (x < d) {
                        d = x;
                        k = i;
                    }
                }
            }
	    if (!na(B->val[j])) {
		B->val[j] = idx ? (double) k + 1 : d;
	    }
        }
    }

    return B;
}

/**
 * gretl_matrix_global_minmax:
 * @A: matrix to examine.
 * @mm: 0 for minimum, 1 for maximum.
 * @err: location to receive error code.
 *
 * Returns: the smallest or greatest element of @A,
 * ignoring NaNs but not infinities (?), or #NADBL on
 * failure.
 */

double gretl_matrix_global_minmax (const gretl_matrix *A,
                                   int mm, int *err)
{
    double x, ret = NADBL;
    int i, n, started = 0;

    if (gretl_is_null_matrix(A)) {
        *err = E_DATA;
        return NADBL;
    }

    n = A->rows * A->cols;

    for (i=0; i<n; i++) {
        x = A->val[i];
        if (isnan(x)) {
            ; /* skip? */
        } else {
            if (!started) {
                ret = x;
                started = 1;
            } else if ((mm == 0 && x < ret) ||
                       (mm == 1 && x > ret)) {
                ret = x;
            }
        }
    }

    return ret;
}

/**
 * gretl_matrix_global_sum:
 * @A: matrix to examine.
 * @err: location to receive error code.
 *
 * Returns: the sum of the elements of @A,
 * or #NADBL on failure.
 */

double gretl_matrix_global_sum (const gretl_matrix *A,
                                int *err)
{
    double ret = 0.0;
    int i, n;

    if (gretl_is_null_matrix(A)) {
        *err = E_DATA;
        return NADBL;
    }

    n = A->rows * A->cols;

    for (i=0; i<n; i++) {
        ret += A->val[i];
        if (isnan(ret)) {
            break;
        }
    }

    return ret;
}

/**
 * gretl_matrix_pca:
 * @X: T x m data matrix.
 * @p: number of principal components to return: 0 < p <= m.
 * @opt: if OPT_V, use the covariance matrix rather than the
 * correlation matrix as basis.
 * @err: location to receive error code.
 *
 * Carries out a Principal Components analysis of @X and
 * returns the first @p components: the component corresponding
 * to the largest eigenvalue of the correlation matrix of @X
 * is placed in column 1, and so on.
 *
 * Returns: the generated matrix, or NULL on failure.
 */

gretl_matrix *gretl_matrix_pca (const gretl_matrix *X, int p,
                                gretlopt opt, int *err)
{
    gretl_matrix *D = NULL;
    gretl_matrix *V = NULL;
    gretl_matrix *P = NULL;
    gretl_matrix *e;

    if (gretl_is_null_matrix(X)) {
        *err = E_DATA;
        return NULL;
    }

    if (p <= 0 || p > X->cols) {
        *err = E_INVARG;
        return NULL;
    } else if (X->rows < 2) {
        *err = E_TOOFEW;
        return NULL;
    } else if (X->is_complex) {
        *err = E_CMPLX;
        return NULL;
    }

    D = gretl_matrix_copy(X);
    if (D == NULL) {
        *err = E_ALLOC;
        return NULL;
    }

    if (opt & OPT_V) {
        /* use covariance matrix */
        gretl_matrix_center(D);
    } else {
        /* use correlation matrix */
        gretl_matrix_standardize(D, 1);
    }

    V = gretl_matrix_XTX_new(D);
    if (V == NULL) {
        *err = E_ALLOC;
    } else {
        /* note: we don't need the eigenvalues of V, but if we
           don't grab and then free the return value below,
           we'll leak a gretl_matrix
        */
        e = real_symm_eigenvals_descending(V, 1, p, err);
        gretl_matrix_free(e);
    }

    if (!*err) {
        P = gretl_matrix_multiply_new(D, V, err);
    }

    gretl_matrix_free(D);
    gretl_matrix_free(V);

    return P;
}

#define complete_obs(x,y,t) (!na(x[t]) && !na(y[t]))

static int ok_xy_count (int t1, int t2, const double *x, const double *y)
{
    int t, n = 0;

    for (t=t1; t<=t2; t++) {
        if (complete_obs(x, y, t)) {
            n++;
        }
    }

    return n;
}

static void make_matrix_xtab (double **X, int n,
                              const gretl_matrix *vx,
                              const gretl_matrix *vy,
                              gretl_matrix *tab)
{
    int xr, xc, rndx, cndx;
    int counter, i;

    qsort(X, n, sizeof *X, compare_xtab_rows);

    /* compute frequencies by going through sorted X */

    counter = rndx = cndx = 0;
    xr = (int) gretl_vector_get(vx, 0);
    xc = (int) gretl_vector_get(vy, 0);

    for (i=0; i<n; i++) {
        while (X[i][0] > xr) {
            /* skip row */
            gretl_matrix_set(tab, rndx, cndx, counter);
            counter = 0;
            xr = gretl_vector_get(vx, ++rndx);
            cndx = 0;
            xc = gretl_vector_get(vy, 0);
        }
        while (X[i][1] > xc) {
            /* skip column */
            gretl_matrix_set(tab, rndx, cndx, counter);
            counter = 0;
            xc = gretl_vector_get(vy, ++cndx);
        }
        counter++;
    }
    gretl_matrix_set(tab, rndx, cndx, counter);
}

/**
 * matrix_matrix_xtab:
 * @x: data vector
 * @y: data vector
 * @err: error code
 *
 * Computes the cross tabulation of the values contained in the
 * vectors x (by row) and y (by column). These must be integer values.
 *
 * Returns: the generated matrix, or NULL on failure.
 */

gretl_matrix *matrix_matrix_xtab (const gretl_matrix *x,
                                  const gretl_matrix *y,
                                  int *err)
{
    gretl_matrix *tab = NULL;
    gretl_matrix *vx = NULL;
    gretl_matrix *vy = NULL;
    double **X = NULL;
    int i, nx, ny;

    *err = 0;

    nx = gretl_vector_get_length(x);
    ny = gretl_vector_get_length(y);

    if (nx < 2 || ny != nx) {
        *err = E_NONCONF;
        return NULL;
    }

    vx = gretl_matrix_values(x->val, nx, OPT_S, err);
    if (*err) {
        return NULL;
    }

    vy = gretl_matrix_values(y->val, ny, OPT_S, err);
    if (*err) {
        goto bailout;
    }

    tab = gretl_zero_matrix_new(vx->rows, vy->rows);
    if (tab == NULL) {
        *err = E_ALLOC;
        goto bailout;
    }

    X = doubles_array_new(nx, 2);
    if (X == NULL) {
        *err = E_ALLOC;
        goto bailout;
    }

    for (i=0; i<nx; i++) {
        X[i][0] = (int) x->val[i];
        X[i][1] = (int) y->val[i];
    }

    make_matrix_xtab(X, nx, vx, vy, tab);

 bailout:

    gretl_matrix_free(vx);
    gretl_matrix_free(vy);
    doubles_array_free(X, nx);

    return tab;
}

/**
 * gretl_matrix_xtab:
 * @x: data vector
 * @y: data vector
 * @t1: start
 * @t2: end
 * @err: error code
 *
 * Computes the cross tabulation of the values contained in the
 * vectors x (by row) and y (by column). These must be integer values.
 *
 * Returns: the generated matrix, or NULL on failure.
 */

gretl_matrix *gretl_matrix_xtab (int t1, int t2, const double *x,
                                 const double *y, int *err)
{
    gretl_matrix *tab = NULL;
    gretl_matrix *vx = NULL;
    gretl_matrix *vy = NULL;
    double *tmp = NULL;
    double **X = NULL;
    int i, t, nmax = t2 - t1 + 1;

    *err = 0;

    nmax = ok_xy_count(t1, t2, x, y);
    if (nmax < 2) {
        *err = E_MISSDATA;
        return NULL;
    }

    tmp = malloc(nmax * sizeof *tmp);
    if (tmp == NULL) {
        *err = E_ALLOC;
        return NULL;
    }

    i = 0;
    for (t=t1; t<=t2; t++) {
        if (complete_obs(x, y, t)) {
            tmp[i++] = x[t];
        }
    }

    vx = gretl_matrix_values(tmp, nmax, OPT_S, err);
    if (*err) {
        free(tmp);
        return NULL;
    }

    i = 0;
    for (t=t1; t<=t2; t++) {
        if (complete_obs(x, y, t)) {
            tmp[i++] = y[t];
        }
    }

    vy = gretl_matrix_values(tmp, nmax, OPT_S, err);
    if (*err) {
        goto bailout;
    }

    tab = gretl_zero_matrix_new(gretl_matrix_rows(vx),
                                gretl_matrix_rows(vy));
    if (tab == NULL) {
        *err = E_ALLOC;
        goto bailout;
    }

    X = doubles_array_new(nmax, 2);
    if (X == NULL) {
        *err = E_ALLOC;
        goto bailout;
    }

    i = 0;
    for (t=t1; t<=t2; t++) {
        if (complete_obs(x, y, t)) {
            X[i][0] = (int) x[t];
            X[i][1] = (int) y[t];
            i++;
        }
    }

    make_matrix_xtab(X, nmax, vx, vy, tab);

 bailout:

    free(tmp);
    gretl_matrix_free(vx);
    gretl_matrix_free(vy);
    doubles_array_free(X, nmax);

    return tab;
}

/**
 * gretl_matrix_bool_sel:
 * @A: matrix.
 * @sel: selection vector.
 * @rowsel: row/column mode selector.
 * @err: location to receive error code.
 *
 * If @rowsel = 1, constructs a matrix which contains the rows
 * of A corresponding to non-zero values in the vector @sel;
 * if @rowsel = 0, does the same thing but column-wise.
 *
 * Returns: the generated matrix, or NULL on failure.
 */

gretl_matrix *gretl_matrix_bool_sel (const gretl_matrix *A,
                                     const gretl_matrix *sel,
                                     int rowsel, int *err)
{
    gretl_matrix *ret = NULL;
    int nonzero = 0;
    int ra, ca, rs, cs;
    int rret, cret;
    int i, j, k, n;
    double x;

    *err = 0;

    if (gretl_is_null_matrix(A)) {
        return gretl_null_matrix_new();
    } else if (sel->is_complex) {
        *err = E_INVARG;
        return NULL;
    }

    ra = A->rows;
    ca = A->cols;
    rs = sel->rows;
    cs = sel->cols;

    /* check dimensions */
    if (rowsel) {
        if ((ra != rs) || (cs > 1)) {
            *err = E_NONCONF;
            return NULL;
        }
    } else {
        if ((ca != cs) || (rs > 1)) {
            *err = E_NONCONF;
            return NULL;
        }
    }

    /* count nonzeros */
    n = (rowsel)? rs : cs ;
    for (i=0; i<n; i++) {
        x = gretl_vector_get(sel, i);
        if (na(x)) {
            *err = E_MISSDATA;
            return NULL;
        } else if (x != 0) {
            nonzero++;
        }
    }

    /* check for extreme cases */
    if (nonzero == n) {
        ret = gretl_matrix_copy(A);
        goto bailout;
    } else if (nonzero == 0) {
        ret = gretl_null_matrix_new();
        goto bailout;
    }

    rret = rowsel ? nonzero : ra;
    cret = rowsel ? ca : nonzero;

    if (A->is_complex) {
        ret = gretl_cmatrix_new(rret, cret);
    } else {
        ret = gretl_matrix_alloc(rret, cret);
    }
    if (ret == NULL) {
        goto bailout;
    }

    /* copy selected row/columns */
    if (rowsel) {
        /* selection of rows */
        double complex z;

        k = 0;
        for (i=0; i<ra; i++) {
            if (gretl_vector_get(sel, i) != 0) {
                for (j=0; j<ca; j++) {
                    if (A->is_complex) {
                        z = gretl_cmatrix_get(A, i, j);
                        gretl_cmatrix_set(ret, k, j, z);
                    } else {
                        x = gretl_matrix_get(A, i, j);
                        gretl_matrix_set(ret, k, j, x);
                    }
                }
                k++;
            }
        }
    } else {
        /* selection of columns */
        double *targ = ret->val;
        double *src = A->val;
        int rdim = A->is_complex ? 2 : 1;
        size_t colsize = ra * rdim * sizeof *src;

        for (j=0; j<ca; j++) {
            if (gretl_vector_get(sel, j) != 0) {
                memcpy(targ, src, colsize);
                targ += ra * rdim;
            }
            src += ra * rdim;
        }
    }

    if (rowsel) {
        maybe_preserve_names(ret, A, ROWNAMES, sel);
        maybe_preserve_names(ret, A, COLNAMES, NULL);
    } else {
        maybe_preserve_names(ret, A, COLNAMES, sel);
        maybe_preserve_names(ret, A, ROWNAMES, NULL);
    }

 bailout:

    if (ret == NULL) {
        *err = E_ALLOC;
    }

    return ret;
}

static int unstable_comp (double a, double b)
{
    int ret = 0;

    if (isnan(a) || isnan(b)) {
        if (!isnan(a)) {
            ret = -1;
        } else if (!isnan(b)) {
            ret = 1;
        }
    } else {
        ret = (a > b) - (a < b);
    }

    return ret;
}

static int compare_values (const void *a, const void *b)
{
    const double *da = (const double *) a;
    const double *db = (const double *) b;
    int ret = unstable_comp(*da, *db);

    if (ret == 0) {
        /* ensure stable sort */
        ret = a - b > 0 ? 1 : -1;
    }

    return ret;
}

static int inverse_compare_values (const void *a, const void *b)
{
    const double *da = (const double *) a;
    const double *db = (const double *) b;
    int ret = unstable_comp(*db, *da);

    if (ret == 0) {
        /* ensure stable sort */
        ret = a - b > 0 ? 1 : -1;
    }

    return ret;
}

/**
 * gretl_matrix_sort_by_column:
 * @m: matrix.
 * @k: column by which to sort.
 * @err: location to receive error code.
 *
 * Produces a matrix which contains the rows of @m, re-
 * ordered by increasing value of the elements in column
 * @k.
 *
 * Returns: the generated matrix, or NULL on failure.
 */

gretl_matrix *gretl_matrix_sort_by_column (const gretl_matrix *m,
                                           int k, int *err)
{
    struct rsort {
        double x;
        int row;
    } *rs;
    gretl_matrix *a;
    double x;
    int i, j;

    if (gretl_is_null_matrix(m) || k < 0 || k >= m->cols) {
        *err = E_DATA;
        return NULL;
    }

    rs = malloc(m->rows * sizeof *rs);
    if (rs == NULL) {
        *err = E_ALLOC;
        return NULL;
    }

    a = gretl_matrix_copy(m);
    if (a == NULL) {
        free(rs);
        *err = E_ALLOC;
        return NULL;
    }

    for (i=0; i<m->rows; i++) {
        rs[i].x = gretl_matrix_get(m, i, k);
        rs[i].row = i;
    }

    qsort(rs, m->rows, sizeof *rs, compare_values);

    for (j=0; j<m->cols; j++) {
        for (i=0; i<m->rows; i++) {
            x = gretl_matrix_get(m, rs[i].row, j);
            gretl_matrix_set(a, i, j, x);
        }
    }

    if (a->info != NULL && a->info->rownames != NULL) {
        char **S = malloc(a->rows * sizeof *S);

        if (S != NULL) {
            for (i=0; i<a->rows; i++) {
                S[i] = a->info->rownames[i];
            }
            for (i=0; i<a->rows; i++) {
                a->info->rownames[i] = S[rs[i].row];
            }
            free(S);
        }
    }

    free(rs);

    return a;
}

#define has_colnames(m) (m != NULL && !is_block_matrix(m) && \
                         m->info != NULL && m->info->colnames != NULL)

#define has_rownames(m) (m != NULL && !is_block_matrix(m) && \
                         m->info != NULL && m->info->rownames != NULL)

struct named_val {
    double x;
    const char *s;
};

static struct named_val *
make_named_vals (const gretl_matrix *m, char **S, int n)
{
    struct named_val *nv = malloc(n * sizeof *nv);

    if (nv != NULL) {
        int i;

        for (i=0; i<n; i++) {
            nv[i].x = m->val[i];
            nv[i].s = S[i];
        }
    }

    return nv;
}

static int vector_copy_marginal_names (gretl_vector *v,
                                       struct named_val *nv,
                                       int n)
{
    int err = gretl_matrix_add_info(v);

    /* note: we assume v->info is NULL on entry */

    if (!err) {
        char ***pS;
        int i;

        pS = v->cols > 1 ? &v->info->colnames : &v->info->rownames;
        *pS = strings_array_new(n);
        if (*pS != NULL) {
            for (i=0; i<n; i++) {
                (*pS)[i] = gretl_strdup(nv[i].s);
            }
        } else {
            err = E_ALLOC;
        }
    }

    return err;
}

gretl_matrix *gretl_vector_sort (const gretl_matrix *v,
                                 int descending,
                                 int *err)
{
    int n = gretl_vector_get_length(v);
    gretl_matrix *vs = NULL;

    if (n == 0) {
        *err = E_TYPES;
        return NULL;
    }

    vs = matrix_copy_plain(v);

    if (vs == NULL) {
        *err = E_ALLOC;
    } else {
        struct named_val *nvals = NULL;
        char **S = NULL;

        if (v->cols > 1 && has_colnames(v)) {
            S = v->info->colnames;
        } else if (v->rows > 1 && has_rownames(v)) {
            S = v->info->rownames;
        }

        if (S != NULL) {
            nvals = make_named_vals(v, S, n);
            if (nvals == NULL) {
                *err = E_ALLOC;
            }
        }

        if (nvals != NULL) {
            int i;

            qsort(nvals, n, sizeof *nvals, descending ?
                  inverse_compare_values : compare_values);
            for (i=0; i<n; i++) {
                vs->val[i] = nvals[i].x;
            }
            vector_copy_marginal_names(vs, nvals, n);
            free(nvals);
        } else if (!*err) {
            double *x = vs->val;

            qsort(x, n, sizeof *x, descending ? gretl_inverse_compare_doubles :
                  gretl_compare_doubles);
        }
    }

    return vs;
 }

/* Calculate X(t)-transpose * X(t-lag) */

static void xtxlag (gretl_matrix *wt, const gretl_matrix *X,
                    int n, int t, int lag)
{
    double xi, xj;
    int i, j;

    for (i=0; i<n; i++) {
        xi = gretl_matrix_get(X, t, i);
        for (j=0; j<n; j++) {
            xj = gretl_matrix_get(X, t - lag, j);
            gretl_matrix_set(wt, i, j, xi * xj);
        }
    }
}

/**
 * gretl_matrix_covariogram:
 * @X: T x k matrix (typically containing regressors).
 * @u: T-vector (typically containing residuals), or NULL.
 * @w: (p+1)-vector of weights, or NULL.
 * @p: lag order >= 0.
 * @err: location to receive error code.
 *
 * Produces the matrix covariogram,
 *
 * \sum_{j=-p}^{p} \sum_j w_{|j|} (X_t' u_t u_{t-j} X_{t-j})
 *
 * If @u is not given the u terms are omitted, and if @w
 * is not given, all the weights are 1.0.
 *
 * Returns: the generated matrix, or NULL on failure.
 */

gretl_matrix *gretl_matrix_covariogram (const gretl_matrix *X,
                                        const gretl_matrix *u,
                                        const gretl_matrix *w,
                                        int p, int *err)
{
    gretl_matrix *V;
    gretl_matrix *G;
    gretl_matrix *xtj;
    double uu;
    int j, k, t, T;

    if (gretl_is_null_matrix(X)) {
        return NULL;
    }

    if (gretl_is_complex(X) ||
        gretl_is_complex(u) ||
        gretl_is_complex(w)) {
        fprintf(stderr, "E_CMPLX in gretl_matrix_covariogram\n");
        *err = E_CMPLX;
        return NULL;
    }

    k = X->cols;
    T = X->rows;

    if (u != NULL && gretl_vector_get_length(u) != T) {
        *err = E_NONCONF;
        return NULL;
    }

    if (p < 0 || p > T) {
        *err = E_NONCONF;
        return NULL;
    }

    if (w != NULL && gretl_vector_get_length(w) != p + 1) {
        *err = E_NONCONF;
        return NULL;
    }

    V = gretl_zero_matrix_new(k, k);
    xtj = gretl_matrix_alloc(k, k);
    G = gretl_matrix_alloc(k, k);

    if (V == NULL || G == NULL || xtj == NULL) {
        *err = E_ALLOC;
        goto bailout;
    }

    for (j=0; j<=p; j++) {
        gretl_matrix_zero(G);
        for (t=j; t<T; t++) {
            xtxlag(xtj, X, k, t, j);
            if (u != NULL) {
                uu = u->val[t] * u->val[t-j];
                gretl_matrix_multiply_by_scalar(xtj, uu);
            }
            gretl_matrix_add_to(G, xtj);
        }
        if (j > 0) {
            gretl_matrix_add_self_transpose(G);
        }
        if (w != NULL) {
            gretl_matrix_multiply_by_scalar(G, w->val[j]);
        }
        gretl_matrix_add_to(V, G);
    }

 bailout:

    gretl_matrix_free(G);
    gretl_matrix_free(xtj);

    if (*err) {
        gretl_matrix_free(V);
        V = NULL;
    }

    return V;
}

/**
 * gretl_matrix_GG_inverse:
 * @G: T x k source matrix.
 * @err: location to receive error code.
 *
 * Multiples G' into G and inverts the result. A shortcut
 * function intended for producing an approximation to
 * the Hessian given a gradient matrix.
 *
 * Returns: the newly allocated k x k inverse on success,
 * or NULL on error.
 */

gretl_matrix *gretl_matrix_GG_inverse (const gretl_matrix *G, int *err)
{
    gretl_matrix *H = NULL;
    int k = G->cols;

    H = gretl_matrix_alloc(k, k);
    if (H == NULL) {
        *err = E_ALLOC;
        return NULL;
    }

    gretl_matrix_multiply_mod(G, GRETL_MOD_TRANSPOSE,
                              G, GRETL_MOD_NONE,
                              H, GRETL_MOD_NONE);

    *err = gretl_invert_symmetric_matrix(H);

    if (*err) {
        fprintf(stderr, "gretl_matrix_GG_inverse: H not pd\n");
        gretl_matrix_free(H);
        H = NULL;
    }

    return H;
}

/**
 * gretl_matrix_commute:
 * @A: source matrix.
 * @r: row dimension.
 * @c: column dimension.
 * @pre: premultiply (Boolean flag).
 * @add_id: add identity matrix (Boolean flag).
 * @err: location to receive error code.
 *
 * It is assumed that @A is a matrix with (@r*@c) rows, so each of its
 * columns can be seen as the vectorization of an (@r x @c)
 * matrix. Each column of the output matrix contains the vectorization
 * of the transpose of the corresponding column of @A. This is
 * equivalent to premultiplying @A by the so-called "commutation
 * matrix" $K_{r,c}$. If the @add_id flag is non-zero, then @A is
 * added to the output matrix, so that @A is premultiplied by (I +
 * K_{r,c}) if @pre is nonzero, postmultiplied if @pre is 0.
 *
 * See eg Magnus and Neudecker (1988), "Matrix Differential Calculus
 * with Applications in Statistics and Econometrics".
 */

gretl_matrix *gretl_matrix_commute (gretl_matrix *A, int r, int c,
				    int pre, int add_id, int *err)
{
    /* dim0 is the dimension on which the swapping has to happen; dim1
       is the other one */
    int dim0 = r * c;
    int dim1 = pre ? A->cols : A->rows;
    int *indices;
    gretl_matrix *ret;

    /* dimension check */
    int dim_ok = pre ? (dim0 == A->rows) : (dim0 == A->cols);
    if (!dim_ok) {
	*err = E_NONCONF;
	return NULL;
    }

    indices = malloc(dim0 * sizeof *indices);
    if (indices == NULL) {
	*err = E_ALLOC;
	return NULL;
    }

    if (add_id) {
	ret = gretl_matrix_copy(A);
    } else {
	ret = gretl_zero_matrix_new(A->rows, A->cols);
    }

    if (ret == NULL) {
	*err = E_ALLOC;
    } else {
	int i, j, h, k = 0;
	double x;

	for (i=0; i<r; i++) {
	    for (j=0; j<c; j++) {
		indices[k++] = j*r + i;
	    }
	}

	k = 0;
	if (pre) {
	    for (j=0; j<dim1; j++) {
		for (i=0; i<dim0; i++) {
		    h = indices[i];
		    x = gretl_matrix_get(A, h, j);
		    ret->val[k++] += x;
		}
	    }
	} else {
	    for (j=0; j<dim0; j++) {
		h = indices[j];
		for (i=0; i<dim1; i++) {
		    x = gretl_matrix_get(A, i, h);
		    ret->val[k++] += x;
		}
	    }
	}
    }

    free(indices);

    return ret;
}

/**
 * gretl_matrix_transcribe_obs_info:
 * @targ: target matrix.
 * @src: source matrix.
 *
 * If @targ and @src have the same number of rows, and if
 * the rows of @src are identified by observation stamps
 * while those of @targ are not so identified, copy the
 * stamp information across to @targ.  (Or if the given
 * conditions are not satified, do nothing.)
 */

void gretl_matrix_transcribe_obs_info (gretl_matrix *targ,
                                       const gretl_matrix *src)
{
    if (targ->rows == src->rows &&
        src->info != NULL && targ->info == NULL) {
        gretl_matrix_set_t1(targ, src->info->t1);
        gretl_matrix_set_t2(targ, src->info->t2);
    }
}

static gretl_matrix *reorder_A (const gretl_matrix *A,
                                int n, int np, int *err)
{
    gretl_matrix *B;
    int p = np / n;

    B = gretl_matrix_alloc(np, n);

    if (B == NULL) {
        *err = E_ALLOC;
        return NULL;
    } else {
        int i, j, k;
        int from, to;
        double x, y;

        for (j=0; j<n; j++) {
            for (k=0; k<=p/2; k++) {
                from = k*n;
                to = n*(p-k-1);
                for (i=0; i<n; i++) {
                    x = gretl_matrix_get(A, j, from + i);
                    y = gretl_matrix_get(A, j, to + i);
                    gretl_matrix_set(B, to + i, j, x);
                    gretl_matrix_set(B, from + i, j, y);
                }
            }
        }
    }

    return B;
}

/**
 * gretl_matrix_varsimul:
 * @A: n x np coefficient matrix.
 * @U: T x n data matrix.
 * @x0: p x n matrix for initialization.
 * @err: location to receive error code.
 *
 * Simulates a p-order n-variable VAR:
 * x_t = \sum A_i x_{t-i} + u_t
 *
 * The A_i matrices must be stacked horizontally into the @A
 * argument, that is: A = A_1 ~ A_2 ~ A_p. The u_t vectors are
 * contained (as rows) in @U. Initial values are in @x0.
 *
 * Note the that the arrangement of the @A matrix is somewhat
 * sub-optimal computationally, since its elements have to be
 * reordered by the function reorder_A (see above). However, the
 * present form is more intuitive for a human being, and that's
 * what counts.
 *
 * Returns: a newly allocated T+p x n matrix on success, whose t-th
 * row is (x_t)', or NULL on error.
 */

gretl_matrix *gretl_matrix_varsimul (const gretl_matrix *A,
                                     const gretl_matrix *U,
                                     const gretl_matrix *x0,
                                     int *err)
{
    gretl_matrix *A2, *X, *UT;
    gretl_vector xt, xtlag, ut;
    double x;
    int p = x0->rows;
    int n = x0->cols;
    int np = n * p;
    int T = p + U->rows;
    int t, i;

    if (A->rows != n || A->cols != np || U->cols != n) {
        *err = E_NONCONF;
        return NULL;
    }

    A2 = reorder_A(A, n, np, err);
    X = gretl_matrix_alloc(n, T);
    UT = gretl_matrix_copy_transpose(U);

    if (X == NULL || A2 == NULL || UT == NULL) {
        *err = E_ALLOC;
        gretl_matrix_free(A2);
        gretl_matrix_free(X);
        gretl_matrix_free(UT);
        return NULL;
    }

    for (t=0; t<p; t++) {
        for (i=0; i<n; i++) {
            x = gretl_matrix_get(x0, t, i);
            gretl_matrix_set(X, i, t, x);
        }
    }

    gretl_matrix_init_full(&xt, 1, n, X->val + np);
    gretl_matrix_init_full(&ut, 1, n, UT->val);
    gretl_matrix_init_full(&xtlag, 1, np, X->val);

    for (t=p; t<T; t++) {
        gretl_matrix_multiply(&xtlag, A2, &xt);
        gretl_matrix_add_to(&xt, &ut);
        xt.val += n;
        xtlag.val += n;
        ut.val += n;
    }

    *err = gretl_matrix_transpose_in_place(X);

    if (!*err) {
        /* set dates on output matrix if possible */
        int t1 = gretl_matrix_get_t1(U) - p;

        if (t1 > 0) {
            gretl_matrix_set_t1(X, t1);
            gretl_matrix_set_t2(X, t1 + T - 1);
        }
    }

    gretl_matrix_free(A2);
    gretl_matrix_free(UT);

    return X;
}

/**
 * gretl_matrix_set_colnames:
 * @m: target matrix.
 * @S: array of strings.
 *
 * Sets an array of strings on @m which can be retrieved
 * using gretl_matrix_get_colnames(). Note that @S must
 * contain as many strings as @m has columns. The matrix
 * takes ownership of @S, which should be allocated and
 * not subsequently touched by the caller.
 *
 * Returns: 0 on success, non-zero code on error.
 */

int gretl_matrix_set_colnames (gretl_matrix *m, char **S)
{
    if (m == NULL) {
        return E_DATA;
    } else if (is_block_matrix(m)) {
        return matrix_block_error("gretl_matrix_set_colnames");
    } else if (S != NULL && m->info == NULL &&
               gretl_matrix_add_info(m)) {
        return E_ALLOC;
    }

    if (m->info != NULL) {
        if (m->info->colnames != NULL) {
            strings_array_free(m->info->colnames, m->cols);
        }
        m->info->colnames = S;
    }

    return 0;
}

/**
 * gretl_matrix_set_rownames:
 * @m: target matrix.
 * @S: array of strings.
 *
 * Sets an array of strings on @m which can be retrieved
 * using gretl_matrix_get_rownames(). Note that @S must
 * contain as many strings as @m has rows. The matrix
 * takes ownership of @S, which should be allocated and
 * not subsequently touched by the caller.
 *
 * Returns: 0 on success, non-zero code on error.
 */

int gretl_matrix_set_rownames (gretl_matrix *m, char **S)
{
    if (m == NULL) {
        return E_DATA;
    } else if (is_block_matrix(m)) {
        return matrix_block_error("gretl_matrix_set_rownames");
    } else if (S != NULL && m->info == NULL &&
               gretl_matrix_add_info(m)) {
        return E_ALLOC;
    }

    if (m->info != NULL) {
        if (m->info->rownames != NULL) {
            strings_array_free(m->info->rownames, m->rows);
        }
        m->info->rownames = S;
    }

    return 0;
}

/**
 * gretl_matrix_get_colnames:
 * @m: matrix
 *
 * Returns: The array of strings set on @m using
 * gretl_matrix_set_colnames(), or NULL if no such
 * strings have been set. The returned array will
 * contain as many strings as @m has columns.
 */

const char **gretl_matrix_get_colnames (const gretl_matrix *m)
{
    if (has_colnames(m)) {
        return (const char **) m->info->colnames;
    } else {
        return NULL;
    }
}

/**
 * gretl_matrix_get_rownames:
 * @m: matrix
 *
 * Returns:The array of strings set on @m using
 * gretl_matrix_set_rownames(), or NULL if no such
 * strings have been set. The returned array will
 * contain as many strings as @m has rows.
 */

const char **gretl_matrix_get_rownames (const gretl_matrix *m)
{
    if (has_rownames(m)) {
        return (const char **) m->info->rownames;
    } else {
        return NULL;
    }
}<|MERGE_RESOLUTION|>--- conflicted
+++ resolved
@@ -4010,12 +4010,6 @@
         return 0;
     }
 
-<<<<<<< HEAD
-    const char *envstr = getenv("USE_FABS_DIFF");
-    int debug = envstr != NULL;
-
-=======
->>>>>>> 29efad5c
     for (i=1; i<m->rows; i++) {
         for (j=0; j<i; j++) {
             x = gretl_matrix_get(m, i, j);
