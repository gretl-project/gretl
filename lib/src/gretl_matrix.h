/*
 *  gretl -- Gnu Regression, Econometrics and Time-series Library
 *  Copyright (C) 2001 Allin Cottrell and Riccardo "Jack" Lucchetti
 *
 *  This program is free software: you can redistribute it and/or modify
 *  it under the terms of the GNU General Public License as published by
 *  the Free Software Foundation, either version 3 of the License, or
 *  (at your option) any later version.
 *
 *  This program is distributed in the hope that it will be useful,
 *  but WITHOUT ANY WARRANTY; without even the implied warranty of
 *  MERCHANTABILITY or FITNESS FOR A PARTICULAR PURPOSE.  See the
 *  GNU General Public License for more details.
 *
 *  You should have received a copy of the GNU General Public License
 *  along with this program.  If not, see <http://www.gnu.org/licenses/>.
 *
 */

#ifndef GRETL_MATRIX_H
#define GRETL_MATRIX_H

#ifdef  __cplusplus
extern "C" {
#endif

#include <stdarg.h>
#include <complex.h>

/* minimum value of diagonal element of R (as in X = QR) that counts
   as non-zero for the purpose of determining the rank of X */

#define R_DIAG_MIN 1.0e-8

typedef enum {
    GRETL_MOD_NONE = 0,
    GRETL_MOD_TRANSPOSE,
    GRETL_MOD_SQUARE,
    GRETL_MOD_CUMULATE,
    GRETL_MOD_DECREMENT,
    GRETL_MOD_CTRANSP
} GretlMatrixMod;

typedef enum {
    GRETL_MATRIX_SQUARE = 1,
    GRETL_MATRIX_LOWER_TRIANGULAR,
    GRETL_MATRIX_UPPER_TRIANGULAR,
    GRETL_MATRIX_SYMMETRIC,
    GRETL_MATRIX_DIAGONAL,
    GRETL_MATRIX_IDENTITY,
    GRETL_MATRIX_SCALAR,
} GretlMatrixStructure;

typedef enum {
    V_SUM,
    V_PROD,
    V_MEAN
} GretlVecStat;

typedef enum {
    CONF_NONE = 0,
    CONF_ELEMENTS,
    CONF_A_COLVEC,
    CONF_B_COLVEC,
    CONF_A_ROWVEC,
    CONF_B_ROWVEC,
    CONF_A_SCALAR,
    CONF_B_SCALAR,
    CONF_AC_BR,
    CONF_AR_BC
} ConfType;

typedef struct gretl_matrix_ gretl_vector;

typedef struct matrix_info_ matrix_info;

/**
 * gretl_matrix:
 * @rows: number of rows in matrix
 * @cols: number of columns
 * @val: flat array of double-precision values
 *
 * The basic libgretl matrix type; #gretl_vector is an alias
 * that can be used for matrices with @rows or @cols = 1.
 */

typedef struct gretl_matrix_ {
    int rows;
    int cols;
    double *val;
    double _Complex *z; /* was "complex" */
    int is_complex;
    /*< private >*/
    matrix_info *info;
} gretl_matrix;

typedef struct gretl_matrix_block_ gretl_matrix_block;

/**
 * gretl_matrix_get:
 * @m: matrix.
 * @i: row.
 * @j: column.
 *
 * Returns: the @i, @j element of @m.
 */

#define gretl_matrix_get(m,i,j) (m->val[(j)*m->rows+(i)])
#define gretl_cmatrix_get(m,i,j) (m->z[(j)*m->rows+(i)])

/**
 * gretl_vector_get:
 * @v: vector.
 * @i: index.
 *
 * Returns: element @i of @v.
 */

#define gretl_vector_get(v,i) (v->val[i])

/**
 * gretl_matrix_set:
 * @m: matrix.
 * @i: row.
 * @j: column.
 * @x: value to set.
 *
 * Sets the @i, @j element of @m to @x.
 */

#define gretl_matrix_set(m,i,j,x) ((m)->val[(j)*(m)->rows+(i)]=x)
#define gretl_cmatrix_set(m,i,j,x) ((m)->z[(j)*(m)->rows+(i)]=x)

/**
 * gretl_vector_set:
 * @v: vector.
 * @i: index.
 * @x: value to set.
 *
 * Sets element @i of @v to @x.
 */

#define gretl_vector_set(v,i,x) ((v)->val[i]=x)

/**
 * gretl_matrix_cols:
 * @m: matrix to query.
 *
 * Returns: the number of columns in @m.
 */

#define gretl_matrix_cols(m) ((m == NULL)? 0 : m->cols)

/**
 * gretl_matrix_rows:
 * @m: matrix to query.
 *
 * Returns: the number of rows in @m.
 */

#define gretl_matrix_rows(m) ((m == NULL)? 0 : m->rows)

/**
 * gretl_vector_get_length:
 * @v: vector to examine.
 *
 * Returns: the length of vector @v (without regard to whether
 * it is a row or column vector).
 */

#define gretl_vector_get_length(v) ((v == NULL)? 0 : \
				    ((v)->cols == 1)? (v)->rows :	\
				    ((v)->rows == 1)? (v)->cols : 0)

/**
 * gretl_vector_alloc:
 * @i: number of columns.
 *
 * Returns: a new #gretl_vector with @i columns.
 */

#define gretl_vector_alloc(i) gretl_matrix_alloc(1,(i))

/**
 * gretl_column_vector_alloc:
 * @i: number of rows.
 *
 * Returns: a new column gretl_vector with @i rows.
 */

#define gretl_column_vector_alloc(i) gretl_matrix_alloc((i),1)

/**
 * gretl_vector_free:
 * @v: %gretl_vector to free.
 *
 * Frees the vector @v and its associated storage.
 */

#define gretl_vector_free(v) gretl_matrix_free(v)

/**
 * gretl_matrix_is_scalar:
 * @m: matrix to test.
 *
 * Returns: 1 if @m is 1 x 1, else 0.
 */

#define gretl_matrix_is_scalar(m) ((m) != NULL && \
				   (m)->is_complex == 0 && \
                                   (m)->rows == 1 && \
                                   (m)->cols == 1)

#define gretl_matrix_is_cscalar(m) ((m) != NULL && \
				    (m)->is_complex && \
                                    (m)->rows == 1 && \
                                    (m)->cols == 1)

#define gretl_is_null_matrix(m) (m == NULL || m->rows == 0 || m->cols == 0)

#define gretl_is_complex(m) (m != NULL && m->is_complex == 1)

int gretl_matrix_set_complex (gretl_matrix *m, int c);

int gretl_matrix_set_complex_full (gretl_matrix *m, int c);

int get_gretl_matrix_err (void);

void clear_gretl_matrix_err (void);

void gretl_matrix_print (const gretl_matrix *m, const char *msg);

void gretl_matrix_print2 (const gretl_matrix *m, const char *msg);    

int gretl_matrix_na_check (const gretl_matrix *m);

int gretl_matrix_is_symmetric (const gretl_matrix *m);

int gretl_matrix_is_idempotent (const gretl_matrix *m, double tol);

void gretl_matrix_xtr_symmetric (gretl_matrix *m);

void gretl_matrix_set_equals_tolerance (double tol);

void gretl_matrix_unset_equals_tolerance (void);

gretl_matrix *gretl_matrix_alloc (int rows, int cols);

gretl_matrix *gretl_cmatrix_new (int r, int c);

gretl_matrix *gretl_cmatrix_new0 (int r, int c);

gretl_matrix *gretl_matching_matrix_new (int r, int c,
					 const gretl_matrix *m);

gretl_matrix *gretl_matrix_reuse (gretl_matrix *m, int rows, int cols);

int gretl_matrix_realloc (gretl_matrix *m, int rows, int cols);

gretl_matrix *gretl_matrix_init (gretl_matrix *m);

gretl_matrix *gretl_matrix_init_full (gretl_matrix *m,
				      int rows, int cols,
				      double *val);

gretl_matrix *gretl_matrix_replace (gretl_matrix **pa,
				    gretl_matrix *b);

int gretl_matrix_replace_content (gretl_matrix *targ,
				  gretl_matrix *donor);

void gretl_matrix_block_destroy (gretl_matrix_block *B);

void gretl_matrix_block_zero (gretl_matrix_block *B);

gretl_matrix_block *gretl_matrix_block_new (gretl_matrix **pm, ...);

int gretl_matrix_block_n_matrices (gretl_matrix_block *B);

gretl_matrix *gretl_matrix_block_get_matrix (gretl_matrix_block *B,
					     int i);

gretl_matrix *gretl_identity_matrix_new (int n);

gretl_matrix *gretl_DW_matrix_new (int n);

gretl_matrix *gretl_zero_matrix_new (int r, int c);

gretl_matrix *gretl_unit_matrix_new (int r, int c);

gretl_matrix *gretl_null_matrix_new (void);

gretl_matrix *gretl_matrix_seq (double start, double end,
				double step, int *err);

gretl_matrix *gretl_matrix_copy (const gretl_matrix *m);

int gretl_matrix_copy_row (gretl_matrix *dest, int di,
			   const gretl_matrix *src, int si);

int gretl_matrix_inscribe_I (gretl_matrix *m, int row, int col, int n);

gretl_matrix *gretl_matrix_copy_transpose (const gretl_matrix *m);

gretl_matrix *gretl_matrix_reverse_rows (const gretl_matrix *m, int *err);

gretl_matrix *gretl_matrix_reverse_cols (const gretl_matrix *m, int *err);

gretl_matrix *gretl_matrix_get_diagonal (const gretl_matrix *m, int *err);

int gretl_matrix_set_diagonal (gretl_matrix *targ,
			       const gretl_matrix *src,
			       double x);

gretl_matrix *gretl_matrix_get_triangle (const gretl_matrix *m,
					 int upper, int *err);

int gretl_matrix_set_triangle (gretl_matrix *targ,
			       const gretl_matrix *src,
			       double x, int upper);

int gretl_matrix_get_row (const gretl_matrix *m, int i, gretl_vector *v);

double gretl_matrix_trace (const gretl_matrix *m);

int gretl_matrix_random_fill (gretl_matrix *m, int dist);

gretl_matrix *gretl_random_matrix_new (int r, int c, int dist);

gretl_matrix *gretl_matrix_resample (const gretl_matrix *m,
				     int draws, int *err);

int gretl_matrix_resample2 (gretl_matrix *targ,
			    const gretl_matrix *src);

gretl_matrix *gretl_matrix_block_resample (const gretl_matrix *m,
					   int blocklen, int draws,
					   int *err);

int gretl_matrix_block_resample2 (gretl_matrix *targ,
				  const gretl_matrix *src,
				  int blocklen, int *z);

double gretl_vector_mean (const gretl_vector *v);

double gretl_vector_variance (const gretl_vector *v);

void gretl_matrix_zero (gretl_matrix *m);

int gretl_matrix_zero_upper (gretl_matrix *m);

int gretl_matrix_zero_lower (gretl_matrix *m);

int gretl_matrix_mirror (gretl_matrix *m, char uplo);

void gretl_matrix_fill (gretl_matrix *m, double x);

void gretl_matrix_multiply_by_scalar (gretl_matrix *m, double x);

int gretl_matrix_divide_by_scalar (gretl_matrix *m, double x);

void gretl_matrix_switch_sign (gretl_matrix *m);

gretl_matrix *gretl_matrix_dot_op (const gretl_matrix *a,
				   const gretl_matrix *b,
				   int op, int *err);

ConfType dot_operator_conf (const gretl_matrix *A,
			    const gretl_matrix *B,
			    int *r, int *c);

gretl_matrix *gretl_matrix_complex_multiply (const gretl_matrix *a,
					     const gretl_matrix *b,
					     int force_complex,
					     int *err);

gretl_matrix *gretl_matrix_divide (const gretl_matrix *a,
				   const gretl_matrix *b,
				   GretlMatrixMod mod,
				   int *err);

gretl_matrix *gretl_matrix_complex_divide (const gretl_matrix *a,
					   const gretl_matrix *b,
					   int force_complex,
					   int *err);

gretl_matrix *gretl_matrix_exp (const gretl_matrix *m, int *err);

gretl_matrix *gretl_matrix_polroots (const gretl_matrix *a,
				     int force_complex,
				     int legacy,
				     int *err);

void gretl_matrix_raise (gretl_matrix *m, double x);

void gretl_matrix_free (gretl_matrix *m);

double *gretl_matrix_steal_data (gretl_matrix *m);

int gretl_vector_copy_values (gretl_vector *targ,
			      const gretl_vector *src);

int gretl_matrix_copy_values (gretl_matrix *targ,
			      const gretl_matrix *src);

int gretl_matrix_copy_data (gretl_matrix *targ,
			    const gretl_matrix *src);

int gretl_matrix_copy_values_shaped (gretl_matrix *targ,
				     const gretl_matrix *src);

int gretl_matrix_add_to (gretl_matrix *targ, const gretl_matrix *src);

int gretl_matrix_add (const gretl_matrix *a, const gretl_matrix *b,
		      gretl_matrix *c);

int gretl_matrix_add_transpose_to (gretl_matrix *targ,
				   const gretl_matrix *src);

int
gretl_matrix_subtract_from (gretl_matrix *targ, const gretl_matrix *src);

int
gretl_matrix_subtract (const gretl_matrix *a, const gretl_matrix *b,
		       gretl_matrix *c);

int
gretl_matrix_subtract_reversed (const gretl_matrix *a, gretl_matrix *b);

int gretl_matrix_I_minus (gretl_matrix *m);

int gretl_matrix_transpose_in_place (gretl_matrix *m);

int gretl_matrix_transpose (gretl_matrix *targ, const gretl_matrix *src);

int gretl_square_matrix_transpose (gretl_matrix *m);

int gretl_matrix_add_self_transpose (gretl_matrix *m);

int
gretl_matrix_vectorize (gretl_matrix *targ, const gretl_matrix *src);

gretl_matrix *gretl_matrix_vectorize_new (const gretl_matrix *m);

int gretl_matrix_unvectorize (gretl_matrix *targ, const gretl_matrix *src);

int
gretl_matrix_vectorize_h (gretl_matrix *targ, const gretl_matrix *src);

int
gretl_matrix_vectorize_h_skip (gretl_matrix *targ, const gretl_matrix *src);

int
gretl_matrix_unvectorize_h (gretl_matrix *targ, const gretl_matrix *src);

int
gretl_matrix_unvectorize_h_diag (gretl_matrix *targ,
				 const gretl_matrix *src,
				 double diag);

int gretl_matrix_inscribe_matrix (gretl_matrix *targ,
				  const gretl_matrix *src,
				  int row, int col,
				  GretlMatrixMod mod);

int gretl_matrix_extract_matrix (gretl_matrix *targ,
				 const gretl_matrix *src,
				 int row, int col,
				 GretlMatrixMod mod);

int gretl_matrix_multiply_mod (const gretl_matrix *a, GretlMatrixMod amod,
			       const gretl_matrix *b, GretlMatrixMod bmod,
			       gretl_matrix *c, GretlMatrixMod cmod);

int gretl_matrix_multiply_mod_single (const gretl_matrix *a,
				      GretlMatrixMod amod,
				      const gretl_matrix *b,
				      GretlMatrixMod bmod,
				      gretl_matrix *c,
				      GretlMatrixMod cmod);

int gretl_matrix_multiply (const gretl_matrix *a,
			   const gretl_matrix *b,
			   gretl_matrix *c);

int gretl_matrix_multiply_single (const gretl_matrix *a,
				  const gretl_matrix *b,
				  gretl_matrix *c);

gretl_matrix *gretl_matrix_multiply_new (const gretl_matrix *a,
					 const gretl_matrix *b,
					 int *err);

int
gretl_matrix_kronecker_product (const gretl_matrix *A,
				const gretl_matrix *B,
				gretl_matrix *K);

gretl_matrix *
gretl_matrix_kronecker_product_new (const gretl_matrix *A,
				    const gretl_matrix *B,
				    int *err);

int gretl_matrix_hdproduct (const gretl_matrix *A,
			    const gretl_matrix *B,
			    gretl_matrix *C);

gretl_matrix *
gretl_matrix_hdproduct_new (const gretl_matrix *A,
			    const gretl_matrix *B,
			    int *err);


int
gretl_matrix_I_kronecker (int p, const gretl_matrix *B,
			  gretl_matrix *K);

gretl_matrix *
gretl_matrix_I_kronecker_new (int p, const gretl_matrix *B, int *err);

int
gretl_matrix_kronecker_I (const gretl_matrix *A, int r,
			  gretl_matrix *K);

gretl_matrix *
gretl_matrix_kronecker_I_new (const gretl_matrix *A, int r, int *err);

gretl_matrix *gretl_matrix_pow (const gretl_matrix *A,
				double s, int *err);

double gretl_matrix_dot_product (const gretl_matrix *a, GretlMatrixMod amod,
				 const gretl_matrix *b, GretlMatrixMod bmod,
				 int *err);

double gretl_vector_dot_product (const gretl_vector *a, const gretl_vector *b,
				 int *err);

gretl_matrix *gretl_rmatrix_vector_stat (const gretl_matrix *m,
					 GretlVecStat vs, int rowwise,
					 int *err);

gretl_matrix *gretl_matrix_column_sd (const gretl_matrix *m, int *err);

gretl_matrix *gretl_matrix_column_sd2 (const gretl_matrix *m,
				       int df, int *err);

void gretl_matrix_demean_by_row (gretl_matrix *m);

int gretl_matrix_standardize (gretl_matrix *m, int dfcorr);

int gretl_matrix_center (gretl_matrix *m);

gretl_matrix *gretl_matrix_quantiles (const gretl_matrix *m,
				      const gretl_matrix *p,
				      int *err);

double gretl_matrix_determinant (gretl_matrix *a, int *err);

double gretl_matrix_log_determinant (gretl_matrix *a, int *err);

double gretl_matrix_log_abs_determinant (gretl_matrix *a, int *err);

double gretl_vcv_log_determinant (const gretl_matrix *m, int *err);

double gretl_matrix_one_norm (const gretl_matrix *m);

double gretl_matrix_infinity_norm (const gretl_matrix *m);

int gretl_LU_solve (gretl_matrix *a, gretl_matrix *b);

int gretl_LU_solve_invert (gretl_matrix *a, gretl_matrix *b);

int gretl_cholesky_decomp_solve (gretl_matrix *a, gretl_matrix *b);

int gretl_cholesky_solve (const gretl_matrix *a, gretl_vector *b);

int gretl_cholesky_invert (gretl_matrix *a);

gretl_vector *gretl_toeplitz_solve (const gretl_vector *c,
				    const gretl_vector *r,
				    const gretl_vector *b,
				    int *err);

gretl_matrix *gretl_matrix_XTX_new (const gretl_matrix *X);

int gretl_inverse_from_cholesky_decomp (gretl_matrix *targ,
					const gretl_matrix *src);

int gretl_invert_general_matrix (gretl_matrix *a);

int gretl_invert_symmetric_indef_matrix (gretl_matrix *a);

int gretl_invert_symmetric_matrix (gretl_matrix *a);

int gretl_invert_symmetric_matrix2 (gretl_matrix *a, double *ldet);

int gretl_invert_packed_symmetric_matrix (gretl_matrix *v);

int gretl_invert_triangular_matrix (gretl_matrix *a, char uplo);

int gretl_invert_diagonal_matrix (gretl_matrix *a);

int gretl_invert_matrix (gretl_matrix *a);

int gretl_matrix_moore_penrose (gretl_matrix *A);

int gretl_SVD_invert_matrix (gretl_matrix *a);

int gretl_invpd (gretl_matrix *a);

int gretl_matrix_SVD (const gretl_matrix *a, gretl_matrix **pu,
		      gretl_vector **ps, gretl_matrix **pvt,
		      int full);

double gretl_symmetric_matrix_rcond (const gretl_matrix *m, int *err);

double gretl_matrix_rcond (const gretl_matrix *m, int *err);

double gretl_matrix_cond_index (const gretl_matrix *m, int *err);

int gretl_symmetric_eigen_sort (gretl_matrix *evals, gretl_matrix *evecs,
				int rank);

gretl_matrix *
gretl_general_matrix_eigenvals (const gretl_matrix *m, int *err);

gretl_matrix *
gretl_symmetric_matrix_eigenvals (gretl_matrix *m,
				  int eigenvecs,
				  int *err);

gretl_matrix *
gretl_symm_matrix_eigenvals_descending (gretl_matrix *m,
					int eigenvecs,
					int *err);

gretl_matrix *
gretl_gensymm_eigenvals (const gretl_matrix *A,
			 const gretl_matrix *B,
			 gretl_matrix *V,
			 int *err);

gretl_matrix *gretl_dgeev (const gretl_matrix *A,
			   gretl_matrix *VR,
			   gretl_matrix *VL,
			   int *err);

gretl_matrix *old_eigengen (const gretl_matrix *m,
                            gretl_matrix *VR,
                            gretl_matrix *VL,
                            int *err);

double gretl_symm_matrix_lambda_min (const gretl_matrix *m, int *err);

double gretl_symm_matrix_lambda_max (const gretl_matrix *m, int *err);

gretl_matrix *gretl_matrix_right_nullspace (const gretl_matrix *M,
					    int *err);

gretl_matrix *gretl_matrix_left_nullspace (const gretl_matrix *M,
					   GretlMatrixMod mod,
					   int *err);

gretl_matrix *
gretl_matrix_row_concat (const gretl_matrix *a, const gretl_matrix *b,
			 int *err);

gretl_matrix *
gretl_matrix_col_concat (const gretl_matrix *a, const gretl_matrix *b,
			 int *err);

gretl_matrix *gretl_matrix_direct_sum (const gretl_matrix *a,
				       const gretl_matrix *b,
				       int *err);

int
gretl_matrix_inplace_colcat (gretl_matrix *a, const gretl_matrix *b,
			     const char *mask);

gretl_matrix *gretl_matrix_cumcol (const gretl_matrix *m, int *err);

gretl_matrix *gretl_matrix_diffcol (const gretl_matrix *m,
				    double missval, int *err);

gretl_matrix *gretl_matrix_lag (const gretl_matrix *m,
				const gretl_vector *k,
				gretlopt opt,
				double missval);

int gretl_matrix_inplace_lag (gretl_matrix *targ,
			      const gretl_matrix *src,
			      int k);

int gretl_matrix_cholesky_decomp (gretl_matrix *a);

int gretl_matrix_psd_root (gretl_matrix *a, int check);

int gretl_matrix_QR_decomp (gretl_matrix *M,
			    gretl_matrix *R);

int gretl_matrix_QR_pivot_decomp (gretl_matrix *M,
				  gretl_matrix *R,
				  gretl_matrix *P);

double gretl_triangular_matrix_rcond (const gretl_matrix *A,
				      char uplo, char diag);

int gretl_check_QR_rank (const gretl_matrix *R,
			 int *err,
			 double *rcnd);

int gretl_matrix_rank (const gretl_matrix *a, int *err);

int gretl_matrix_ols (const gretl_vector *y,
		      const gretl_matrix *X,
		      gretl_vector *b,
		      gretl_matrix *vcv,
		      gretl_vector *uhat,
		      double *s2);

int gretl_matrix_multi_ols (const gretl_matrix *Y,
			    const gretl_matrix *X,
			    gretl_matrix *B,
			    gretl_matrix *E,
			    gretl_matrix **XTXi);

int gretl_matrix_multi_SVD_ols (const gretl_matrix *Y,
				const gretl_matrix *X,
				gretl_matrix *B,
				gretl_matrix *E,
				gretl_matrix **XTXi);

int gretl_matrix_QR_ols (const gretl_matrix *Y,
			 const gretl_matrix *X,
			 gretl_matrix *B,
			 gretl_matrix *E,
			 gretl_matrix **XTXi,
			 gretl_matrix **Qout);

double gretl_matrix_r_squared (const gretl_matrix *y,
			       const gretl_matrix *X,
			       const gretl_matrix *b,
			       int *err);

int gretl_matrix_SVD_johansen_solve (const gretl_matrix *R0,
				     const gretl_matrix *R1,
				     gretl_matrix *evals,
				     gretl_matrix *B,
				     gretl_matrix *A,
				     int jrank);

int
gretl_matrix_restricted_ols (const gretl_vector *y,
			     const gretl_matrix *X,
			     const gretl_matrix *R,
			     const gretl_vector *q,
			     gretl_vector *b,
			     gretl_matrix *vcv,
			     gretl_vector *uhat,
			     double *s2);

int
gretl_matrix_restricted_multi_ols (const gretl_matrix *Y,
				   const gretl_matrix *X,
				   const gretl_matrix *R,
				   const gretl_matrix *q,
				   gretl_matrix *B,
				   gretl_matrix *U,
				   gretl_matrix **W);

int gretl_matrix_SVD_ols (const gretl_vector *y,
			  const gretl_matrix *X,
			  gretl_vector *b,
			  gretl_matrix *vcv,
			  gretl_vector *uhat,
			  double *s2);

int gretl_matrix_qform (const gretl_matrix *A,
			GretlMatrixMod amod,
			const gretl_matrix *X,
			gretl_matrix *C,
			GretlMatrixMod cmod);

double gretl_scalar_qform (const gretl_vector *b,
			   const gretl_matrix *X,
			   int *err);

int gretl_matrix_columnwise_product (const gretl_matrix *A,
				     const gretl_matrix *B,
				     const gretl_matrix *S,
				     gretl_matrix *C);

int
gretl_matrix_diagonal_sandwich (const gretl_vector *d,
				const gretl_matrix *X,
				gretl_matrix *DXD);

int gretl_matrix_set_t1 (gretl_matrix *m, int t);

int gretl_matrix_set_t2 (gretl_matrix *m, int t);

int gretl_matrix_get_t1 (const gretl_matrix *m);

int gretl_matrix_get_t2 (const gretl_matrix *m);

int gretl_matrix_is_dated (const gretl_matrix *m);

int gretl_is_identity_matrix (const gretl_matrix *m);

int gretl_is_zero_matrix (const gretl_matrix *m);

gretl_matrix *gretl_matrix_isfinite (const gretl_matrix *m, int *err);

int gretl_matrix_get_structure (const gretl_matrix *m);

int gretl_matrices_are_equal (const gretl_matrix *a,
			      const gretl_matrix *b,
			      double tol, int *err);

gretl_matrix *gretl_covariance_matrix (const gretl_matrix *m,
				       int corr, int dfc,
				       int *err);

gretl_matrix *gretl_matrix_GG_inverse (const gretl_matrix *G,
				       int *err);

gretl_matrix *gretl_matrix_varsimul (const gretl_matrix *A,
				     const gretl_matrix *U,
				     const gretl_matrix *x0,
				     int *err);

gretl_matrix **gretl_matrix_array_new (int n);

gretl_matrix **
gretl_matrix_array_new_with_size (int n, int rows, int cols);

void gretl_matrix_array_free (gretl_matrix **A, int n);

gretl_matrix *gretl_matrix_values (const double *x, int n,
				   gretlopt opt, int *err);

gretl_matrix *gretl_matrix_shape (const gretl_matrix *A,
				  int r, int c, int *err);

gretl_matrix *gretl_matrix_trim_rows (const gretl_matrix *A,
				      int ttop, int tbot,
				      int *err);

gretl_matrix *gretl_matrix_minmax (const gretl_matrix *A,
				   int mm, int rc, int idx,
				   int *err);

double gretl_matrix_global_minmax (const gretl_matrix *A,
				   int mm, int *err);

double gretl_matrix_global_sum (const gretl_matrix *A,
				int *err);

gretl_matrix *gretl_matrix_pca (const gretl_matrix *X, int p,
				gretlopt opt, int *err);

gretl_matrix *gretl_matrix_xtab (int t1, int t2, const double *x,
				 const double *y, int *err);

gretl_matrix *matrix_matrix_xtab (const gretl_matrix *x,
				  const gretl_matrix *y,
				  int *err);

gretl_matrix *gretl_matrix_bool_sel(const gretl_matrix *A,
				    const gretl_matrix *sel,
				    int rowsel, int *err);

gretl_matrix *gretl_matrix_sort_by_column (const gretl_matrix *m,
					   int k, int *err);

gretl_matrix *gretl_vector_sort (const gretl_matrix *v,
				 int descending,
				 int *err);

gretl_matrix *gretl_matrix_covariogram (const gretl_matrix *X,
					const gretl_matrix *u,
					const gretl_matrix *w,
					int p, int *err);

<<<<<<< HEAD
gretl_matrix *gretl_matrix_commute(gretl_matrix *A, int r, int c,
				   int pre, int add_id, int *err);
=======

gretl_matrix *gretl_matrix_commute(gretl_matrix *A, int r, int c,
				   int add_id, int *err);
>>>>>>> 274e38b7

void gretl_matrix_transcribe_obs_info (gretl_matrix *targ,
				       const gretl_matrix *src);

int gretl_matrix_set_colnames (gretl_matrix *m, char **S);

int gretl_matrix_set_rownames (gretl_matrix *m, char **S);

const char **gretl_matrix_get_colnames (const gretl_matrix *m);

const char **gretl_matrix_get_rownames (const gretl_matrix *m);

void gretl_matrix_destroy_info (gretl_matrix *m);

void lapack_mem_free (void);

void set_blas_mnk_min (int mnk);

int get_blas_mnk_min (void);

void set_simd_k_max (int k);

int get_simd_k_max (void);

void set_simd_mn_min (int mn);

int get_simd_mn_min (void);

#ifdef  __cplusplus
}
#endif

#endif /* GRETL_MATRIX_H */<|MERGE_RESOLUTION|>--- conflicted
+++ resolved
@@ -882,14 +882,8 @@
 					const gretl_matrix *w,
 					int p, int *err);
 
-<<<<<<< HEAD
-gretl_matrix *gretl_matrix_commute(gretl_matrix *A, int r, int c,
-				   int pre, int add_id, int *err);
-=======
-
-gretl_matrix *gretl_matrix_commute(gretl_matrix *A, int r, int c,
-				   int add_id, int *err);
->>>>>>> 274e38b7
+gretl_matrix *gretl_matrix_commute (gretl_matrix *A, int r, int c,
+				    int add_id, int *err);
 
 void gretl_matrix_transcribe_obs_info (gretl_matrix *targ,
 				       const gretl_matrix *src);
