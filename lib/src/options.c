/*
 *  gretl -- Gnu Regression, Econometrics and Time-series Library
 *  Copyright (C) 2001 Allin Cottrell and Riccardo "Jack" Lucchetti
 *
 *  This program is free software: you can redistribute it and/or modify
 *  it under the terms of the GNU General Public License as published by
 *  the Free Software Foundation, either version 3 of the License, or
 *  (at your option) any later version.
 *
 *  This program is distributed in the hope that it will be useful,
 *  but WITHOUT ANY WARRANTY; without even the implied warranty of
 *  MERCHANTABILITY or FITNESS FOR A PARTICULAR PURPOSE.  See the
 *  GNU General Public License for more details.
 *
 *  You should have received a copy of the GNU General Public License
 *  along with this program.  If not, see <http://www.gnu.org/licenses/>.
 *
 */

#include "libgretl.h"
#include "uservar.h"
#include "gretl_func.h"

#include <errno.h>

#define OPTDEBUG 0

/* commands for which --vcv (OPT_O) is applicable */
#define vcv_opt_ok(c) (MODEL_COMMAND(c) || c == ADD || c == OMIT)

/* commands for which --window (OPT_W) is applicable */
#define window_opt_ok(c) (MODEL_COMMAND(c) || c == VAR || c == VECM)

/* commands which support the $result accessor */
#define yields_result(c) (c == CORR || c == FREQ || c == SUMMARY)

/* commands for which --quiet (OPT_Q) is applicable */
#define quiet_opt_ok(c) (MODEL_COMMAND(c) ||    \
                         yields_result(c) ||    \
                         c == ADD ||            \
                         c == ADF ||            \
                         c == ANOVA ||          \
                         c == APPEND ||         \
			 c == BDS ||		\
                         c == BKW ||            \
                         c == COEFFSUM ||       \
                         c == CHOW ||           \
                         c == COINT2 ||         \
                         c == CORRGM ||         \
                         c == CUSUM ||          \
                         c == DATA ||           \
                         c == DIFFTEST ||       \
                         c == ESTIMATE ||       \
                         c == FCAST ||          \
                         c == FOREIGN ||        \
                         c == FRACTINT ||       \
                         c == FREQ ||           \
                         c == KPSS ||           \
                         c == MAKEPKG ||        \
                         c == MODTEST ||        \
                         c == LEVERAGE ||       \
                         c == LEVINLIN ||       \
                         c == LOOP ||           \
                         c == MAHAL ||          \
                         c == NORMTEST ||       \
                         c == OLS ||            \
                         c == OMIT ||           \
                         c == OPEN ||           \
			 c == PANSPEC ||	\
                         c == PKG ||            \
                         c == QLRTEST ||        \
                         c == RENAME ||         \
                         c == RESET ||          \
                         c == RESTRICT ||       \
                         c == RMPLOT ||         \
                         c == SMPL ||           \
                         c == SYSTEM ||         \
                         c == VAR ||            \
                         c == VECM ||           \
                         c == VIF ||            \
                         c == XCORRGM ||        \
                         c == XTAB)

/* --output (OPT_U) as attached to GNUPLOT */
#define plot_output_opt_ok(c) (c == GNUPLOT ||	\
			       c == PLOT ||	\
			       c == BXPLOT ||	\
			       c == HFPLOT ||	\
			       c == PANPLOT ||	\
			       c == QQPLOT ||	\
			       c == RMPLOT ||	\
			       c == SCATTERS || \
			       c == GRIDPLOT)

/* --plot (OPT_U) as attached to CORR */
#define cmd_plot_opt_ok(c) (c == CORR ||	\
			    c == CORRGM ||	\
			    c == CUSUM ||	\
			    c == FCAST ||	\
			    c == FREQ ||	\
			    c == HURST ||	\
			    c == LEVERAGE ||	\
			    c == PERGM ||	\
			    c == QLRTEST ||	\
			    c == XCORRGM)

/* --outbuf (OPT_b) as attached to GNUPLOT */
#define plot_outbuf_opt_ok(c) (plot_output_opt_ok(c) || \
			       cmd_plot_opt_ok(c))

struct gretl_option {
    int ci;              /* command index (gives context) */
    gretlopt o;          /* index of integer type */
    const char *longopt; /* "--"-style string representation of option */
    char parminfo;       /* 0 = option can never take a parameter,
                            1 = option may take a parameter,
                            2 = option requires a parameter
                         */
};

struct flag_match {
    gretlopt o;
    unsigned char c;
};

/* Below: This is used as a one-way mapping from the long form to the
   index (e.g. OPT_Q), so a given index can have more than one
   long-form counterpart depending on the context.  The last field
   indicates whether the given option does not accept (0), accepts
   (1), or requires (2) an associated parameter value.
*/

struct gretl_option gretl_opts[] = {
    { ADD,      OPT_B, "both", 0 },
    { ADD,      OPT_I, "silent", 0 },
    { ADD,      OPT_L, "lm", 0 },
    { ADF,      OPT_N, "nc", 0 },
    { ADF,      OPT_C, "c", 0 },
    { ADF,      OPT_D, "seasonals", 0 },
    { ADF,      OPT_R, "ctt", 0 },
    { ADF,      OPT_T, "ct", 0 },
    { ADF,      OPT_V, "verbose", 1 },
    { ADF,      OPT_F, "difference", 0 },
    { ADF,      OPT_E, "test-down", 1 },
    { ADF,      OPT_G, "gls", 0 },
    { ADF,      OPT_U, "perron-qu", 0 },
    { AR1,      OPT_B, "no-corc", 0 },
    { AR1,      OPT_H, "hilu", 0 },
    { AR1,      OPT_P, "pwe", 0 },
    { AR1,      OPT_L, "loose", 0 },
    { APPEND,   OPT_A, "all-cols", 0 },
    { APPEND,   OPT_T, "time-series", 0 },
    { APPEND,   OPT_R, "rowoffset", 2 },
    { APPEND,   OPT_C, "coloffset", 2 },
    { APPEND,   OPT_F, "fixed-cols", 2 },
    { APPEND,   OPT_M, "rowmask", 2 },
    { APPEND,   OPT_L, "cols", 2 },
    { APPEND,   OPT_S, "sheet", 2 },
    { APPEND,   OPT_V, "verbose", 0 },
    { APPEND,   OPT_U, "update-overlap", 0 },
    { APPEND,   OPT_X, "fixed-sample", 0 },
    { APPEND,   OPT_K, "frompkg", 2 },
    { ARMA,     OPT_A, "as154", 0 },
    { ARMA,     OPT_C, "conditional", 0 },
    { ARMA,     OPT_E, "save-ehat", 0 },
    { ARMA,     OPT_G, "opg", 0 },
    { ARMA,     OPT_H, "hessian", 0 },
    { ARMA,     OPT_K, "kalman", 0 },
    { ARMA,     OPT_L, "lbfgs", 0 },
    { ARMA,     OPT_N, "nc", 0 },
    { ARMA,     OPT_V, "verbose", 0 },
    { ARMA,     OPT_X, "x-12-arima", 0 },
    { ARMA,     OPT_Y, "y-diff-only", 0 },
    { ARMA,     OPT_R, "robust", 0 },
    { ARMA,     OPT_S, "stdx", 0 },
    { ARMA,     OPT_Z, "lagselect", 0 },
    { BDS,      OPT_B, "boot", 2 },
    { BDS,      OPT_C, "corr1", 2 },
    { BDS,      OPT_S, "sdcrit", 2 },
    { BDS,      OPT_X, "matrix", 2 },
    { BIPROBIT, OPT_G, "opg", 0 },
    { BIPROBIT, OPT_R, "robust", 0 },
    { BIPROBIT, OPT_V, "verbose", 0 },
    { BIPROBIT, OPT_C, "cluster", 2 },
    { BIPROBIT, OPT_X, "save-xbeta", 0 },
    { BXPLOT,   OPT_O, "notches", 0 },
    { BXPLOT,   OPT_K, "tweaks", 2 },
    { BXPLOT,   OPT_L, "outliers", 2 },
    { BXPLOT,   OPT_P, "panel", 0 },
    { BXPLOT,   OPT_X, "matrix", 2 },
    { BXPLOT,   OPT_Z, "factorized", 0 },
    { BXPLOT,   OPT_B, "whiskerbars", 0 },
    { CHOW,     OPT_D, "dummy", 0 },
    { CHOW,     OPT_L, "limit-to", 2 },
    { CLEAR,    OPT_D, "dataset", 0 },
    { CLEAR,    OPT_F, "functions", 0 },
    { COINT,    OPT_D, "seasonals", 0 },
    { COINT,    OPT_E, "test-down", 1 },
    { COINT,    OPT_N, "nc", 0 },
    { COINT,    OPT_R, "ctt", 0 },
    { COINT,    OPT_S, "skip-df", 0 },
    { COINT,    OPT_T, "ct", 0 },
    { COINT,    OPT_V, "verbose", 0 },
    { COINT,    OPT_I, "silent", 0 },
    { COINT2,   OPT_A, "crt", 0 },
    { COINT2,   OPT_D, "seasonals", 0 },
    { COINT2,   OPT_N, "nc", 0 },
    { COINT2,   OPT_R, "rc", 0 },
    { COINT2,   OPT_C, "uc", 0 },
    { COINT2,   OPT_T, "ct", 0 },
    { COINT2,   OPT_S, "silent", 0 },
    { COINT2,   OPT_V, "verbose", 0 },
    { COINT2,   OPT_Y, "asy", 0 },
    { CORR,     OPT_K, "kendall", 0 },
    { CORR,     OPT_S, "spearman", 0 },
    { CORR,     OPT_N, "uniform", 0 },
    { CORR,     OPT_V, "verbose", 0 },
    { CORR,     OPT_U, "plot", 2 },
    { CORR,     OPT_X, "matrix", 2 },
    { CORR,     OPT_T, "triangle", 0 },
    { CORRGM,   OPT_B, "bartlett", 0 },
    { CUSUM,    OPT_R, "squares", 0 },
    { DATA,     OPT_C, "compact", 2 },
    { DATA,     OPT_O, "odbc", 0 },
    { DATA,     OPT_N, "name", 2 },
    { DATA,     OPT_V, "verbose", 0 },
    { DATA,     OPT_F, "no-align", 0 },
    { DATAMOD,  OPT_P, "preserve", 0 },
    { DATAMOD,  OPT_T, "panel-time", 0 },
    { DELEET,   OPT_D, "db", 0 },
    { DELEET,   OPT_F, "force", 0 },
    { DELEET,   OPT_L, "list", 0 },
    { DELEET,   OPT_T, "type", 2 },
    { DIFFTEST, OPT_G, "sign", 0 },
    { DIFFTEST, OPT_R, "rank-sum", 0 },
    { DIFFTEST, OPT_I, "signed-rank", 0 },
    { DIFFTEST, OPT_V, "verbose", 0 },
    { DISCRETE, OPT_R, "reverse", 0 },
    { DPANEL,   OPT_A, "asymptotic", 0 },
    { DPANEL,   OPT_D, "time-dummies", 1 },
    { DPANEL,   OPT_K, "keep-extra", 0 },
    { DPANEL,   OPT_L, "system", 0 },
    { DPANEL,   OPT_T, "two-step", 0 },
    { DPANEL,   OPT_V, "verbose", 0 },
    { DPANEL,   OPT_X, "dpdstyle", 0 },
    { DPANEL,   OPT_C, "collapse", 0 },
    { DUMMIFY,  OPT_F, "drop-first", 0 },
    { DUMMIFY,  OPT_L, "drop-last", 0 },
    { DURATION, OPT_B, "weibull", 0 },
    { DURATION, OPT_E, "exponential", 0 },
    { DURATION, OPT_L, "loglogistic", 0 },
    { DURATION, OPT_Z, "lognormal", 0 },
    { DURATION, OPT_M, "medians", 0 },
    { DURATION, OPT_G, "opg", 0 },
    { DURATION, OPT_R, "robust", 0 },
    { DURATION, OPT_C, "cluster", 2 },
    { DURATION, OPT_V, "verbose", 0 },
    { EQNPRINT, OPT_O, "complete", 0 },
    { EQNPRINT, OPT_T, "t-ratios", 0 },
    { EQNPRINT, OPT_U, "output", 2 },
    { TABPRINT, OPT_O, "complete", 0 },
    { TABPRINT, OPT_C, "csv", 0 },
    { TABPRINT, OPT_R, "rtf", 0 },
    { TABPRINT, OPT_T, "format", 2 },
    { TABPRINT, OPT_U, "output", 2 },
    { EQUATION, OPT_M, "multi", 0 },
    { ESTIMATE, OPT_I, "iterate", 0 },
    { ESTIMATE, OPT_M, "geomean", 0 },
    { ESTIMATE, OPT_N, "no-df-corr", 0 },
    { ESTIMATE, OPT_U, "unrestrict-init", 0 },
    { ESTIMATE, OPT_V, "verbose", 0 },
    { ESTIMATE, OPT_W, "window", 0 },
    { FCAST,    OPT_L, "all-probs", 0 },
    { FCAST,    OPT_D, "dynamic", 0 },
    { FCAST,    OPT_M, "mean-y", 0 },
    { FCAST,    OPT_N, "no-stats", 0 },
    { FCAST,    OPT_T, "stats-only", 0 },
    { FCAST,    OPT_S, "static", 0 },
    { FCAST,    OPT_R, "recursive", 0 },
    { FCAST,    OPT_R, "rolling", 0 }, /* legacy alias */
    { FCAST,    OPT_O, "out-of-sample", 0 },
    { FCAST,    OPT_I, "integrate", 0 },
    { FOREIGN,  OPT_D, "send-data", 1 },
    { FOREIGN,  OPT_V, "verbose", 0 },
    { FOREIGN,  OPT_F, "frame", 0 },
    { FOREIGN,  OPT_N, "no-compile", 0 },
    { FOREIGN,  OPT_I, "io-funcs", 2 },
    { FRACTINT, OPT_G, "gph", 0 },
    { FRACTINT, OPT_A, "all", 0 },
    { FREQ,     OPT_G, "show-plot", 0 }, /* legacy */
    { FREQ,     OPT_O, "gamma", 0 },
    { FREQ,     OPT_S, "silent", 0 },
    { FREQ,     OPT_Z, "normal", 0 },
    { FREQ,     OPT_N, "nbins", 2 },
    { FREQ,     OPT_M, "min", 2 },
    { FREQ,     OPT_W, "binwidth", 2 },
    { FREQ,     OPT_X, "matrix", 2 },
    { FREQ,     OPT_K, "tweaks", 2 },
    { GARCH,    OPT_A, "arma-init", 0 },
    { GARCH,    OPT_F, "fcp", 0 },
    { GARCH,    OPT_N, "nc", 0 },
    { GARCH,    OPT_R, "robust", 0 },
    { GARCH,    OPT_V, "verbose", 0 },
    { GARCH,    OPT_Z, "stdresid", 0 },
    { GMM,      OPT_I, "iterate", 0 },
    { GMM,      OPT_L, "lbfgs", 0 },
    { GMM,      OPT_T, "two-step", 0 },
    { GMM,      OPT_V, "verbose", 0 },
    { GNUPLOT,  OPT_I, "input", 2 },
    { GNUPLOT,  OPT_O, "with-lines", 1 },
    { GNUPLOT,  OPT_F, "fit", 2 },
    { GNUPLOT,  OPT_K, "tweaks", 2 },
    { GNUPLOT,  OPT_M, "with-impulses", 1 },
    { GNUPLOT,  OPT_P, "with-lp", 1 },
    { GNUPLOT,  OPT_B, "with-boxes", 1 },
    { GNUPLOT,  OPT_Q, "with-steps", 1 },
    { GNUPLOT,  OPT_T, "time-series", 0 },
    { GNUPLOT,  OPT_Z, "dummy", 0 },
    { GNUPLOT,  OPT_C, "control", 0 },
    { GNUPLOT,  OPT_U, "output", 2 },
    { GNUPLOT,  OPT_b, "outbuf", 2 },
    { GNUPLOT,  OPT_b, "buffer", 2 }, /* compatibility alias */
    { GNUPLOT,  OPT_i, "inbuf", 2 },
    { GNUPLOT,  OPT_Y, "single-yaxis", 0 },
    { GNUPLOT,  OPT_X, "matrix", 2 },
    { GNUPLOT,  OPT_N, "band", 2 },
    { GNUPLOT,  OPT_J, "band-style", 2 },
    { GNUPLOT,  OPT_W, "font", 2 },
    { GNUPLOT,  OPT_L, "ylogscale", 1 },
    { GRAPHPG,  OPT_M, "monochrome", 0 },
    { GRAPHPG,  OPT_O, "output", 2 },
    { GRIDPLOT, OPT_F, "fontsize", 2 },
    { GRIDPLOT, OPT_W, "width", 2 },
    { GRIDPLOT, OPT_H, "height", 2 },
    { GRIDPLOT, OPT_R, "rows", 2 },
    { GRIDPLOT, OPT_C, "cols", 2 },
    { GRIDPLOT, OPT_U, "output", 2 },
    { GRIDPLOT, OPT_I, "input", 2 },
    { GRIDPLOT, OPT_i, "inbuf", 2 },
    { HECKIT,   OPT_M, "ml", 0 },
    { HECKIT,   OPT_G, "opg", 0 },
    { HECKIT,   OPT_R, "robust", 0 },
    { HECKIT,   OPT_C, "cluster", 2 },
    { HECKIT,   OPT_T, "two-step", 0 },
    { HECKIT,   OPT_V, "verbose", 0 },
    { HELP,     OPT_F, "func", 0 },
    { HFPLOT,   OPT_O, "with-lines", 0 },
    { HFPLOT,   OPT_T, "time-series", 0 },
    { HSK,      OPT_N, "no-squares", 0 },
    { INCLUDE,  OPT_F, "force", 0 },
    { INTREG,   OPT_G, "opg", 0 },
    { INTREG,   OPT_R, "robust", 0 },
    { INTREG,   OPT_C, "cluster", 2 },
    { INTREG,   OPT_V, "verbose", 0 },
    { IVREG,    OPT_G, "gmm", 0 },
    { IVREG,    OPT_I, "iterate", 0 },
    { IVREG,    OPT_L, "liml", 0 },
    { IVREG,    OPT_N, "no-df-corr", 0 },
    { IVREG,    OPT_R, "robust", 0 },
    { IVREG,    OPT_S, "save", 0 },
    { IVREG,    OPT_T, "two-step", 0 },
    { IVREG,    OPT_H, "weights", 2 },
    { IVREG,    OPT_X, "no-tests", 0 },
    { IVREG,    OPT_C, "cluster", 2 },
    { JOIN,     OPT_I, "ikey", 2 },
    { JOIN,     OPT_O, "okey", 2 },
    { JOIN,     OPT_F, "filter", 2 },
    { JOIN,     OPT_A, "aggr", 2 },
    { JOIN,     OPT_D, "data", 2 },
    { JOIN,     OPT_T, "tconv-fmt", 2 },
    { JOIN,     OPT_K, "tkey", 2 },
    { JOIN,     OPT_X, "tconvert", 2 },
    { JOIN,     OPT_H, "no-header", 0 },
    { JOIN,     OPT_V, "verbose", 0 },
    { JOIN,     OPT_P, "pd", 2 }, /* undocumented: is it wanted? */
    { JOIN,     OPT_R, "frompkg", 2 },
    { KPSS,     OPT_T, "trend", 0 },
    { KPSS,     OPT_D, "seasonals", 0 },
    { KPSS,     OPT_V, "verbose", 0 },
    { KPSS,     OPT_F, "difference", 0 },
    { LAGS,     OPT_L, "bylag", 0 },
    { LEVERAGE, OPT_S, "save", 0 },
    { LEVERAGE, OPT_O, "overwrite", 0 },
    { LEVINLIN, OPT_N, "nc", 0 },
    { LEVINLIN, OPT_T, "ct", 0 },
    { LEVINLIN, OPT_V, "verbose", 0 },
    { MAKEPKG,  OPT_D, "dtd", 2 },
    { MAKEPKG,  OPT_I, "index", 0 },
    { MAKEPKG,  OPT_T, "translations", 0 },
    { MARKERS,  OPT_D, "delete", 0 },
    { MARKERS,  OPT_F, "from-file", 2 },
    { MARKERS,  OPT_T, "to-file", 2 },
    { MARKERS,  OPT_A, "to-array", 2 },
    { MARKERS,  OPT_R, "from-array", 2 },
    { MARKERS,  OPT_S, "from-series", 2 },
    { MODTEST,  OPT_A, "autocorr", 0 },
    { MODTEST,  OPT_B, "breusch-pagan", 0 },
    { MODTEST,  OPT_C, "comfac", 0 },
    { MODTEST,  OPT_D, "xdepend", 0 },
    { MODTEST,  OPT_H, "arch", 0 },
    { MODTEST,  OPT_L, "logs", 0 },
    { MODTEST,  OPT_N, "normality", 0 },
    { MODTEST,  OPT_S, "squares", 0 },
    { MODTEST,  OPT_P, "panel", 0 },
    { MODTEST,  OPT_R, "robust", 0 },
    { MODTEST,  OPT_W, "white", 0 },
    { MODTEST,  OPT_X, "white-nocross", 0 },
    { MODTEST,  OPT_I, "silent", 0 },
    { MODTEST,  OPT_U, "univariate", 0 },
    { MPI,      OPT_D, "send-data", 1 },
    { MPI,      OPT_F, "send-functions", 0 },
    { MPI,      OPT_L, "local", 0 },
    { MPI,      OPT_N, "np", 2 },
    { MPI,      OPT_T, "omp-threads", 2 },
    { MPI,      OPT_Q, "quiet", 0},
    { MPI,      OPT_V, "verbose", 1 },
    { MPI,      OPT_S, "single-rng", 0},
    { LABELS,   OPT_D, "delete", 0 },
    { LABELS,   OPT_F, "from-file", 2 },
    { LABELS,   OPT_T, "to-file", 2 },
    { LABELS,   OPT_A, "from-array", 2 },
    { LABELS,   OPT_R, "to-array", 2 },
    { LAD,      OPT_N, "no-vcv", 0 },
    { LOGISTIC, OPT_M, "ymax", 2 },
    { LOGISTIC, OPT_R, "robust", 0 },
    { LOGISTIC, OPT_C, "cluster", 2 },
    { LOGISTIC, OPT_F, "fixed-effects", 0 },
    { LOGIT,    OPT_M, "multinomial", 0 },
    { LOGIT,    OPT_P, "p-values", 0 },
    { LOGIT,    OPT_R, "robust", 0 },
    { LOGIT,    OPT_C, "cluster", 2 },
    { LOGIT,    OPT_V, "verbose", 0 },
    { LOGIT,    OPT_S, "estrella", 0 },
    { LOOP,     OPT_D, "decr", 0 },
    { LOOP,     OPT_P, "progressive", 0 },
    { LOOP,     OPT_V, "verbose", 0 },
    { MAHAL,    OPT_S, "save", 0 },
    { MAHAL,    OPT_V, "vcv", 0 },
    { MEANTEST, OPT_O, "unequal-vars", 0 },
    { MIDASREG, OPT_R, "robust", 0 },
    { MIDASREG, OPT_V, "verbose", 0 },
    { MIDASREG, OPT_L, "levenberg", 0 },
    { MIDASREG, OPT_P, "print-spec", 0 },
    { MIDASREG, OPT_B, "breaktest", 0 },
    { MIDASREG, OPT_C, "clamp-beta", 0 }, /* legacy */
    { MLE,      OPT_A, "auxiliary", 0 },
    { MLE,      OPT_G, "opg", 0 },
    { MLE,      OPT_H, "hessian", 0 },
    { MLE,      OPT_S, "no-gradient-check", 0 },
    { MLE,      OPT_L, "lbfgs", 0 },
    { MLE,      OPT_N, "numerical", 0 },
    { MLE,      OPT_R, "robust", 1 },
    { MLE,      OPT_C, "cluster", 2 },
    { MLE,      OPT_V, "verbose", 0 },
    { MODPRINT, OPT_A, "addstats", 2 },
    { MODPRINT, OPT_O, "output", 2 },
    { MODPRINT, OPT_C, "complete", 0 },
    { MODELTAB, OPT_O, "output", 2 },
    { MODELTAB, OPT_C, "complete", 0 },
    { MPOLS,    OPT_S, "simple-print", 0 },
    { NEGBIN,   OPT_G, "opg", 0 },
    { NEGBIN,   OPT_M, "model1", 0 },
    { NEGBIN,   OPT_R, "robust", 0 },
    { NEGBIN,   OPT_C, "cluster", 2 },
    { NEGBIN,   OPT_V, "verbose", 0 },
    { NLS,      OPT_N, "numerical", 0 },
    { NLS,      OPT_R, "robust", 0 },
    { NLS,      OPT_V, "verbose", 0 },
    { NLS,      OPT_S, "no-gradient-check", 0 },
    { NORMTEST, OPT_A, "all", 0 },
    { NORMTEST, OPT_D, "dhansen", 0 },
    { NORMTEST, OPT_W, "swilk", 0 },
    { NORMTEST, OPT_J, "jbera", 0 },
    { NORMTEST, OPT_L, "lillie", 0 },
    { NULLDATA, OPT_N, "no-index", 0 },
    { NULLDATA, OPT_P, "preserve", 0 },
    { OLS,      OPT_F, "print-final", 0 },
    { OLS,      OPT_J, "jackknife", 0 },
    { OLS,      OPT_N, "no-df-corr", 0 },
    { OLS,      OPT_O, "vcv", 0 },
    { OLS,      OPT_R, "robust", 0 },
    { OLS,      OPT_Q, "quiet", 0 }, /* note: for the sake of documentation */
    { OLS,      OPT_S, "simple-print", 0 },
    { OLS,      OPT_V, "anova", 0 },
    { OLS,      OPT_C, "cluster", 2 },
    { OLS,      OPT_W, "window", 0 },
    { OMIT,     OPT_A, "auto", 1 },
    { OMIT,     OPT_B, "both", 0 },
    { OMIT,     OPT_X, "chi-square", 0 },
    { OMIT,     OPT_I, "silent", 0 },
    { OMIT,     OPT_W, "test-only", 0 },
    { OMIT,     OPT_T, "trend", 0 },      /* omit auto-trend: VAR only */
    { OMIT,     OPT_E, "seasonals", 0 },  /* omit auto-seasonals: VAR only */
    { OPEN,     OPT_A, "all-cols", 0 },
    { OPEN,     OPT_B, "progress-bar", 0 },
    { OPEN,     OPT_D, "drop-empty", 0 },
    { OPEN,     OPT_E, "select", 2 },
    { OPEN,     OPT_F, "fixed-cols", 2 },
    { OPEN,     OPT_O, "odbc", 0 },
    { OPEN,     OPT_P, "preserve", 0 },
    { OPEN,     OPT_R, "rowoffset", 2 },
    { OPEN,     OPT_C, "coloffset", 2 },
    { OPEN,     OPT_S, "sheet", 2 },
    { OPEN,     OPT_W, "www", 0 },
    { OPEN,     OPT_L, "cols", 2 },
    { OPEN,     OPT_M, "rowmask", 2 },
    { OPEN,     OPT_V, "verbose", 0 },
    { OPEN,     OPT_K, "frompkg", 2 },
    { OPEN,     OPT_H, "no-header", 0 },
    { OPEN,     OPT_I, "ignore-quotes", 0 },
    { OPEN,     OPT_U, "bundle", 2 },
    { OUTFILE,  OPT_A, "append", 0 },
    { OUTFILE,  OPT_C, "close", 0 },
    { OUTFILE,  OPT_W, "write", 0 },
    { OUTFILE,  OPT_Q, "quiet", 0 },
    { OUTFILE,  OPT_B, "buffer", 1 }, /* note: 1 is for backward compat */
    { OUTFILE,  OPT_T, "tempfile", 1 },
    { PANEL,    OPT_B, "between", 0 },
    { PANEL,    OPT_D, "time-dummies", 1 },
    { PANEL,    OPT_F, "fixed-effects", 0 },
    { PANEL,    OPT_I, "iterate", 0 },
    { PANEL,    OPT_M, "matrix-diff", 0 },
    { PANEL,    OPT_N, "nerlove", 0 },
    { PANEL,    OPT_P, "pooled", 0 },
    { PANEL,    OPT_R, "robust", 0 },
    { PANEL,    OPT_U, "random-effects", 0 },
    { PANEL,    OPT_V, "verbose", 0 },
    { PANEL,    OPT_H, "unit-weights", 0 },
    { PANEL,    OPT_X, "unbalanced", 1 },
    { PANPLOT,  OPT_M, "means", 0 },
    { PANPLOT,  OPT_V, "overlay", 0 },
    { PANPLOT,  OPT_S, "sequence", 0 },
    { PANPLOT,  OPT_D, "grid", 0 },
    { PANPLOT,  OPT_A, "stack", 0 },
    { PANPLOT,  OPT_B, "boxplots", 0 },
    { PANPLOT,  OPT_C, "boxplot", 0 },
    { PANPLOT,  OPT_Y, "single-yaxis", 0 },
    { PANSPEC,  OPT_M, "matrix-diff", 0 },
    { PANSPEC,  OPT_N, "nerlove", 0 },
    { POISSON,  OPT_R, "robust", 0 },
    { POISSON,  OPT_C, "cluster", 2 },
    { POISSON,  OPT_V, "verbose", 0 },
    { PCA,      OPT_C, "covariance", 0 },
    { PCA,      OPT_A, "save-all", 0 },
    { PCA,      OPT_O, "save", 1 },
    { PCA,      OPT_Q, "quiet", 0 },
    { PERGM,    OPT_O, "bartlett", 0 },
    { PERGM,    OPT_L, "log", 0 },
    { PERGM,    OPT_R, "radians", 0 },
    { PERGM,    OPT_D, "degrees", 0 },
    { PKG,      OPT_L, "local", 0 },
    { PKG,      OPT_V, "verbose", 0 },
    { PLOT,     OPT_C, "control", 0 },
    { PLOT,     OPT_O, "with-lines", 1 },
    { PLOT,     OPT_F, "fit", 2 },
    { PLOT,     OPT_B, "with-boxes", 1 },
    { PLOT,     OPT_Q, "with-steps", 1 },
    { PLOT,     OPT_M, "with-impulses", 1 },
    { PLOT,     OPT_P, "with-lp", 1 },
    { PLOT,     OPT_T, "time-series", 0 },
    { PLOT,     OPT_Y, "single-yaxis", 0 },
    { PLOT,     OPT_Z, "dummy", 0 },
    { PLOT,     OPT_N, "band", 2 },
    { PLOT,     OPT_J, "band-style", 2 },
    { PLOT,     OPT_W, "font", 2 },
    { PLOT,     OPT_L, "ylogscale", 1 },
    { PRINT,    OPT_O, "byobs", 0 },
    { PRINT,    OPT_L, "list", 0 },
    { PRINT,    OPT_D, "no-dates", 0 },
    { PRINT,    OPT_U, "numeric", 0 },
    { PRINT,    OPT_M, "midas", 0 },
    { PRINT,    OPT_C, "complex", 0 },
    { PRINT,    OPT_T, "tree", 0 },
    { PRINT,    OPT_R, "range", 2 },
    { PRINT,    OPT_X, "data-only", 0 },
    { PROBIT,   OPT_P, "p-values", 0 },
    { PROBIT,   OPT_R, "robust", 0 },
    { PROBIT,   OPT_C, "cluster", 2 },
    { PROBIT,   OPT_V, "verbose", 0 },
    { PROBIT,   OPT_E, "random-effects", 0 },
    { PROBIT,   OPT_G, "quadpoints", 2 },
    { PROBIT,   OPT_B, "bootstrap", 1 },
    { PROBIT,   OPT_S, "estrella", 0 },
    { QLRTEST,  OPT_L, "limit-to", 2 },
    { QQPLOT,   OPT_R, "raw", 0 },
    { QQPLOT,   OPT_Z, "z-scores", 0 },
    { QUANTREG, OPT_I, "intervals", 1 },
    { QUANTREG, OPT_N, "no-df-corr", 0 },
    { QUANTREG, OPT_R, "robust", 0 },
    { QUIT,     OPT_X, "exit", 0 },
    { RESET,    OPT_C, "cubes-only", 0 },
    { RESET,    OPT_R, "squares-only", 0 },
    { RESET,    OPT_I, "silent", 0 },
    { RESTRICT, OPT_B, "bootstrap", 1 },
    { RESTRICT, OPT_F, "full", 0 },
    { RESTRICT, OPT_J, "jitter", 0 },
    { RESTRICT, OPT_V, "verbose", 0 },
    { RESTRICT, OPT_L, "lbfgs", 0 },
    { RESTRICT, OPT_N, "no-scaling", 0 },
    { RESTRICT, OPT_S, "silent", 0 },
    { RESTRICT, OPT_W, "wald", 0 },
    { RMPLOT,   OPT_T, "trim", 0 },
    { RUNS,     OPT_D, "difference", 0 },
    { RUNS,     OPT_E, "equal", 0 },
    { SCATTERS, OPT_O, "with-lines", 0 },
    { SCATTERS, OPT_T, "time-series", 0 },
    { SCATTERS, OPT_U, "output", 2 },
    { SCATTERS, OPT_X, "matrix", 2 },
    { SCATTERS, OPT_K, "tweaks", 2 },
    { SET,      OPT_F, "from-file", 2 },
    { SET,      OPT_T, "to-file", 2 },
    { SETINFO,  OPT_C, "continuous", 0 },
    { SETINFO,  OPT_D, "discrete", 0 },
    { SETINFO,  OPT_I, "description", 2 },
    { SETINFO,  OPT_G, "graph-name", 2 },
    { SETINFO,  OPT_M, "midas", 0 },
    { SETINFO,  OPT_F, "coded", 0 },
    { SETINFO,  OPT_N, "numeric", 0 },
    { SETOBS,   OPT_C, "stacked-cross-section", 0 },
    { SETOBS,   OPT_P, "panel-vars", 0 },
    { SETOBS,   OPT_R, "restructure", 0 },
    { SETOBS,   OPT_S, "stacked-time-series", 0 },
    { SETOBS,   OPT_T, "time-series", 0 },
    { SETOBS,   OPT_X, "cross-section", 0 },
    { SETOBS,   OPT_N, "special-time-series", 0 },
    { SETOBS,   OPT_G, "panel-groups", 0 },
    { SETOBS,   OPT_I, "panel-time", 0 },
    { SMPL,     OPT_A, "no-all-missing", 0 },
    { SMPL,     OPT_B, "preserve-panel", 0 },
    { SMPL,     OPT_B, "balanced", 0 }, /* alias */
    { SMPL,     OPT_C, "contiguous", 0 },
    { SMPL,     OPT_D, "dates", 0 },
    { SMPL,     OPT_F, "full", 0 },
    { SMPL,     OPT_O, "dummy", 0 },
    { SMPL,     OPT_M, "no-missing", 0 },
    { SMPL,     OPT_N, "random", 0 },
    { SMPL,     OPT_P, "replace", 0 },
    { SMPL,     OPT_R, "restrict", 0 },
    { SMPL,     OPT_T, "permanent", 0 },
    { SMPL,     OPT_U, "unit", 0 },
    { SMPL,     OPT_X, "time", 0 },
    { SPEARMAN, OPT_V, "verbose", 0 },
    { SQUARE,   OPT_O, "cross", 0 },
    { STDIZE,   OPT_C, "center-only", 0 },
    { STDIZE,   OPT_N, "no-df-corr", 0 },
    { STORE,    OPT_A, "matrix", 2 },
    { STORE,    OPT_D, "database", 0 },
    { STORE,    OPT_E, "comment", 2 },
    { STORE,    OPT_F, "overwrite", 0 },
    { STORE,    OPT_G, "dat", 0 },
    { STORE,    OPT_I, "decimal-comma", 0 },
    { STORE,    OPT_J, "jmulti", 0 },
    { STORE,    OPT_L, "lcnames", 0 },
    { STORE,    OPT_M, "gnu-octave", 0 },
    { STORE,    OPT_N, "no-header", 0 },
    { STORE,    OPT_P, "preserve-strvals", 0 },
    { STORE,    OPT_R, "gnu-R", 0 },
    { STORE,    OPT_X, "omit-obs", 0 },
    { STORE,    OPT_Z, "gzipped", 1 },
    { SUMMARY,  OPT_B, "by", 2 },
    { SUMMARY,  OPT_S, "simple", 0 },
    { SUMMARY,  OPT_W, "weights", 2 },
    { SUMMARY,  OPT_X, "matrix", 2 },
    { SYSTEM,   OPT_I, "iterate", 0 },
    { SYSTEM,   OPT_V, "verbose", 0 },
    { SYSTEM,   OPT_R, "robust", 0 },
    { SYSTEM,   OPT_N, "no-df-corr", 0 },
    { TEXTPLOT, OPT_O, "one-scale", 0 },
    { TEXTPLOT, OPT_S, "time-series", 0 },
    { TEXTPLOT, OPT_T, "tall", 0 },
    { TOBIT,    OPT_L, "llimit", 2 },
    { TOBIT,    OPT_M, "rlimit", 2 },
    { TOBIT,    OPT_G, "opg", 0 },
    { TOBIT,    OPT_R, "robust", 0 },
    { TOBIT,    OPT_C, "cluster", 2 },
    { TOBIT,    OPT_V, "verbose", 0 },
    { VAR,      OPT_D, "seasonals", 0 },
    { VAR,      OPT_F, "variance-decomp", 0 },
    { VAR,      OPT_H, "robust-hac", 0 },
    { VAR,      OPT_I, "impulse-responses", 0 },
    { VAR,      OPT_L, "lagselect", 0 },
    { VAR,      OPT_N, "nc", 0 },
    { VAR,      OPT_R, "robust", 0 },
    { VAR,      OPT_T, "trend", 0 },
    { VAR,      OPT_S, "silent", 0 },
    { VAR,      OPT_M, "minlag", 2 },
    { VARLIST,  OPT_A, "accessors", 0 },
    { VARLIST,  OPT_S, "scalars", 0 },
    { VARLIST,  OPT_T, "type", 2 },
    { VARLIST,  OPT_D, "debug" },
    { VECM,     OPT_A, "crt", 0 },
    { VECM,     OPT_D, "seasonals", 0 },
    { VECM,     OPT_F, "variance-decomp", 0 },
    { VECM,     OPT_I, "impulse-responses", 1 },
    { VECM,     OPT_N, "nc", 0 },
    { VECM,     OPT_R, "rc", 0 },
    { VECM,     OPT_C, "uc", 0 },
    { VECM,     OPT_T, "ct", 0 },
    { VECM,     OPT_V, "verbose", 0 },
    { VECM,     OPT_S, "silent", 0 },
    { WLS,      OPT_R, "robust", 0 },
    { WLS,      OPT_C, "cluster", 2 },
    { WLS,      OPT_Z, "allow-zeros", 0 },
    { XTAB,     OPT_C, "column", 0 },
    { XTAB,     OPT_X, "matrix", 2 },
    { XTAB,     OPT_R, "row", 0 },
    { XTAB,     OPT_Z, "zeros", 0 },
    { XTAB,     OPT_T, "tex", 1 },
    { XTAB,     OPT_N, "no-totals", 0 },
    { XTAB,     OPT_E, "equal", 0 },
    { XTAB,     OPT_F, "no-fisher", 0 },
    { 0,        0L,    NULL, 0 }
};

static const char *get_longopt (int ci, gretlopt opt)
{
    int i, got_ci = 0;

    for (i=0; gretl_opts[i].ci; i++) {
        if (gretl_opts[i].ci == ci) {
            if (gretl_opts[i].o == opt) {
                return gretl_opts[i].longopt;
            }
            got_ci = 1;
        } else if (got_ci) {
            break;
        }
    }

    return "??";
}

int cluster_option_ok (int ci)
{
    int i, got_ci = 0;

    for (i=0; gretl_opts[i].ci; i++) {
        if (gretl_opts[i].ci == ci) {
            if (gretl_opts[i].o == OPT_C &&
                !strcmp(gretl_opts[i].longopt, "cluster")) {
                return 1;
            }
            got_ci = 1;
        } else if (got_ci) {
            break;
        }
    }

    return 0;
}

/* used in tokenize.c: detects the case where a command
   has an option of the form --matrix=foo, indicating that
   the columns of a named matrix replace the dataset
   series that the comand would otherwise require as
   arguments
*/

int matrix_data_option (int ci, gretlopt opt)
{
    if (opt & OPT_X) {
        int i, got_ci = 0;

        for (i=0; gretl_opts[i].ci; i++) {
            if (gretl_opts[i].ci == ci) {
                if (gretl_opts[i].o == OPT_X &&
                    !strcmp(gretl_opts[i].longopt, "matrix")) {
                    return 1;
                }
                got_ci = 1;
            } else if (got_ci) {
                break;
            }
        }
    }

    return 0;
}

/* this function is used in compiling the gretl reference
   manual */

char **get_all_option_strings (int *pn)
{
    char **optstrs;
    int i, n = 0;

    for (i=0; gretl_opts[i].ci != 0; i++) {
        n++;
    }

    optstrs = strings_array_new(n);

    if (optstrs != NULL) {
        for (i=0; i<n; i++) {
            optstrs[i] = gretl_strdup(gretl_opts[i].longopt);
            if (optstrs[i] == NULL) {
                strings_array_free(optstrs, n);
                optstrs = NULL;
                break;
            }
        }
    }

    if (optstrs != NULL) {
        strings_array_sort(&optstrs, &n, OPT_U);
        *pn = n;
    }

    return optstrs;
}

/* used in checking command documentation */

const char **get_opts_for_command (int ci, int *nopt)
{
    int i, j, got_ci, n = 0;
    const char **ret = NULL;

    if (ci != OLS) {
        /* widely applicable options attached to OLS */
        n += vcv_opt_ok(ci);
        n += quiet_opt_ok(ci);
        n += window_opt_ok(ci);
    }

    if (ci != GNUPLOT) {
	/* common plotting options attached to GNUPLOT */
	n += plot_output_opt_ok(ci);
	n += plot_outbuf_opt_ok(ci);
    }

    if (ci != CORR) {
	/* auxiliary plotting options attached to CORR */
	n += cmd_plot_opt_ok(ci);
    }

    for (i=0; gretl_opts[i].ci != 0; i++) {
        n += (gretl_opts[i].ci == ci);
    }

    if (n == 0) {
        *nopt = 0;
        return NULL;
    }

    ret = malloc(n * sizeof *ret);
    if (ret == NULL) return NULL;

    j = got_ci = 0;
    for (i=0; gretl_opts[i].ci != 0; i++) {
        if (gretl_opts[i].ci == ci) {
            ret[j++] = gretl_opts[i].longopt;
            got_ci = 1;
        } else if (got_ci) {
            break;
        }
    }

    if (ci != OLS) {
        if (vcv_opt_ok(ci)) {
            ret[j++] = "vcv";
        }
        if (quiet_opt_ok(ci)) {
            ret[j++] = "quiet";
        }
        if (window_opt_ok(ci)) {
            ret[j++] = "window";
        }
    } else if (ci != GNUPLOT) {
	if (plot_output_opt_ok(ci)) {
	    ret[j++] = "output";
	}
	if (plot_outbuf_opt_ok(ci)) {
	    ret[j++] = "outbuf";
	}
    } else if (ci != CORR) {
	if (cmd_plot_opt_ok(ci)) {
	    ret[j++] = "plot";
	}
    }

    *nopt = n;

    return ret;
}

struct flag_match flag_matches[] = {
    { OPT_A, 'a' },
    { OPT_B, 'b' },
    { OPT_C, 'c' },
    { OPT_D, 'd' },
    { OPT_E, 'e' },
    { OPT_F, 'f' },
    { OPT_G, 'g' },
    { OPT_H, 'h' },
    { OPT_I, 'i' },
    { OPT_J, 'j' },
    { OPT_K, 'k' },
    { OPT_L, 'l' },
    { OPT_M, 'm' },
    { OPT_N, 'n' },
    { OPT_O, 'o' },
    { OPT_P, 'p' },
    { OPT_Q, 'q' },
    { OPT_R, 'r' },
    { OPT_S, 's' },
    { OPT_T, 't' },
    { OPT_U, 'u' },
    { OPT_V, 'v' },
    { OPT_W, 'w' },
    { OPT_X, 'x' },
    { OPT_Y, 'y' },
    { OPT_Z, 'z' },
    { 0L,   '\0' }
};

/**
 * opt_from_flag:
 *
 * Returns: the gretl option value associated with a given
 * single-character flag.  Gives 0 if there is no associated
 * option.
 */

gretlopt opt_from_flag (unsigned char c)
{
    int i;

    for (i=0; flag_matches[i].c != '\0'; i++) {
        if (c == flag_matches[i].c) {
            return flag_matches[i].o;
        }
    }

    return OPT_NONE;
}

static int opt_is_valid (gretlopt opt, int ci, char c)
{
    int i, got_ci = 0;

    if (opt == OPT_O && vcv_opt_ok(ci)) {
        return 1;
    } else if (opt == OPT_Q && quiet_opt_ok(ci)) {
        return 1;
    } else if (opt == OPT_W && window_opt_ok(ci)) {
        return 1;
    } else if (opt == OPT_U && plot_output_opt_ok(ci)) {
	return 1;
    } else if (opt == OPT_b && plot_outbuf_opt_ok(ci)) {
	return 1;
    } else if (opt == OPT_U && cmd_plot_opt_ok(ci)) {
	return 1;
    }

    for (i=0; gretl_opts[i].ci != 0; i++) {
        if (ci == gretl_opts[i].ci) {
            if (opt == gretl_opts[i].o) {
                return 1;
            }
            got_ci = 1;
        } else if (got_ci) {
            break;
        }
    }

    if (c != 0) {
        gretl_errmsg_sprintf("Invalid option '-%c'", c);
    }

    return 0;
}

enum {
    OPT_SETOPT  = 1 << 0,
    OPT_PERSIST = 1 << 1
};

/* The following apparatus is used for

   (a) setting and retrieving parameters associated with
       command options, as in --opt=val, and

   (b) storing options for a specified command via the
       "setopt" command (with or without parameters).
*/

typedef struct stored_opt_ stored_opt;

struct stored_opt_ {
    int ci;       /* index of the associated command */
    gretlopt opt; /* option flag */
    char *val;    /* option parameter value, or NULL */
    int flags;    /* may include OPT_SETOPT, OPT_PERSIST */
    int fd;       /* "function depth" at which registered */
};

static stored_opt *optinfo;
static int n_stored_opts;

static void clear_one_option (stored_opt *so)
{
    free(so->val);
    so->val = NULL;
    so->ci = 0;
    so->opt = 0;
    so->flags = 0;
}

/**
 * clear_stored_options_for_command:
 * @ci: target command index.
 *
 * Clears any (non-persistent) option information currently
 * associated with the given command, identified by its
 * index.
 */

void clear_stored_options_for_command (int ci)
{
    int i, fd = gretl_function_depth();

#if OPTDEBUG > 1
    fprintf(stderr, "clearing stored options for %s\n",
            gretl_command_word(ci));
#endif

    for (i=0; i<n_stored_opts; i++) {
        if (optinfo[i].fd == fd && optinfo[i].ci == ci &&
            !(optinfo[i].flags & OPT_PERSIST)) {
            clear_one_option(&optinfo[i]);
        }
    }
}

/* called on exiting a user-defined function */

void destroy_option_params_at_level (int level)
{
    int i, n = n_stored_opts;

#if OPTDEBUG
    fprintf(stderr, "destroy_option_params_at_level: %d\n", level);
#endif

    for (i=0; i<n_stored_opts; i++) {
        if (optinfo[i].fd == level) {
            clear_one_option(&optinfo[i]);
            n--;
        }
    }

    if (n == 0) {
        free(optinfo);
        optinfo = NULL;
    }

    n_stored_opts = n;
}

/* unconditionally clean up the entire optinfo stack */

void stored_options_cleanup (void)
{
    int i;

#if OPTDEBUG
    fprintf(stderr, "stored_options_cleanup\n");
#endif

    for (i=0; i<n_stored_opts; i++) {
        free(optinfo[i].val);
    }

    free(optinfo);
    optinfo = NULL;
    n_stored_opts = 0;
}

/* scrub just those options set via "setopt" */

void setopt_cleanup (void)
{
    int i, n = n_stored_opts;

#if OPTDEBUG
    fprintf(stderr, "setopt_cleanup\n");
#endif

    for (i=0; i<n_stored_opts; i++) {
        if (optinfo[i].flags & OPT_SETOPT) {
            clear_one_option(&optinfo[i]);
            n--;
        }
    }

    if (n == 0) {
        free(optinfo);
        optinfo = NULL;
    }

    n_stored_opts = n;
}

static stored_opt *matching_stored_opt (int ci, gretlopt opt)
{
    int i, fd = gretl_function_depth();

#if OPTDEBUG
    fprintf(stderr, "matching_stored_opt? ci=%d, fd=%d, opt=%d, n_stored=%d\n",
            ci, fd, opt, n_stored_opts);
#endif

    for (i=0; i<n_stored_opts; i++) {
	stored_opt *so = &optinfo[i];

        if (so->ci == ci && so->opt == opt && so->fd == fd) {
            return so;
        }
    }

    return NULL;
}

static stored_opt *empty_stored_opt_slot (void)
{
    int i;

    for (i=0; i<n_stored_opts; i++) {
        if (optinfo[i].ci == 0) {
            return &optinfo[i];
        }
    }

    return NULL;
}

/* for a given (@ci, @opt) pair, determine its status with regard
   to a parameter value: 0 = not allowed, 1 = optional, 2 = required
*/

static int option_parm_status (int ci, gretlopt opt)
{
    int i, got_ci = 0;

    if (opt == OPT_U) {
	if (plot_output_opt_ok(ci)) {
	    ci = GNUPLOT;
	} else if (cmd_plot_opt_ok(ci)) {
	    ci = CORR;
	}
    } else if (opt == OPT_b && plot_outbuf_opt_ok(ci)) {
        ci = GNUPLOT;
    }

    for (i=0; gretl_opts[i].ci != 0; i++) {
        if (gretl_opts[i].ci == ci) {
            if (gretl_opts[i].o == opt) {
                return gretl_opts[i].parminfo;
            }
            got_ci = 1;
        } else if (got_ci) {
            break;
        }
    }

    return 0;
}

/* Handle the case where we got input on the pattern

   --option-with-param=eval(foo)

   where "foo" is the name of a string variable and the
   option parameter should be set to the value of that
   variable.
*/

static int maybe_evaluate_optval (stored_opt *so)
{
    char *s = so->val;
    int n = strlen(s);
    int err = 0;

    if (!strncmp(s, "eval(", 5) && s[n-1] == ')') {
        char *sname = gretl_strndup(s + 5, n - 6);

        if (sname != NULL) {
            char *tmp = generate_string(sname, NULL, &err);

            if (tmp != NULL) {
                free(so->val);
                so->val = tmp;
            }
            free(sname);
        }
    }

    return err;
}

static int real_push_option (int ci, gretlopt opt, char *val,
                             int checked, int flags)
{
    int fd = gretl_function_depth();
    int n, err = 0;
    int val_set = 0;
    stored_opt *so;

    if (!checked && ci > 0 && option_parm_status(ci, opt) == OPT_NO_PARM)  {
        return E_DATA;
    }

#if OPTDEBUG
    fprintf(stderr, "push_option_param: ci=%d (%s), fd=%d, opt=%d,"
            " val='%s', SETOPT %d\n", ci, gretl_command_word(ci),
	    fd, opt, val, flags & OPT_SETOPT ? 1 : 0);
#endif

    so = matching_stored_opt(ci, opt);

    if (so != NULL) {
        /* got a match for the (ci, opt) pair already */
#if OPTDEBUG
        fprintf(stderr, " push_option_param: replacing\n");
#endif
        if (!(flags & OPT_SETOPT)) {
            free(so->val);
            so->val = val;
            val_set = 1;
        }
        so->flags = flags;
        goto finish;
    }

    so = empty_stored_opt_slot();

    if (so != NULL) {
        /* re-use a vacant slot */
#if OPTDEBUG
        fprintf(stderr, " push_option_param: reusing empty\n");
#endif
        so->ci = ci;
        so->opt = opt;
        so->val = val;
        val_set = 1;
        so->flags = flags;
        so->fd = fd;
        goto finish;
    }

    /* so we have to extend the array */
    n = n_stored_opts + 1;
    so = realloc(optinfo, n * sizeof *so);

    if (so == NULL) {
        err = E_ALLOC;
    } else {
#if OPTDEBUG
        fprintf(stderr, " push_option_param: appending\n");
#endif
        optinfo = so;
        so = &optinfo[n-1];
        so->ci = ci;
        so->opt = opt;
        so->val = val;
        val_set = 1;
        so->flags = flags;
        so->fd = fd;
        n_stored_opts = n;
    }

 finish:

    if (val_set && so->val != NULL) {
        maybe_evaluate_optval(so);
    }

#if OPTDEBUG
    fprintf(stderr, " push_option_param: returning err = %d\n", err);
#endif

    return err;
}

/**
 * push_option_param:
 * @ci: gretl command index.
 * @opt: gretl option flag.
 * @val: parameter value as string.
 *
 * Pushes onto an internal stack a record of the @val
 * to be associated with @opt for the current @ci. Note
 * that the command option apparatus takes ownership of
 * @val, so the value passed in should be copied if need
 * be.
 *
 * Returns: 0 on success, non-zero on failure.
 */

int push_option_param (int ci, gretlopt opt, char *val)
{
    return real_push_option(ci, opt, val, 0, 0);
}

/**
 * get_optval_string:
 * @ci: gretl command index.
 * @opt: gretl option value.
 *
 * Returns: the ancillary string value currently
 * associated with option @opt for command @ci, if any,
 * otherwise %NULL.
 */

const char *get_optval_string (int ci, gretlopt opt)
{
    stored_opt *so = matching_stored_opt(ci, opt);

    return (so != NULL)? so->val : NULL;
}

/**
 * get_optval_double:
 * @ci: gretl command index.
 * @opt: gretl option value.
 * @err: location to receive error code.
 *
 * Returns: the double-precision ancillary value currently
 * associated with option @opt for command @ci, if any,
 * otherwise #NADBL. If @opt is an active option for
 * @ci but the parameter for this option cannot be
 * interpreted as a numerical value, E_INVARG is written
 * into @err.
 */

double get_optval_double (int ci, gretlopt opt, int *err)
{
    stored_opt *so = matching_stored_opt(ci, opt);
    double ret = NADBL;

    if (so != NULL && so->val != NULL) {
        ret = gretl_double_from_string(so->val, err);
        if (err) {
            ret = generate_scalar(so->val, NULL, err);
        }
        if (*err) {
            gretl_errmsg_sprintf(_("%s: invalid option argument"), so->val);
            *err = E_INVARG;
        }
    }

    return ret;
}

/**
 * get_optval_int:
 * @ci: gretl command index.
 * @opt: gretl option value.
 * @err: location to receive error code.
 *
 * Returns: the integer ancillary value currently
 * associated with option @opt for command @ci, if any,
 * otherwise 0. A non-zero value written to @err if
 * such a value is required for the option in question
 * but is not present.
 */

int get_optval_int (int ci, gretlopt opt, int *err)
{
    stored_opt *so = matching_stored_opt(ci, opt);
    int status = option_parm_status(ci, opt);
    int ret = 0;

    if (so != NULL && so->val != NULL) {
        ret = gretl_int_from_string(so->val, err);
        if (*err) {
            ret = generate_int(so->val, NULL, err);
        }
        if (*err) {
            gretl_errmsg_sprintf(_("%s: invalid option argument"), so->val);
            *err = E_INVARG;
        }
    } else if (status == 2 && err != NULL) {
        const char *longopt = get_longopt(ci, opt);

        gretl_errmsg_sprintf(_("The option '--%s' requires a parameter"),
                             longopt);
        *err = E_DATA;
    }

    return ret;
}

static void clear_options_for_command (int ci)
{
    int i, fd = gretl_function_depth();

    for (i=0; i<n_stored_opts; i++) {
        if (optinfo[i].fd == fd && optinfo[i].ci == ci) {
            clear_one_option(&optinfo[i]);
        }
    }
}

static void set_stored_options (int ci, gretlopt opt, int flags)
{
    int i, got_ci = 0;

#if OPTDEBUG
    fprintf(stderr, "setting stored options for %s (%d): ",
            gretl_command_word(ci), ci);
    debug_print_option_flags(NULL, opt);
#endif

    if (vcv_opt_ok(ci) && (opt & OPT_O)) {
        real_push_option(ci, OPT_O, NULL, 1, flags);
        opt &= ~OPT_O; /* handled */
    }

    if (quiet_opt_ok(ci) && (opt & OPT_Q)) {
        real_push_option(ci, OPT_Q, NULL, 1, flags);
        opt &= ~OPT_Q; /* handled */
    }

    if (window_opt_ok(ci) && (opt & OPT_W)) {
        real_push_option(ci, OPT_W, NULL, 1, flags);
        opt &= ~OPT_W; /* handled */
    }

    if (opt == 0) {
        return;
    }

    for (i=0; gretl_opts[i].o != 0; i++) {
	struct gretl_option *gopt = &gretl_opts[i];

        if (ci == gopt->ci) {
            if (opt & gopt->o) {
		real_push_option(ci, gopt->o, NULL, 1, flags);
            }
            got_ci = ci;
        } else if (got_ci > 0 && ci != got_ci) {
            break;
        }
    }
}

/* Apparatus for pre-selecting options for a specified command,
   using the "setopt" command.
*/

int set_options_for_command (const char *cmdword,
                             const char *param,
                             gretlopt opt)
{
    int target_ci = gretl_command_number(cmdword);
    int flags = OPT_SETOPT;
    int clear = 0;
    int err = 0;

    if (target_ci == 0 || target_ci == SETOPT) {
        gretl_errmsg_sprintf(_("field '%s' in command is invalid"),
                             cmdword);
        return E_DATA;
    }

    if (param != NULL && *param != '\0') {
        if (!strcmp(param, "persist")) {
            flags |= OPT_PERSIST;
        } else if (!strcmp(param, "clear")) {
            clear = 1;
        } else {
            gretl_errmsg_sprintf(_("field '%s' in command is invalid"),
                                 param);
            return E_DATA;
        }
    }

    if (clear) {
        clear_options_for_command(target_ci);
    } else if (opt == 0) {
        err = E_ARGS;
    } else {
        set_stored_options(target_ci, opt, flags);
    }

    return err;
}

#if OPTDEBUG

static char option_flag_char (gretlopt opt)
{
    char c = 'A';
    int i;

    for (i=OPT_A; i<=OPT_Y; i*=2) {
        if (opt == i) {
            return c;
        }
        c++;
    }

    return '?';
}

#endif

void maybe_get_stored_options (int ci, gretlopt *popt)
{
    int i, fd = gretl_function_depth();

    for (i=0; i<n_stored_opts; i++) {
        if (optinfo[i].fd == fd && optinfo[i].ci == ci &&
            (optinfo[i].flags & OPT_SETOPT)) {
#if OPTDEBUG
            fprintf(stderr, "ci %d: got stored OPT_%c\n",
                    ci, option_flag_char(optinfo[i].opt));
#endif
            *popt |= optinfo[i].opt;
        }
    }
}

/* When writing data as gdt this is called conditionally on OPT_Z
   being given, but when writing gdtb it is called unconditionally
   (since the format of the latter is a zipfile in all cases).
   The effects are then:

   gdt: no compression applied by default; if --gzipped given
   with no parameter, zlib level 1 used; if --gzipped given
   with parameter, param value respected within range 0 to 9.

   gdtb: zlib level 1 used by default, levels 0 to 9 can be
   specified via --gzipped + param.
*/

int get_compression_option (int ci)
{
    stored_opt *so = matching_stored_opt(ci, OPT_Z);
    int level = 0;

    if (so == NULL || so->val == NULL) {
        /* use zlib level 1 by default */
        level = 1;
    } else {
        level = atoi(so->val);
        if (level < 0) {
            level = 0;
        } else if (level > 9) {
            level = 9;
        }
    }

    return level;
}

/* below: called via GUI */

/**
 * set_optval_double:
 * @ci: gretl command index.
 * @opt: gretl option value.
 * @x: value to set.
 *
 * Sets a double-precision ancillary value to be associated
 * with option @opt for command @ci.
 *
 * Returns: 0 on success, non-zero on failure.
 */

int set_optval_double (int ci, gretlopt opt, double x)
{
    char s[32];

    gretl_push_c_numeric_locale();
    sprintf(s, "%g", x);
    gretl_pop_c_numeric_locale();

    return real_push_option(ci, opt, gretl_strdup(s), 1, 0);
}

/**
 * set_optval_int:
 * @ci: gretl command index.
 * @opt: gretl option value.
 * @k: value to set.
 *
 * Sets a integer ancillary value to be associated
 * with option @opt for command @ci.
 *
 * Returns: 0 on success, non-zero on failure.
 */

int set_optval_int (int ci, gretlopt opt, int k)
{
    char *s = gretl_strdup_printf("%d", k);

    return real_push_option(ci, opt, s, 1, 0);
}

/**
 * set_optval_string:
 * @ci: gretl command index.
 * @opt: gretl option value.
 * @s: value to set.
 *
 * Sets a ancillary string value to be associated
 * with option @opt for command @ci.
 *
 * Returns: 0 on success, non-zero on failure.
 */

int set_optval_string (int ci, gretlopt opt, const char *s)
{
    char *scpy = gretl_strdup(s);

    if (scpy == NULL) {
        return E_ALLOC;
    } else {
        return real_push_option(ci, opt, scpy, 1, 0);
    }
}

/* valid_long_opt: this is (semi-) public because we have need of
   it in the command tokenizer
*/

gretlopt valid_long_opt (int ci, const char *s, OptStatus *status)
{
    gretlopt opt = OPT_NONE;
    int i, got_ci = 0;

    *status = 0;

    if (*s == '\0') {
        return 0;
    }

#if OPTDEBUG
    fprintf(stderr, "valid_long_opt, s = '%s'\n", s);
#endif

    /* common options without parameter */
    if (vcv_opt_ok(ci) && !strcmp(s, "vcv")) {
        return OPT_O;
    }
    if (quiet_opt_ok(ci) && !strcmp(s, "quiet")) {
        return OPT_Q;
    }
    if (window_opt_ok(ci) && !strcmp(s, "window")) {
        return OPT_W;
    }

    /* common options with parameter: switch @ci to the
       command that "owns" the option in question
    */
    if (plot_output_opt_ok(ci) && !strcmp(s, "output")) {
        ci = GNUPLOT;
    }
    if (plot_outbuf_opt_ok(ci) && (!strcmp(s, "outbuf") ||
				   !strcmp(s, "buffer"))) {
<<<<<<< HEAD
        ci = GNUPLOT;
=======
	ci = GNUPLOT;
>>>>>>> bc10a8f0
    }
    if (cmd_plot_opt_ok(ci) && !strcmp(s, "plot")) {
        ci = CORR;
    }

    /* start by looking for an exact match */
    for (i=0; gretl_opts[i].o != 0; i++) {
        if (ci == gretl_opts[i].ci) {
            if (!strcmp(s, gretl_opts[i].longopt)) {
                opt = gretl_opts[i].o;
                *status = gretl_opts[i].parminfo;
                break;
            }
            got_ci = 1;
        } else if (got_ci) {
            break;
        }
    }

    /* if this failed, try for a unique abbreviation */
    if (opt == OPT_NONE) {
        int optlen, slen = strlen(s);
        int nmatch = 0;

        got_ci = 0;
        for (i=0; gretl_opts[i].o != 0; i++) {
            if (ci == gretl_opts[i].ci) {
                optlen = strlen(gretl_opts[i].longopt);
                if (optlen > slen && !strncmp(s, gretl_opts[i].longopt, slen)) {
                    opt = gretl_opts[i].o;
                    *status = gretl_opts[i].parminfo;
                    nmatch++;
                }
                got_ci = 1;
            } else if (got_ci) {
                break;
            }
        }
        if (nmatch > 1) {
            if (ci == SETOBS && !strcmp(s, "panel")) {
                /* backward compatibility: --panel-vars was there first */
                return OPT_P;
            }
            *status = OPT_AMBIGUOUS;
            return OPT_NONE;
        }
    }

    /* backward compatibility */
    if (opt == OPT_NONE && !strcmp(s, "wald")) {
        opt = OPT_W;
        *status = 0;
    }

#if OPTDEBUG
    fprintf(stderr, "valid_long_opt, returning %d (status %d)\n",
	    opt, *status);
#endif

    return opt;
}

/* see valid_long_opt() above */

gretlopt valid_short_opt (int ci, char c)
{
    gretlopt opt = 0;
    int i, ok;

    for (i=0; flag_matches[i].c != '\0'; i++) {
        if (c == flag_matches[i].c) {
            opt = flag_matches[i].o;
            break;
        }
    }

    if (opt) {
        ok = opt_is_valid(opt, ci, c);
        if (!ok) {
            opt = 0;
        }
    }

    return opt;
}

static void print_option_param (const char *s, PRN *prn)
{
    const char *qchars = "=%, ";
    const char *p = s;
    int wrap = 0;
    int escape = 0;

    while (*p) {
        if (strspn(p, qchars)) {
            wrap = 1;
        } else if (*p == '"') {
            escape = 1;
        }
        p++;
    }

    if (wrap) {
        if (escape) {
            pputs(prn, "=\"");
            while (*s) {
                if (*s == '"') {
                    pputs(prn, "\\\"");
                } else {
                    pputc(prn, *s);
                }
                s++;
            }
            pputs(prn, "\"\n");
        } else {
            pprintf(prn, "=\"%s\"", s);
        }
    } else {
        pprintf(prn, "=%s", s);
    }
}

static PRN *flagprn;

/**
 * print_flags:
 * @oflags: options.
 * @ci: command index, for context.
 *
 * Returns: a string representation of the options in @oflags,
 * or an empty string if no options are found.  The returned
 * value should not be modified in any way.
 */

const char *print_flags (gretlopt oflags, int ci)
{
    const char *parm;
    gretlopt opt;
    int i, got_ci;

    if (flagprn == NULL) {
        int err = 0;

        flagprn = gretl_print_new(GRETL_PRINT_BUFFER, &err);
        if (err) {
            return "";
        }
    } else {
        gretl_print_reset_buffer(flagprn);
    }

    if (oflags == OPT_NONE || ci == QUIT || ci == GENR) {
        /* no options, or only hidden ones */
        return "";
    }

    if ((oflags & OPT_O) && vcv_opt_ok(ci)) {
        pputs(flagprn, " --vcv");
        oflags &= ~OPT_O; /* handled */
    }
    if ((oflags & OPT_Q) && quiet_opt_ok(ci)) {
        pputs(flagprn, " --quiet");
        oflags &= ~OPT_Q; /* handled */
    }
    if ((oflags & OPT_W) && window_opt_ok(ci)) {
        pputs(flagprn, " --window");
        oflags &= ~OPT_W; /* handled */
    }

    if (plot_outbuf_opt_ok(ci)) {
	if (oflags & OPT_b) {
	    parm = get_optval_string(ci, OPT_b);
	    pprintf(flagprn, " --outbuf=%s\n", parm);
	    oflags &= ~OPT_b; /* handled */
	} else if (oflags & OPT_U) {
	    parm = get_optval_string(ci, OPT_U);
	    if (plot_output_opt_ok(ci)) {
		pprintf(flagprn, " --output=%s\n", parm);
	    } else {
		pprintf(flagprn, " --plot=%s\n", parm);
	    }
	    oflags &= ~OPT_U; /* handled */
	}
    }

    got_ci = 0;
    for (i=0; gretl_opts[i].ci != 0; i++) {
        if (ci == gretl_opts[i].ci) {
            opt = gretl_opts[i].o;
            if (oflags & opt) {
                pprintf(flagprn, " --%s", gretl_opts[i].longopt);
                if (gretl_opts[i].parminfo) {
                    parm = get_optval_string(ci, opt);
                    if (parm != NULL && *parm != '\0') {
                        print_option_param(parm, flagprn);
                    }
                }
            }
            got_ci = 1;
        } else if (got_ci) {
            break;
        }
    }

    return gretl_print_get_buffer(flagprn);
}

void option_printing_cleanup (void)
{
    gretl_print_destroy(flagprn);
    flagprn = NULL;
}

/**
 * check_for_loop_only_options:
 * @ci: gretl command index.
 * @opt: option flag to be tested.
 * @prn: gretl printing struct.
 *
 * Returns: 1 if option @opt is applicable for command @ci only
 * in the context of a command loop (in which case a warning is
 * printed to @prn), otherwise 0.
 */

int check_for_loop_only_options (int ci, gretlopt opt, PRN *prn)
{
    int ret = 0;

    if (ci == OLS && (opt & OPT_P)) {
        const char *flagstr = print_flags(OPT_P, OLS);

        pprintf(prn, _("Warning: option%s ignored outside of loop"),
                flagstr);
        pputc(prn, '\n');
        ret = 1;
    }

    return ret;
}

/**
 * transcribe_options:
 * @targ: pointer to target option flags.
 * @src: source option flags.
 * @test: bitwise OR of flags that are of interest in context.
 *
 * If the intersection of the flags in @src and @test is non-
 * empty, set the corresponding flags in @targ.
 *
 * Returns: the (possibly modified) @targ.
 */

gretlopt transcribe_option_flags (gretlopt *targ, gretlopt src,
                                  gretlopt test)
{
    *targ |= (src & test);

    return *targ;
}

/**
 * delete_option_flags:
 * @targ: pointer to target option flags.
 * @test: bitwise OR of flags that to be deleted.
 *
 * If the intersection of the flags in @targ and @test is non-
 * empty, unset the corresponding flags in @targ.
 *
 * Returns: the (possibly modified) @targ.
 */

gretlopt delete_option_flags (gretlopt *targ, gretlopt test)
{
    *targ &= ~(*targ & test);

    return *targ;
}

/**
 * incompatible_options:
 * @opt: option flags to be tested.
 * @test: bitwise OR of flags that are incompatible in context.
 *
 * Returns: %E_BADOPT if @opt contains more than one of the flags
 * in @test, otherwise 0.
 */

int incompatible_options (gretlopt opt, gretlopt test)
{
    int optcount = 0;
    gretlopt o;

    for (o=OPT_A; o<=OPT_i; o=o<<1) {
        if ((opt & o) && (test & o)) {
            optcount++;
            if (optcount > 1) {
                return E_BADOPT;
            }
        }
    }

    return 0;
}

/**
 * options_incompatible_with:
 * @opt: option flags to be tested.
 * @base: "base" option.
 * @test: bitwise OR of flags that are incompatible with @base.
 *
 * Returns: %E_BADOPT if @opt contains both @base and one or more of
 * the flags in @test, otherwise 0.
 */

int options_incompatible_with (gretlopt opt, gretlopt base,
                               gretlopt test)
{
    if (opt & base) {
        if (opt & test) {
            return E_BADOPT;
        }
    }

    return 0;
}

/**
 * option_prereq_missing:
 * @opt: option flags to be tested.
 * @test: bitwise OR of flags that have a definite prequisite.
 * @prereq: bitwise OR of prerequisite flags.
 *
 * Returns: %E_BADOPT if @opt contains at least one element of
 * @test but no elements of @prereq, otherwise 0.
 */

int option_prereq_missing (gretlopt opt, gretlopt test,
                           gretlopt prereq)
{
    if (opt & test) {
        if (!(opt & prereq)) {
            return E_BADOPT;
        }
    }

    return 0;
}

/**
 * inapplicable_option_error:
 * @ci: command index.
 * @opt: bad option flag.
 *
 * Flags an error: to be used when @opt is not applicable
 * for command @ci, in context.
 *
 * Returns: %E_BADOPT.
 */

int inapplicable_option_error (int ci, gretlopt opt)
{
    const char *s = print_flags(opt, ci);

    gretl_errmsg_sprintf(_("%s: inapplicable option"), s);
    return E_BADOPT;
}

void debug_print_option_flags (const char *msg, gretlopt opt)
{
    if (msg != NULL && *msg != '\0') {
        fprintf(stderr, "%s: ", msg);
    }

    if (opt == 0) {
        fprintf(stderr, "opt=0\n");
    } else {
        char c = 'A';
        int i, started = 0;

        fprintf(stderr, "opt=%d (", opt);

        for (i=OPT_A; i<=OPT_Y; i*=2) {
            if (opt & i) {
                if (started) {
                    fputc('|', stderr);
                }
                fprintf(stderr, "OPT_%c", c);
                started = 1;
            }
            c++;
        }

        fputs(")\n", stderr);
    }
}<|MERGE_RESOLUTION|>--- conflicted
+++ resolved
@@ -1662,11 +1662,7 @@
     }
     if (plot_outbuf_opt_ok(ci) && (!strcmp(s, "outbuf") ||
 				   !strcmp(s, "buffer"))) {
-<<<<<<< HEAD
         ci = GNUPLOT;
-=======
-	ci = GNUPLOT;
->>>>>>> bc10a8f0
     }
     if (cmd_plot_opt_ok(ci) && !strcmp(s, "plot")) {
         ci = CORR;
