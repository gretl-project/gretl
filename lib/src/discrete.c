/*
 *  gretl -- Gnu Regression, Econometrics and Time-series Library
 *  Copyright (C) 2001 Allin Cottrell and Riccardo "Jack" Lucchetti
 *
 *  This program is free software: you can redistribute it and/or modify
 *  it under the terms of the GNU General Public License as published by
 *  the Free Software Foundation, either version 3 of the License, or
 *  (at your option) any later version.
 *
 *  This program is distributed in the hope that it will be useful,
 *  but WITHOUT ANY WARRANTY; without even the implied warranty of
 *  MERCHANTABILITY or FITNESS FOR A PARTICULAR PURPOSE.  See the
 *  GNU General Public License for more details.
 *
 *  You should have received a copy of the GNU General Public License
 *  along with this program.  If not, see <http://www.gnu.org/licenses/>.
 *
 */

#include "libgretl.h"
#include "libset.h"
#include "missing_private.h"
#include "gretl_bfgs.h"
#include "gretl_normal.h"
#include "qr_estimate.h"
#include "matrix_extra.h"
#include "gretl_string_table.h"

#include <errno.h>

/**
 * SECTION:discrete
 * @short_description: models for limited dependent variables
 * and related cases.
 * @title: Limdep
 * @include: libgretl.h
 *
 * Covers logit (binary, ordered or multinomial), probit (binary
 * or ordered), logistic, tobit, interval regression, models for count data
 * and for duration data, and the heckit sample-selection model.
 * Plus a few utility functions.
 */

#define LPDEBUG 0

typedef struct op_container_ op_container;

/* structure for handling ordered probit or logit */

struct op_container_ {
    int ci;           /* model command index (PROBIT or LOGIT) */
    gretlopt opt;     /* option flags */
    int bootstrap;    /* state: doing bootstrap of normality test */
    int *y;           /* dependent variable */
    double **Z;       /* data */
    int *list;        /* dependent var plus regular regressors */
    int ymin;         /* minimum of original y values */
    int ymax;         /* max of (possibly normalized) y */
    int t1;           /* beginning of sample */
    int t2;           /* end of sample */
    int nobs;         /* number of observations */
    int nx;           /* number of explanatory variables */
    int k;            /* total number of parameters */
    double *theta;    /* real parameter estimates */
    double *ndx;      /* index variable */
    double *dP;       /* probabilities */
    MODEL *pmod;      /* model struct, initially containing OLS */
    gretl_matrix *G;  /* score matrix by observation */
    double *g;        /* total score vector */
    gretl_matrix *nty; /* dependent var for normality test */
    gretl_matrix *ntb; /* coefficients, normality test */
    double X20;       /* original value of normality test */
    int replics;      /* replications of normtest */
    int X2_ngt;       /* times X20 exceeded in bootstrap */
};

struct sorter {
    double x;
    int t;
};

static double lp_cdf (double x, int ci)
{
    switch (ci) {
    case PROBIT:
        return normal_cdf(x);
    case LOGIT:
        return 1.0 / (1.0 + exp(-x));
    default:
        return NADBL;
    }
}

static double lp_pdf (double x, int ci)
{
    double tmp;

    switch (ci) {
    case PROBIT:
        return normal_pdf(x);
    case LOGIT:
        tmp = 1.0 + exp(-x);
        return (tmp - 1.0) / (tmp * tmp);
    default:
        return NADBL;
    }
}

static void op_container_destroy (op_container *OC)
{
    free(OC->y);
    free(OC->ndx);
    free(OC->dP);
    free(OC->list);
    free(OC->g);
    free(OC->theta);

    gretl_matrix_free(OC->G);
    gretl_matrix_free(OC->nty);
    gretl_matrix_free(OC->ntb);

    free(OC);
}

static op_container *op_container_new (int ci, int ndum, int ymin,
                                       double **Z, MODEL *pmod,
                                       gretlopt opt)
{
    op_container *OC;
    int i, t, vy = pmod->list[1];
    int nobs = pmod->nobs;
    int err = 0;

    OC = malloc(sizeof *OC);
    if (OC == NULL) {
        return NULL;
    }

    OC->ci = ci;
    OC->opt = opt;
    OC->bootstrap = 0;

    OC->Z = Z;
    OC->pmod = pmod;
    OC->t1 = pmod->t1;
    OC->t2 = pmod->t2;
    OC->nobs = nobs;
    OC->k = pmod->ncoeff;
    OC->ymin = ymin;
    OC->ymax = ndum;
    OC->nx = OC->k - ndum;

    OC->y = NULL;
    OC->ndx = NULL;
    OC->dP = NULL;
    OC->list = NULL;
    OC->g = NULL;
    OC->theta = NULL;
    OC->G = NULL;
    OC->nty = NULL;
    OC->ntb = NULL;

    OC->y = malloc(nobs * sizeof *OC->y);
    OC->ndx = malloc(nobs * sizeof *OC->ndx);
    OC->dP = malloc(nobs * sizeof *OC->dP);

    OC->list = gretl_list_new(1 + OC->nx);
    OC->g = malloc(OC->k * sizeof *OC->g);
    OC->theta = malloc(OC->k * sizeof *OC->theta);

    if (OC->y == NULL || OC->ndx == NULL ||
        OC->dP == NULL || OC->list == NULL ||
        OC->g == NULL || OC->theta == NULL) {
        op_container_destroy(OC);
        return NULL;
    }

    if (ci == PROBIT) {
        /* include extra storage for normality test */
        OC->G = gretl_matrix_alloc(nobs, OC->k + 2);
        OC->nty = gretl_matrix_alloc(nobs, 1);
        OC->ntb = gretl_matrix_alloc(OC->k + 2, 1);
        if (OC->G == NULL || OC->nty == NULL || OC->ntb == NULL) {
            err = E_ALLOC;
        } else {
            /* "shrink" G to proper size for gradient */
            gretl_matrix_reuse(OC->G, -1, OC->k);
        }
    } else {
        OC->G = gretl_matrix_alloc(nobs, OC->k);
        if (OC->G == NULL) {
            err = E_ALLOC;
        }
    }

    if (err) {
        op_container_destroy(OC);
        return NULL;
    }

    i = 0;
    for (t=pmod->t1; t<=pmod->t2; t++) {
        if (!na(pmod->uhat[t])) {
            OC->y[i++] = (int) Z[vy][t];
        }
    }

    OC->list[1] = vy;
    for (i=0; i<OC->nx; i++) {
        OC->list[i+2] = pmod->list[i+2];
    }

    /* for probit normality test bootstrap */
    OC->X20 = NADBL;
    OC->replics = 0;
    OC->X2_ngt = 0;

#if LPDEBUG
    fprintf(stderr, "nobs = %d\n", OC->nobs);
    fprintf(stderr, "t1-t2 = %d-%d\n", OC->t1, OC->t2);
    fprintf(stderr, "k = %d\n", OC->k);
    fprintf(stderr, "ndum = %d\n", ndum);
    fprintf(stderr, "nx = %d\n", OC->nx);
    fprintf(stderr, "Max(y) = M = %d\n", OC->ymax);
    printlist(OC->list, "list, in op_container_new");
#endif

    return OC;
}

static int op_compute_score (op_container *OC, int yt,
                             double ystar0, double ystar1,
                             double dP, int t, int s)
{
    double gsi, dm, mills0, mills1;
    int M = OC->ymax;
    int i, v;

    if (ystar1 < 6.0 || OC->ci == LOGIT) {
        mills0 = (yt == 0)? 0.0 : lp_pdf(ystar0, OC->ci) / dP;
        mills1 = (yt == M)? 0.0 : lp_pdf(ystar1, OC->ci) / dP;
    } else {
        /* L'Hopital-based approximation */
        mills0 = (yt == 0)? 0.0 : -ystar0;
        mills1 = (yt == M)? 0.0 : -ystar1;
    }

    dm = mills1 - mills0;

    for (i=0; i<OC->nx; i++) {
        v = OC->list[i+2];
        gsi = -dm * OC->Z[v][t];
        gretl_matrix_set(OC->G, s, i, gsi);
        OC->g[i] += gsi;
    }

    for (i=OC->nx; i<OC->k; i++) {
        gretl_matrix_set(OC->G, s, i, 0.0);
        if (i == OC->nx + yt - 1) {
            gsi = -mills0;
            gretl_matrix_set(OC->G, s, i, gsi);
            OC->g[i] += gsi;
        }
        if (i == OC->nx + yt) {
            gsi = mills1;
            gretl_matrix_set(OC->G, s, i, gsi);
            OC->g[i] += gsi;
        }
    }

    return 0;
}

#define dPMIN 1.0e-15

static int op_compute_probs (const double *theta, op_container *OC)
{
    double m0, m1, ystar0 = 0.0, ystar1 = 0.0;
    int M = OC->ymax;
    int nx = OC->nx;
    double P0, P1, h, adj, dP;
    int i, t, s, yt;

    /* initialize analytical score */
    for (i=0; i<OC->k; i++) {
        OC->g[i] = 0.0;
    }

    s = 0;
    for (t=OC->pmod->t1; t<=OC->pmod->t2; t++) {
        if (na(OC->pmod->uhat[t])) {
#if LPDEBUG > 1
            fprintf(stderr, "obs %4d excluded\n", t);
#endif
            continue;
        }
        yt = OC->y[s];
        if (yt == 0) {
            m0 = theta[nx];
            ystar1 = OC->ndx[s] + m0;
        } else {
            m0 = theta[nx + yt - 1];
            ystar0 = OC->ndx[s] + m0;
            if (yt < M) {
                m1 = theta[nx + yt];
                ystar1 = OC->ndx[s] + m1;
            }
        }
#if LPDEBUG > 1
        fprintf(stderr, "t:%4d/%d s=%d y=%d, ndx = %10.6f, ystar0 = %9.7f, ystar1 = %9.7f\n",
                t+1, OC->nobs, s, yt, OC->ndx[s], ystar0, ystar1);
#endif
        if (ystar0 < 6.0 || OC->ci == LOGIT) {
            P0 = (yt == 0)? 0.0 : lp_cdf(ystar0, OC->ci);
            P1 = (yt == M)? 1.0 : lp_cdf(ystar1, OC->ci);
            dP = P1 - P0;
        } else {
            /* Taylor-based 1st order approximation */
            h = ystar1 - ystar0;
            adj = lp_pdf(ystar1, OC->ci) + lp_pdf(ystar0, OC->ci);
            dP =  0.5 * h * adj;
        }
        if (dP > dPMIN) {
            OC->dP[s] = dP;
        } else {
#if LPDEBUG
            fprintf(stderr, "very small dP at obs %d; y=%d, ndx=%g, dP=%.15g\n",
                    t, yt, OC->ndx[s], dP);
#endif
            return 1;
        }
        op_compute_score(OC, yt, ystar0, ystar1, dP, t, s);
        s++;
    }

    return 0;
}

/* Below: method for getting around the "non-increasing cut point"
   issue in ordered models by construction: the 2nd and higher cut
   points are represented to the optimizer in the form of the
   log-difference from the previous cut point.
*/

static void op_transform_theta (op_container *OC, double *theta)
{
    int i;

    for (i=0; i<=OC->nx; i++) {
        theta[i] = OC->theta[i];
    }

    for (i=OC->nx+1; i<OC->k; i++) {
        /* convert cut point 2 and higher to log-difference form */
        theta[i] = log(OC->theta[i] - OC->theta[i-1]);
    }
}

/* Inverse operation for the transformation done by
   op_transform_theta() */

static void op_get_real_theta (op_container *OC, const double *theta)
{
    int i;

    for (i=0; i<=OC->nx; i++) {
        OC->theta[i] = theta[i];
    }

    for (i=OC->nx+1; i<OC->k; i++) {
        /* retrieve cut point 2 and higher from log-difference form */
        OC->theta[i] = exp(theta[i]) + OC->theta[i-1];
    }
}

static double op_loglik (const double *theta, void *ptr)
{
    op_container *OC = (op_container *) ptr;
    double x, ll = 0.0;
    int i, s, t, v;
    int err;

    if (theta != OC->theta) {
        op_get_real_theta(OC, theta);
    }

    s = 0;
    for (t=OC->t1; t<=OC->t2; t++) {
        if (na(OC->pmod->uhat[t])) {
            continue;
        }
        x = 0.0;
        for (i=0; i<OC->nx; i++) {
            /* the independent variables */
            v = OC->list[i+2];
            x -= OC->theta[i] * OC->Z[v][t];
        }
        OC->ndx[s++] = x;
#if LPDEBUG > 2
        fprintf(stderr, "t = %d, s = %d, x = %g\n", t, s, x);
#endif
    }

    err = op_compute_probs(OC->theta, OC);
    if (err) {
        ll = NADBL;
    } else {
        s = 0;
        for (t=OC->t1; t<=OC->t2; t++) {
            if (!na(OC->pmod->uhat[t])) {
                ll += log(OC->dP[s++]);
            }
        }
    }

#if LPDEBUG > 1
    fprintf(stderr, "ll = %16.10f\n", ll);
#endif

    return ll;
}

static int op_score (double *theta, double *s, int npar, BFGS_CRIT_FUNC ll,
                     void *ptr)
{
    op_container *OC = (op_container *) ptr;
    int i, j;

    for (i=0; i<npar; i++) {
        s[i] = OC->g[i];
    }

    for (i=OC->nx; i<npar; i++) {
        for (j=i+1; j<npar; j++) {
            /* add effects of changes in subsequent cut points */
            s[i] += OC->g[j];
        }
        if (i > OC->nx) {
            s[i] *= exp(theta[i]); /* apply jacobian */
        }
    }

    return 0;
}

static int ordered_hessian (op_container *OC, gretl_matrix *H)
{
    double smal = 1.0e-09;  /* "small" is some sort of macro on win32 */
    double dx, dx2;
    double ti, x, ll, *g0;
    int i, j, k = OC->k;
    int err = 0;

    g0 = malloc(k * sizeof *g0);
    if (g0 == NULL) {
        return E_ALLOC;
    }

    for (i=0; i<k; i++) {
        ti = OC->theta[i];
        dx = (fabs(ti) > 0.001) ? fabs(ti) * smal : smal;
        dx2 = 2.0 * dx;
        OC->theta[i] -= dx;
        ll = op_loglik(OC->theta, OC);
        if (na(ll)) {
            OC->theta[i] = ti;
            err = E_DATA;
            break;
        }
        for (j=0; j<k; j++) {
            g0[j] = OC->g[j];
        }
        OC->theta[i] += dx2;
        ll = op_loglik(OC->theta, OC);
        if (na(ll)) {
            OC->theta[i] = ti;
            err = E_DATA;
            break;
        }
        for (j=0; j<k; j++) {
            x = (OC->g[j] - g0[j]) / dx2;
            gretl_matrix_set(H, i, j, -x);
        }
        /* restore original theta */
        OC->theta[i] = ti;
    }

    free(g0);

    if (!err) {
        gretl_matrix_xtr_symmetric(H);
    }

    return err;
}

static gretl_matrix *ordered_hessian_inverse (op_container *OC,
                                              int *err)
{
    gretl_matrix *H = gretl_zero_matrix_new(OC->k, OC->k);

    if (H == NULL) {
        *err = E_ALLOC;
    } else {
        *err = ordered_hessian(OC, H);
    }

    if (!*err) {
        *err = gretl_invert_symmetric_matrix(H);
        if (*err) {
            fprintf(stderr, "ordered_hessian_inverse: inversion failed\n");
        }
    }

    if (H != NULL && *err) {
        gretl_matrix_free(H);
        H = NULL;
    }

    return H;
}

/**
 * ordered_model_prediction:
 * @pmod: model for ordered data, either logit or probit.
 * @Xb: X\beta, the value of the index function at a given
 * observation.
 * @ymin: the minimum value of the dependent variable.
 *
 * Returns: the "predicted value" of the (ordinal) dependent variable,
 * taken to be the value for which the estimated probability is greatest.
 */

double ordered_model_prediction (const MODEL *pmod, double Xb,
                                 int ymin)
{
    /* position of least cut point in coeff array */
    int k = gretl_model_get_int(pmod, "nx");
    int maxval = pmod->ncoeff - k;
    double prob, pmax, cut;
    double CDF, CDFbak;
    int i, pred = ymin;

    cut = pmod->coeff[k];
    pmax = CDFbak = lp_cdf(cut - Xb, pmod->ci);

    for (i=1; i<maxval; i++) {
        cut = pmod->coeff[++k];
        CDF = lp_cdf(cut - Xb, pmod->ci);
        prob = CDF - CDFbak;
        if (prob > pmax) {
            pmax = prob;
            pred = ymin + i;
        }
        CDFbak = CDF;
    }

    prob = 1 - CDFbak;
    if (prob > pmax) {
        pred = ymin + maxval;
    }

    return (double) pred;
}

gretl_matrix *ordered_probabilities (const MODEL *pmod,
                                     const double *zhat,
                                     int t1, int t2,
                                     const DATASET *dset,
                                     int *err)
{
    gretl_matrix *P;
    int k = gretl_model_get_int(pmod, "nx");
    const double *c = pmod->coeff + k;
    int ncut = pmod->ncoeff - k;
    int n = t2 - t1 + 1;
    int ci = pmod->ci;
    char **S = NULL;
    double zht, pij;
    int i, t, j;

    P = gretl_matrix_alloc(n, ncut+1);
    if (P == NULL) {
        *err = E_ALLOC;
        return NULL;
    }
    S = strings_array_new(n);

    for (t=t1, i=0; t<=t2; t++, i++) {
        zht = zhat[t];
        if (na(zht)) {
            for (j=0; j<=ncut; j++) {
                gretl_matrix_set(P, i, j, NADBL);
            }
        } else {
            pij = lp_cdf(c[0] - zht, ci);
            gretl_matrix_set(P, i, 0, pij);
            for (j=1; j<ncut; j++) {
                pij = lp_cdf(c[j] - zht, ci) - lp_cdf(c[j-1] - zht, ci);
                gretl_matrix_set(P, i, j, pij);
            }
            pij = 1.0 - lp_cdf(c[ncut-1] - zht, pmod->ci);
            gretl_matrix_set(P, i, ncut, pij);
        }
        if (S != NULL) {
            S[i] = retrieve_date_string(t+1, dset, err);
        }
    }

    gretl_matrix_set_t1(P, t1);
    gretl_matrix_set_t2(P, t2);
    if (S != NULL) {
        gretl_matrix_set_rownames(P, S);
    }

    return P;
}

/**
 * mn_logit_prediction:
 * @Xt: vector of regressors at observation t.
 * @b: array of coefficients.
 * @yvals: vector of dependent variable values.
  *
 * Returns: the predicted value of the dependent variable, that
 * is, the value for which the estimated probability is greatest.
 */

double mn_logit_prediction (const gretl_matrix *Xt,
                            const double *b,
                            const gretl_matrix *yvals)
{
    double *eXtb = NULL;
    double St, pj, pmax;
    int i, j, k, m, nx;
    int pidx = 0;

    nx = gretl_vector_get_length(Xt);
    m = gretl_vector_get_length(yvals);

    eXtb = malloc(m * sizeof *eXtb);
    if (eXtb == NULL) {
        return NADBL;
    }

    /* base case */
    eXtb[0] = St = 1.0;
    k = 0;

    /* loop across the other y-values */
    for (j=1; j<m; j++) {
        /* accumulate exp(X*beta) */
        eXtb[j] = 0.0;
        for (i=0; i<nx; i++) {
            eXtb[j] += Xt->val[i] * b[k++];
        }
        eXtb[j] = exp(eXtb[j]);
        St += eXtb[j];
    }

    pmax = 0.0;

    for (j=0; j<m; j++) {
        pj = eXtb[j] / St;
        if (pj > pmax) {
            pmax = pj;
            pidx = j;
        }
    }

    free(eXtb);

    return yvals->val[pidx];
}

/* compute generalized residual for ordered models */

static double op_gen_resid (op_container *OC, const double *theta, int t)
{
    double ndxt, m0, m1, ystar0, f0, f1;
    double ret, dP, ystar1 = 0.0;
    int M = OC->ymax;
    int nx = OC->nx;
    int yt;

    dP = OC->dP[t];
    yt = OC->y[t];
    ndxt = OC->ndx[t];

    if (yt == 0) {
        m0 = theta[nx];
        ystar1 = ndxt + m0;
    } else {
        m0 = theta[nx + yt - 1];
        ystar0 = ndxt + m0;
        if (yt < M) {
            m1 = theta[nx + yt];
            ystar1 = ndxt + m1;
        }
    }

    if (ystar1 < 6.0 || OC->ci == LOGIT || 1) {
        f0 = (yt == 0)? 0.0 : lp_pdf(ystar0, OC->ci) / dP;
        f1 = (yt == M)? 0.0 : lp_pdf(ystar1, OC->ci) / dP;
    } else {
        /* L'Hôpital-based approximation */
        f0 = (yt == 0)? 0.0 : -ystar0;
        f1 = (yt == M)? 0.0 : -ystar1;
    }

    ret = (f0 - f1);

    return ret;
}

/* Initialize the cut-points by counting the occurrences of each value
   of the (normalized) dependent variable, finding the sample
   proportion (cumulating as we go), and taking the inverse of the
   normal CDF.
*/

static void cut_points_init (op_container *OC,
                             const MODEL *pmod,
                             const double **Z)
{
    const double *y = Z[pmod->list[1]];
    double p = 0.0;
    int i, j, t, nj;

    for (i=OC->nx, j=0; i<OC->k; i++, j++) {
        nj = 0;
        for (t=pmod->t1; t<=pmod->t2; t++) {
            if (!na(pmod->uhat[t]) && y[t] == j) {
                nj++;
            }
        }
        p += (double) nj / pmod->nobs;
        OC->theta[i] = normal_cdf_inverse(p);
    }
}

static void add_pseudo_rsquared (MODEL *pmod, double L0,
                                 int k, int T, gretlopt opt)
{
    if (opt & OPT_S) {
        /* Estrella pseudo-R^2 */
        double expon = -2.0 * L0/T;

        pmod->rsq = 1.0 - pow(pmod->lnL/L0, expon);
        pmod->adjrsq = 1.0 - pow((pmod->lnL - k)/L0, expon);
        pmod->opt |= OPT_S;
    } else {
        /* McFadden pseudo-R^2 */
        pmod->rsq = 1.0 - pmod->lnL/L0;
        pmod->adjrsq = 1.0 - (pmod->lnL - k)/L0;
    }
}

static double binary_null_loglik (int *y, int T)
{
    double L0 = 0;
    int ones = 0;
    int zeros, t;

    for (t=0; t<T; t++) {
        ones += y[t];
    }
    zeros = T - ones;

    L0 = ones * log(ones / (double) T);
    L0 += zeros * log(zeros / (double) T);

    return L0;
}

static void op_LR_test (MODEL *pmod, op_container *OC,
                        const double **Z)
{
    int full_nx = OC->nx;
    int restore = 1;
    double L0;

    if (OC->ymax == 1) {
        restore = 0;
        L0 = binary_null_loglik(OC->y, OC->nobs);
    } else {
        OC->k -= OC->nx;
        OC->nx = 0;
        cut_points_init(OC, pmod, Z);
        L0 = op_loglik(OC->theta, OC);
    }

    if (!na(L0) && L0 <= pmod->lnL) {
        pmod->chisq = 2.0 * (pmod->lnL - L0);
        gretl_model_set_int(pmod, "lr_df", full_nx);
        add_pseudo_rsquared(pmod, L0, full_nx, OC->nobs, OC->opt);
    }

    if (restore) {
        /* restore original data on OC */
        OC->nx = full_nx;
        OC->k += OC->nx;
    }
}

static int oprobit_normtest (MODEL *pmod,
                             op_container *OC)
{
    gretl_matrix *ntX;
    double *theta = OC->theta;
    int k = OC->k;
    int nx = OC->nx;
    int t, s, yt;
    double u, v, a2v, b2u;
    double a = 0, b = 0;
    double e3, e4;
    int err = 0;

    /* augmented version of G matrix */
    ntX = gretl_matrix_reuse(OC->G, -1, k+2);

    s = 0;
    for (t=OC->pmod->t1; t<=OC->pmod->t2; t++) {
        if (na(OC->pmod->uhat[t])) {
            continue;
        }
        yt = OC->y[s];
        if (yt == 0) {
            b = OC->ndx[s] + theta[nx];
            u = gretl_matrix_get(OC->G, s, nx);
            b2u = b*b*u;
            v = a2v = 0;
        } else {
            a = OC->ndx[s] + theta[nx + yt - 1];
            v = - gretl_matrix_get(OC->G, s, nx + yt - 1);
            a2v = a*a*v;
            if (yt < OC->ymax) {
                b = OC->ndx[s] + theta[nx + yt];
                u = gretl_matrix_get(OC->G, s, nx + yt);
                b2u = b*b*u;
            } else {
                u = b2u = 0;
            }
        }
        e3 = 2*(v-u) + (a2v - b2u);
        e4 = 3*(a*v-b*u) + (a*a2v - b*b2u);
        gretl_matrix_set(ntX, s, k, e3);
        gretl_matrix_set(ntX, s, k+1, e4);
        s++;
    }

    /* dependent var should be all 1s */
    for (t=0; t<OC->nobs; t++) {
        OC->nty->val[t] = 1.0;
    }

    err = gretl_matrix_ols(OC->nty, ntX, OC->ntb, NULL, NULL, NULL);

    if (!err) {
        double X2 = OC->nobs;

        gretl_matrix_multiply(ntX, OC->ntb, OC->nty);
        for (t=0; t<OC->nobs; t++) {
            u = 1 - OC->nty->val[t];
            X2 -= u * u;
        }
#if 0
        fprintf(stderr, "normtest: X2 = %g\n", X2);
#endif
        if (X2 > 0) {
            if (OC->bootstrap) {
                OC->replics += 1;
                if (X2 > OC->X20) {
                    OC->X2_ngt += 1;
                }
            } else {
                ModelTest *test;

                OC->X20 = X2;
                gretl_model_add_normality_test(pmod, X2);
                test = gretl_model_get_test(pmod, GRETL_TEST_NORMAL);
                if (test != NULL) {
                    /* note asymptotic nature of test */
                    model_test_set_opt(test, OPT_A);
                }
            }
        }
    } else {
        fprintf(stderr, "oprobit_normtest: err = %d\n", err);
    }

    /* return G to correct size for gradient */
    gretl_matrix_reuse(OC->G, -1, k);

    return err;
}

static int fill_op_model (MODEL *pmod, const int *list,
                          const DATASET *dset,
                          op_container *OC,
                          int fncount, int grcount)
{
    gretl_matrix *H = NULL;
    int npar = OC->k;
    int nx = OC->nx;
    int correct = 0;
    double xti, Xb;
    int i, s, t, v, omp;
    int err = 0;

    H = ordered_hessian_inverse(OC, &err);
    if (err) {
        goto bailout;
    }

    if (OC->opt & OPT_R) {
        err = gretl_model_add_QML_vcv(pmod, OC->ci, H, OC->G,
                                      dset, OC->opt, NULL);
    } else {
        err = gretl_model_add_hessian_vcv(pmod, H);
    }

    gretl_matrix_free(H);

    if (err) {
        goto bailout;
    }

    pmod->ci = OC->ci;
    gretl_model_set_int(pmod, "ordered", 1);
    gretl_model_set_int(pmod, "nx", OC->nx);
    gretl_model_set_int(pmod, "ymin", OC->ymin);

    /* blank out invalid statistics */
    pmod->rsq = pmod->adjrsq = pmod->fstt = pmod->sigma = NADBL;
    gretl_model_destroy_data_item(pmod, "centered-R2");
    gretl_model_destroy_data_item(pmod, "uncentered");

    if (grcount > 0) {
        gretl_model_set_int(pmod, "fncount", fncount);
        gretl_model_set_int(pmod, "grcount", grcount);
    } else {
        gretl_model_set_int(pmod, "iters", fncount);
    }

    pmod->ncoeff = npar;
    for (i=0; i<npar; i++) {
        pmod->coeff[i] = OC->theta[i];
    }

    if (OC->ci == PROBIT) {
        oprobit_normtest(pmod, OC);
    }

    s = 0;
    for (t=OC->t1; t<=OC->t2; t++) {
        Xb = 0.0;
        for (i=0; i<OC->nx; i++) {
            v = OC->list[i+2];
            xti = OC->Z[v][t];
            if (na(xti)) {
                Xb = NADBL;
                break;
            } else {
                Xb += OC->theta[i] * xti;
            }
        }
        /* yhat = X\hat{beta} */
        pmod->yhat[t] = Xb;
        if (na(Xb) || na(pmod->uhat[t])) {
            continue;
        }
        omp = (int) ordered_model_prediction(pmod, Xb, 0);
        if (omp == OC->y[s]) {
            correct++;
        }
        /* compute generalized residual */
        pmod->uhat[t] = op_gen_resid(OC, OC->theta, s);
        s++;
    }

    gretl_model_set_int(pmod, "correct", correct);

    pmod->lnL = op_loglik(OC->theta, OC);
    mle_criteria(pmod, 0);
    pmod->rsq = pmod->adjrsq = NADBL;

    gretl_model_allocate_param_names(pmod, npar);

    if (pmod->errcode == 0) {
        char tmp[16];

        for (i=0; i<nx; i++) {
            v = OC->list[i+2];
            gretl_model_set_param_name(pmod, i, dset->varname[v]);
        }
        s = 1;
        for (i=nx; i<npar; i++) {
            sprintf(tmp, "cut%d", s++);
            gretl_model_set_param_name(pmod, i, tmp);
        }
    }

    /* trim the model list: remove references to the 'cut'
       dummy variables */
    for (i=pmod->list[0]; i>1; i--) {
        if (!in_gretl_list(list, pmod->list[i])) {
            gretl_list_delete_at_pos(pmod->list, i);
        }
    }

    if (nx > 0) {
        op_LR_test(pmod, OC, (const double **) dset->Z);
        gretl_model_set_coeff_separator(pmod, NULL, nx);
    }

 bailout:

    if (err && !pmod->errcode) {
        pmod->errcode = err;
    }

    return pmod->errcode;
}

static void record_bootstrap_pvalue (op_container *OC,
                                     MODEL *pmod)
{
    double pval = OC->X2_ngt / (double) OC->replics;
    ModelTest *test;

    test = gretl_model_get_test(pmod, GRETL_TEST_NORMAL);
    if (test != NULL) {
        model_test_set_pvalue(test, pval);
        model_test_set_opt(test, OPT_B);
    }
}

/* Prepare for a bootstrap iteration of the ordered probit
   normality test: create artificial y. Note: we're using
   pmod->coeff in creating y, thereby ensuring that we get
   the coefficients from the original estimation, which
   are saved onto @pmod before bootstrapping starts.
*/

static void op_boot_prep (op_container *OC,
                          const MODEL *pmod)
{
    double ystar, *cut = pmod->coeff + OC->nx;
    int y, ncut = OC->k - OC->nx;
    int i, v, t, s = 0;

    for (t=OC->t1; t<=OC->t2; t++) {
        if (na(OC->pmod->uhat[t])) {
            continue;
        }
        ystar = gretl_one_snormal();
        /* add regression effect */
        for (i=0; i<OC->nx; i++) {
            v = OC->list[i+2];
            ystar += pmod->coeff[i] * OC->Z[v][t];
        }
        y = 0;
        /* convert to observable using cut points */
        for (i=0; i<ncut; i++) {
            if (ystar > cut[i]) {
                y++;
            } else {
                break;
            }
        }
        OC->y[s++] = y;
    }
}

static void op_boot_init (op_container *OC,
                          int *bs_maxit)
{
    int K, err = 0;

    K = get_optval_int(PROBIT, OPT_B, &err);
    if (!err && K > 0) {
        *bs_maxit = K;
    }
    OC->bootstrap = 1;
}

/* Main ordered estimation function */

static int do_ordered (int ci, int ndum, int ymin,
                       DATASET *dset, MODEL *pmod,
                       const int *list,
                       gretlopt opt, PRN *prn)
{
    int maxit = 1000;
    int fncount = 0;
    int grcount = 0;
    op_container *OC;
    int i, npar;
    double *theta = NULL;
    double toler;
    int bs_iter = 0;
    int bs_maxit = 1000;
    int use_newton = 0;
    gretlopt maxopt;
    int err;

    OC = op_container_new(ci, ndum, ymin, dset->Z, pmod, opt);
    if (OC == NULL) {
        return E_ALLOC;
    }

    npar = OC->k;
    /* transformed theta to pass to optimizer */
    theta = malloc(npar * sizeof *theta);
    if (theta == NULL) {
        op_container_destroy(OC);
        return E_ALLOC;
    }

    if (libset_get_int(GRETL_OPTIM) == OPTIM_NEWTON) {
        use_newton = 1;
    }

    /* initialize slopes */
    for (i=0; i<OC->nx; i++) {
        OC->theta[i] = 0.0001;
    }

    /* initialize cut points */
    cut_points_init(OC, pmod, (const double **) dset->Z);

    /* transform theta to log-diff form */
    op_transform_theta(OC, theta);

#if LPDEBUG
    for (i=0; i<npar; i++) {
        fprintf(stderr, "theta[%d]: 'real' = %g, transformed = %g\n", i,
                OC->theta[i], theta[i]);
    }
    fprintf(stderr, "\ninitial loglikelihood = %.12g\n",
            op_loglik(theta, OC));
#endif

 reestimate:

    if (OC->bootstrap) {
        /* prepare for bootstrap iteration */
        fncount = grcount = 0;
        op_boot_prep(OC, pmod);
        bs_iter++;
    }

    maxopt = (prn != NULL)? (OPT_U | OPT_V) : OPT_U;

    if (use_newton) {
        double crittol = 1.0e-7;
        double gradtol = 1.0e-7;

        err = newton_raphson_max(theta, npar, maxit,
                                 crittol, gradtol, &fncount,
                                 C_LOGLIK, op_loglik,
                                 op_score, NULL, OC,
                                 maxopt, prn);
        fprintf(stderr, "use_newton: err = %d\n", err);
    } else {
        BFGS_defaults(&maxit, &toler, PROBIT);
        err = BFGS_max(theta, npar, maxit, toler,
                       &fncount, &grcount, op_loglik, C_LOGLIK,
                       op_score, OC, NULL, maxopt, prn);
    }

    if (!err && !OC->bootstrap) {
        /* transform back to 'real' theta and fill the model struct */
        op_get_real_theta(OC, theta);
        err = fill_op_model(pmod, list, dset, OC, fncount, grcount);
    }

    if ((err == E_NOCONV || err == E_NAN) && bs_iter > 0) {
        /* tolerate random numerical problems? */
        err = 0;
        bs_iter--;
        goto reestimate;
    }

    if (!err && (opt & OPT_B)) {
        /* bootstrapping the ordered probit normality test */
        if (bs_iter == 0) {
            /* start the procedure */
            op_boot_init(OC, &bs_maxit);
        } else {
            /* bootstrap in progress: run test */
            oprobit_normtest(NULL, OC);
        }
        if (bs_iter == bs_maxit) {
            record_bootstrap_pvalue(OC, pmod);
        } else {
            goto reestimate;
        }
    }

    free(theta);
    op_container_destroy(OC);

    return err;
}

/* We want to ensure that the values of the dependent variable
   actually used in the analysis (after dropping any bad
   observations) form a zero-based series of consecutive
   integers.
*/

static int maybe_fix_op_depvar (MODEL *pmod, DATASET *dset,
                                double **orig_y, int *ndum,
                                int *ymin)
{
    gretl_matrix *v = NULL;
    double *yvals = NULL;
    int dv = pmod->list[1];
    int i, t, n = 0;
    int fixit = 0;
    int nv = 0;
    int err = 0;

    for (t=pmod->t1; t<=pmod->t2; t++) {
        if (!na(pmod->uhat[t])) {
            n++;
        }
    }

    /* Transcribe the y values that were used in
       the initial OLS
    */

    yvals = malloc(n * sizeof *yvals);
    if (yvals == NULL) {
        return E_ALLOC;
    }

    i = 0;
    for (t=pmod->t1; t<=pmod->t2; t++) {
        if (!na(pmod->uhat[t])) {
            yvals[i++] = dset->Z[dv][t];
        }
    }

    /* Make a sorted vector containing the distinct
       values of y
    */
    v = gretl_matrix_values(yvals, n, OPT_S, &err);

#if LPDEBUG
    gretl_matrix_print(v, "distinct y values");
#endif

    if (!err) {
        nv = gretl_vector_get_length(v);
        *ndum = nv - 1;
        if (v->val[0] != 0.0) {
            /* the minimum y-value is not zero */
            fixit = 1;
        } else {
            for (i=1; i<nv; i++) {
                if (v->val[i] != v->val[i-1] + 1) {
                    /* y values are not consecutive integers */
                    fixit = 1;
                    break;
                }
            }
        }
    }

    if (fixit) {
        double *normy = malloc(dset->n * sizeof *normy);

        if (normy == NULL) {
            err = E_ALLOC;
        } else {
            for (t=0; t<dset->n; t++) {
                normy[t] = NADBL;
                if (!na(pmod->uhat[t])) {
                    for (i=0; i<nv; i++) {
                        if (dset->Z[dv][t] == v->val[i]) {
                            normy[t] = i;
                            break;
                        }
                    }
                }
            }
            /* Back up the original y and replace it for
               the duration of the ordered analysis.
            */
            *orig_y = dset->Z[dv];
            dset->Z[dv] = normy;
            *ymin = v->val[0];
        }
    }

#if LPDEBUG
    if (!err && fixit) {
        fputs("ordered model: using normalized y\n", stderr);
    } else {
        fputs("ordered model: using original y\n", stderr);
    }
#endif

    free(yvals);
    gretl_matrix_free(v);

    return err;
}

static void restore_depvar (double **Z, double *y, int v)
{
    free(Z[v]);
    Z[v] = y;
}

static int *make_dummies_list (const int *list,
                               DATASET *dset,
                               int *err)
{
    int *dumlist = gretl_list_new(1);

    if (dumlist == NULL) {
        *err = E_ALLOC;
    } else {
        dumlist[1] = list[1];

        /* OPT_F -> drop first value */
        *err = list_dumgenr(&dumlist, dset, OPT_F);
        if (*err) {
            free(dumlist);
            dumlist = NULL;
        }
    }

    return dumlist;
}

/* make internal regression list for ordered model */

static int *make_op_list (const int *list, DATASET *dset,
                          int **pdumlist, int *err)
{
    int *dumlist;
    int *biglist;
    int i, k, nv;

    dumlist = make_dummies_list(list, dset, err);
    if (dumlist == NULL) {
        return NULL;
    }

    nv = list[0] + dumlist[0];

    biglist = gretl_list_new(nv);
    if (biglist == NULL) {
        free(dumlist);
        *err = E_ALLOC;
        return NULL;
    }

    k = 1;
    for (i=1; i<=list[0]; i++) {
        biglist[k++] = list[i];
    }
    for (i=1; i<=dumlist[0]; i++) {
        biglist[k++] = dumlist[i];
    }

    *pdumlist = dumlist;

    return biglist;
}

static int list_purge_const (int *list, DATASET *dset)
{
    MODEL tmpmod;
    int depvar = list[1];
    int i, j, n, ok = 0;
    int err = 0;

    /* first remove "const" (var 0) itself, if present */
    for (i=2; i<=list[0]; i++) {
        if (list[i] == 0) {
            gretl_list_delete_at_pos(list, i);
            break;
        }
    }

    /* drop other stuff possibly collinear with the constant
       (e.g. sets of dummies) */

    list[1] = 0;     /* substitute the constant as dependent */
    n = list[0] - 1; /* number of RHS terms */

    for (j=0; j<n && !ok; j++) {
        int vi, pos;

        tmpmod = lsq(list, dset, OLS, OPT_A);
        if (tmpmod.errcode) {
            err = tmpmod.errcode;
            break;
        }
        ok = (tmpmod.ess > 1.0e-6);
        if (!ok) {
            for (i=tmpmod.ncoeff-1; i>=0; i--) {
                if (fabs(tmpmod.coeff[i]) > 1.0e-06) {
                    /* tmpmod.list and list may not be identical */
                    vi = tmpmod.list[i+2];
                    pos = in_gretl_list(list, vi);
                    if (pos >= 2) {
                        gretl_list_delete_at_pos(list, pos);
                    }
                    break;
                }
            }
        }
        clear_model(&tmpmod);
    }

    /* reinstate the real dependent variable */
    list[1] = depvar;

    return err;
}

static int ordered_depvar_check (int v, const DATASET *dset)
{
    if (!series_is_discrete(dset, v) &&
        !gretl_is_oprobit_ok(dset->t1, dset->t2, dset->Z[v])) {
        gretl_errmsg_sprintf(_("The variable '%s' is not discrete"),
                             dset->varname[v]);
        return E_DATA;
    }

    return 0;
}

/* driver function for ordered logit/probit */

MODEL ordered_estimate (int ci, const int *list,
                        DATASET *dset, gretlopt opt,
                        PRN *prn)
{
    MODEL model;
    PRN *vprn;
    int orig_v = dset->v;
    double *orig_y = NULL;
    int *mylist = NULL;
    int *biglist = NULL;
    int *dumlist = NULL;
    int ymin = 0;
    int ndum = 0;

    vprn = (opt & OPT_V)? prn : NULL;

    mylist = gretl_list_copy(list);
    gretl_model_init(&model, dset);
    model.errcode = ordered_depvar_check(mylist[1], dset);

    if (!model.errcode) {
        /* remove the constant from the incoming list, if present */
        model.errcode = list_purge_const(mylist, dset);
    }

    if (!model.errcode) {
        /* construct augmented regression list, including dummies
           for the level of the dependent variable
        */
        biglist = make_op_list(mylist, dset, &dumlist, &model.errcode);
    }

    if (!model.errcode) {
        /* run initial OLS, with dummies added */
        model = lsq(biglist, dset, OLS, OPT_A);
        if (model.errcode) {
            fprintf(stderr, "ordered_estimate: initial OLS failed\n");
        }
    }

    if (model.errcode) {
        free(mylist);
        free(dumlist);
        free(biglist);
        return model;
    }

#if LPDEBUG
    PRN *dprn = gretl_print_new(GRETL_PRINT_STDERR, NULL);

    pputs(dprn, "ordered_estimate: initial OLS\n");
    printmodel(&model, dset, OPT_S, dprn);
    gretl_print_destroy(dprn);
#endif

    if (!model.errcode) {
        /* after accounting for any missing observations, normalize
           the dependent variable if necessary
        */
        model.errcode = maybe_fix_op_depvar(&model, dset, &orig_y,
                                            &ndum, &ymin);
    }

    /* do the actual ordered probit analysis */
    if (!model.errcode) {
        clear_model_xpx(&model);
        model.errcode = do_ordered(ci, ndum, ymin, dset, &model,
                                   list, opt, vprn);
    }

    free(dumlist);
    free(biglist);

    if (orig_y != NULL) {
        /* if we messed with the dependent var, put the original back */
        restore_depvar(dset->Z, orig_y, mylist[1]);
    }

    if (dset->v > orig_v) {
        /* clean up any automatically-added dummies */
        dataset_drop_last_variables(dset, dset->v - orig_v);
    }

    set_model_id(&model, opt);
    free(mylist);

    return model;
}

static double logit (double x)
{
    double l = 1.0 / (1.0 + exp(-x));

#if LPDEBUG
    if (x > 40 || x < -40) {
        fprintf(stderr, "x = %g, logit(x) = %.16f\n", x, l);
    }
#endif

    return l;
}

static double logit_pdf (double x)
{
    double l, z = exp(-x);

    l = z / ((1.0 + z) * (1.0 + z));

#if LPDEBUG
    if (x > 40 || x < -40) {
        fprintf(stderr, "x = %g, logit_pdf(x) = %g\n", x, l);
    }
#endif

    if (x < 0 && isnan(l)) {
#if LPDEBUG
        fprintf(stderr, "logit_pdf(): x = %g, forcing l to zero\n", x);
#endif
        l = 0;
    }

    return l;
}

/* Here we're checking for a dummy variable that acts as a
   "one-way perfect predictor" of the binary dependent variable;
   that is, an x such that Prob(y = A | x = B) = 1 for some
   assignment of values 0 or 1 to A and B. The MLE does not
   exist in the presence of such a regressor, so we'll remove
   it from the model (after alerting the user).

   The approach taken by Stata is not only to drop such a
   regressor but also to drop the observations that are thus
   perfectly predicted. As the outcome of disussions in
   November-December 2014 we decided not to follow Stata in
   this policy: we just drop the regressor. However, in case
   we want to revisit this point I'm leaving in place the
   apparatus required to implement the Stata policy.

   AC, 2014-12-04
*/

#define LIKE_STATA 0

static char *classifier_check (int *list, const DATASET *dset,
                               PRN *prn, int *ndropped, int *err)
{
    char *mask = NULL;
    int yno = list[1];
    const double *y = dset->Z[yno];
    int i, v, ni, t;

    *ndropped = 0;

    for (i=list[0]; i>=2; i--) {
        int getout = 0;

        v = list[i];
        if (v == 0) {
            continue;
        }

        ni = gretl_isdummy(dset->t1, dset->t2, dset->Z[v]);

        if (ni > 0) {
            const double *x = dset->Z[v];
            int xytab[4] = {0};
            int pp0 = 1, pp1 = 1;
            int maskval = -1;

            for (t=dset->t1; t<=dset->t2; t++) {
                xytab[0] += (x[t] == 0 && y[t] == 0);
                xytab[1] += (x[t] == 0 && y[t] == 1);
                xytab[2] += (x[t] == 1 && y[t] == 0);
                xytab[3] += (x[t] == 1 && y[t] == 1);
                if (xytab[1] && xytab[3]) {
                    /* x does not perfectly predict y == 0 */
                    pp0 = 0;
                }
                if (xytab[0] && xytab[2]) {
                    /* x does not perfectly predict y == 1 */
                    pp1 = 0;
                }
                if (!pp0 && !pp1) {
                    break;
                }
            }

#if LIKE_STATA
            if (pp0 && pp1) {
                pputc(prn, '\n');
                pprintf(prn, "Note: %s = %s%s at all observations\n",
                        dset->varname[yno], xytab[0] ? "" : "not-",
                        dset->varname[v]);
                *err = E_NOCONV;
                getout = 1;
            } else if (pp0) {
                maskval = xytab[1] ? 1 : 0;
                pputc(prn, '\n');
                pprintf(prn, "Note: Prob(%s = %d | %s = %d) = 1\n",
                        dset->varname[yno], 0, dset->varname[v],
                        maskval);
            } else if (pp1) {
                pputc(prn, '\n');
                maskval = xytab[0] ? 1 : 0;
                pprintf(prn, "Note: Prob(%s = %d | %s = %d) = 1\n",
                        dset->varname[yno], 1, dset->varname[v],
                        maskval);
            }

            if (maskval >= 0) {
                if (mask == NULL) {
                    mask = malloc(dset->n + 1);
                    if (mask == NULL) {
                        *err = E_ALLOC;
                    } else {
                        memset(mask, '0', dset->n);
                        mask[dset->n] = 0;
                    }
                }
                if (mask != NULL) {
                    for (t=dset->t1; t<=dset->t2; t++) {
                        if (dset->Z[v][t] == maskval) {
                            mask[t-dset->t1] = '1';
                            *ndropped += 1;
                        }
                    }
                    pprintf(prn, "%s dropped and %d observations not used\n",
                            dset->varname[v], *ndropped);
                }

                gretl_list_delete_at_pos(list, i);
                /* It'll get too confusing if we try doing
                   this for more than one regressor?
                */
                getout = 1;
            }
#else /* not like Stata */
            if (pp0 && pp1) {
                pputc(prn, '\n');
                pprintf(prn, _("Note: %s = %s%s at all observations\n"),
                        dset->varname[yno], xytab[0] ? "" : "!",
                        dset->varname[v]);
                *err = E_NOCONV;
                getout = 1;
            } else if (pp0) {
                maskval = xytab[1] ? 1 : 0;
                pputc(prn, '\n');
                pprintf(prn, _("Note: Prob(%s = %d | %s = %d) = 1\n"),
                        dset->varname[yno], 0, dset->varname[v],
                        maskval);
            } else if (pp1) {
                maskval = xytab[0] ? 1 : 0;
                pputc(prn, '\n');
                pprintf(prn, _("Note: Prob(%s = %d | %s = %d) = 1\n"),
                        dset->varname[yno], 1, dset->varname[v],
                        maskval);
            }

            if (maskval >= 0) {
                pprintf(prn, _("Dropping %s\n"), dset->varname[v]);
                gretl_list_delete_at_pos(list, i);
            }
#endif
        }
        if (getout) {
            break;
        }
    }

#if LPDEBUG
    fprintf(stderr, "classifier check: mask = %p\n", (void *) mask);
#endif

    return mask;
}

/* struct for holding multinomial logit info */

typedef struct mnl_info_ mnl_info;

struct mnl_info_ {
    int n;            /* number of categories (excluding base) */
    int k;            /* number of coeffs per category */
    int npar;         /* total number of parameters */
    int T;            /* number of observations */
    double *theta;    /* coeffs for Newton/BFGS */
    gretl_matrix_block *B;
    gretl_matrix *y;  /* dependent variable */
    gretl_matrix *X;  /* regressors */
    gretl_matrix *b;  /* coefficients, matrix form */
    gretl_matrix *Xb; /* coeffs times regressors */
    gretl_matrix *P;  /* probabilities */
};

static void mnl_info_destroy (mnl_info *mnl)
{
    if (mnl != NULL) {
        gretl_matrix_block_destroy(mnl->B);
        free(mnl->theta);
        free(mnl);
    }
}

static mnl_info *mnl_info_new (int n, int k, int T)
{
    mnl_info *mnl = malloc(sizeof *mnl);
    int i;

    if (mnl != NULL) {
        mnl->n = n;
        mnl->k = k;
        mnl->T = T;
        mnl->npar = k * n;
        mnl->theta = malloc(mnl->npar * sizeof *mnl->theta);
        if (mnl->theta == NULL) {
            free(mnl);
            return NULL;
        }
        mnl->B = gretl_matrix_block_new(&mnl->y, T, 1,
                                        &mnl->X, T, k,
                                        &mnl->b, k, n,
                                        &mnl->Xb, T, n,
                                        &mnl->P, T, n,
                                        NULL);
        if (mnl->B == NULL) {
            free(mnl->theta);
            free(mnl);
            mnl = NULL;
        } else {
            for (i=0; i<mnl->npar; i++) {
                mnl->theta[i] = 0.0;
            }
        }
    }

    return mnl;
}

/* compute loglikelihood for multinomial logit */

static double mn_logit_loglik (const double *theta, void *ptr)
{
    mnl_info *mnl = (mnl_info *) ptr;
    double x, xti, exti, ll = 0.0;
    int yt, i, t;

    for (i=0; i<mnl->npar; i++) {
        mnl->b->val[i] = theta[i];
    }

    gretl_matrix_multiply(mnl->X, mnl->b, mnl->Xb);

    for (t=0; t<mnl->T; t++) {
        x = 1.0;
        for (i=0; i<mnl->n; i++) {
            /* sum row i of exp(Xb) */
            xti = gretl_matrix_get(mnl->Xb, t, i);
            exti = exp(xti);
            x += exti;
        }
        ll -= log(x);
        yt = gretl_vector_get(mnl->y, t);
        if (yt > 0) {
            ll += gretl_matrix_get(mnl->Xb, t, yt-1);
        }
    }

    return ll;
}

static int mn_logit_score (double *theta, double *s, int npar,
                           BFGS_CRIT_FUNC ll, void *ptr)
{
    mnl_info *mnl = (mnl_info *) ptr;
    double x, xti, exti, pti, p, g;
    int i, j, k, t, yt;
    int err = 0;

    for (i=0; i<npar; i++) {
        s[i] = 0.0;
    }

    for (t=0; t<mnl->T && !errno; t++) {
        x = 1.0;
        for (i=0; i<mnl->n; i++) {
            /* sum row i of exp(Xb) */
            xti = gretl_matrix_get(mnl->Xb, t, i);
            exti = exp(xti);
            x += exti;
            gretl_matrix_set(mnl->P, t, i, exti);
        }
        yt = gretl_vector_get(mnl->y, t);
        k = 0;
        for (i=0; i<mnl->n; i++) {
            pti = gretl_matrix_get(mnl->P, t, i) / x;
            gretl_matrix_set(mnl->P, t, i, pti);
            p = (i == (yt-1)) - pti;
            for (j=0; j<mnl->k; j++) {
                g = p * gretl_matrix_get(mnl->X, t, j);
                s[k++] += g;
            }
        }
    }

    return err;
}

/* multinomial logit: form the negative of the analytical
   Hessian */

static int mnl_hessian (double *theta, gretl_matrix *H, void *data)
{
    mnl_info *mnl = data;
    gretl_matrix_block *B;
    gretl_matrix *x;
    gretl_matrix *xx;
    gretl_matrix *hjk;
    double xti, ptj, ptk;
    int r, c;
    int i, j, k, t;

    B = gretl_matrix_block_new(&x, 1, mnl->k,
                               &xx, mnl->k, mnl->k,
                               &hjk, mnl->k, mnl->k,
                               NULL);
    if (B == NULL) {
        return E_ALLOC;
    }

    r = c = 0;

    for (j=0; j<mnl->n; j++) {
        for (k=0; k<=j; k++) {
            gretl_matrix_zero(hjk);
            for (t=0; t<mnl->T; t++) {
                for (i=0; i<mnl->k; i++) {
                    xti = gretl_matrix_get(mnl->X, t, i);
                    gretl_vector_set(x, i, xti);
                }
                gretl_matrix_multiply_mod(x, GRETL_MOD_TRANSPOSE,
                                          x, GRETL_MOD_NONE,
                                          xx, GRETL_MOD_NONE);
                ptj = gretl_matrix_get(mnl->P, t, j);
                ptk = gretl_matrix_get(mnl->P, t, k);
                gretl_matrix_multiply_by_scalar(xx, ptj * ((j == k) - ptk));
                gretl_matrix_add_to(hjk, xx);
            }
            gretl_matrix_inscribe_matrix(H, hjk, r, c, GRETL_MOD_NONE);
            if (j != k) {
                gretl_matrix_inscribe_matrix(H, hjk, c, r, GRETL_MOD_NONE);
            }
            c += mnl->k;
        }
        r += mnl->k;
        c = 0;
    }

    gretl_matrix_block_destroy(B);

    return 0;
}

static gretl_matrix *mnl_hessian_inverse (mnl_info *mnl, int *err)
{
    gretl_matrix *H;

    H = gretl_zero_matrix_new(mnl->npar, mnl->npar);
    if (H == NULL) {
        *err = E_ALLOC;
    } else {
        *err = mnl_hessian(mnl->theta, H, mnl);
    }

    if (!*err) {
        *err = gretl_invert_symmetric_matrix(H);
    }

    return H;
}

static gretl_matrix *mnl_score_matrix (mnl_info *mnl, int *err)
{
    gretl_matrix *G;
    double p, g;
    int yt, i, j, k, t;

    G = gretl_matrix_alloc(mnl->T, mnl->npar);
    if (G == NULL) {
        *err = E_ALLOC;
        return NULL;
    }

    for (t=0; t<mnl->T; t++) {
        yt = gretl_vector_get(mnl->y, t);
        k = 0;
        for (i=0; i<mnl->n; i++) {
            p = (i == (yt-1)) - gretl_matrix_get(mnl->P, t, i);
            for (j=0; j<mnl->k; j++) {
                g = p * gretl_matrix_get(mnl->X, t, j);
                gretl_matrix_set(G, t, k++, g);
            }
        }
    }

    return G;
}

static int mnl_add_variance_matrix (MODEL *pmod, mnl_info *mnl,
                                    const DATASET *dset,
                                    gretlopt opt)
{
    gretl_matrix *H = NULL;
    gretl_matrix *G = NULL;
    int err = 0;

    H = mnl_hessian_inverse(mnl, &err);
    if (err) {
        return err;
    }

    if (opt & OPT_R) {
        G = mnl_score_matrix(mnl, &err);
    }

    if (!err) {
        if (opt & OPT_R) {
            err = gretl_model_add_QML_vcv(pmod, LOGIT, H, G,
                                          dset, opt, NULL);
        } else {
            err = gretl_model_add_hessian_vcv(pmod, H);
        }
    }

    gretl_matrix_free(H);
    gretl_matrix_free(G);

    return err;
}

/* Construct 'yhat' and 'uhat'.  Maybe this is too simple-minded; we
   just find, for each observation, the y-value for which the
   probability is maximized and set that as yhat[t].  We then set
   uhat[t] as a binary "hit" (residual = 0) or "miss" (residual = 1).
   Constructing a "quantitative" residual as y[t] - yhat[t] seems
   spurious, since there's no meaningful metric for the "distance"
   between y and yhat when y is an unordered response.

   Note: @yvals is non-NULL if and only if we had to transform the
   dependent variable, because it did not form a 0-based sequence of
   consecutive integers.
*/

static void mn_logit_yhat (MODEL *pmod, mnl_info *mnl,
                           const int *yvals)
{
    double p, pmax;
    int i, s, t, yidx;
    int ncorrect = 0;

    s = 0;
    for (t=pmod->t1; t<=pmod->t2; t++) {
        if (na(pmod->yhat[t])) {
            continue;
        }
        pmax = 0.0;
        yidx = 0;
        for (i=0; i<mnl->n; i++) {
            p = gretl_matrix_get(mnl->Xb, s, i);
            if (p > pmax) {
                pmax = p;
                yidx = i + 1;
            }
        }
        if (yidx == (int) mnl->y->val[s]) {
            ncorrect++;
            pmod->uhat[t] = 0;
        } else {
            pmod->uhat[t] = 1;
        }
        if (yvals != NULL) {
            pmod->yhat[t] = yvals[yidx];
        } else {
            pmod->yhat[t] = yidx;
        }
        s++;
    }

    gretl_model_set_int(pmod, "correct", ncorrect);
}

/**
 * mn_logit_probabilities:
 * @pmod: pointer to multinomial logit model
 * @dset: dataset struct.
 * @err: location to receive error code.
 *
 * Computes the estimated probabilities of the outcomes
 * for a multinomial logit model. The returned matrix
 * is n x m, where n is the number of observations in
 * the sample range over which the model was estimated
 * and m is the number of distinct outcomes. Each element
 * represents the conditional probability of outcome j
 * given the values of the regressors at observation i.
 *
 * If any of the regressor values are missing at a given
 * observation the probability is set to NaN; provided the
 * regressor information is complete we compute the
 * outcome probabilities even if the actual outcome is
 * missing.
 *
 * Returns: allocated matrix or NULL on failure.
 */

gretl_matrix *mn_logit_probabilities (const MODEL *pmod,
                                      int t1, int t2,
                                      const DATASET *dset,
                                      int *err)
{
    gretl_matrix *P = NULL;
    const gretl_matrix *yvals = NULL;
    const double *b = NULL;
    double *eXbt = NULL;
    double St, ptj;
    char **S = NULL;
    int j, k, s, t, vi, ok;
    int i, m = 0;

    if (pmod == NULL || pmod->list == NULL || pmod->coeff == NULL) {
        *err = E_DATA;
        return NULL;
    }

    /* list of outcome values (including the base case) */
    yvals = gretl_model_get_data(pmod, "yvals");
    if (yvals == NULL) {
        *err = E_DATA;
    } else {
        m = gretl_vector_get_length(yvals);
    }

    if (!*err) {
        for (i=1; i<=pmod->list[0]; i++) {
            if (pmod->list[i] >= dset->v) {
                /* a regressor has disappeared */
                *err = E_DATA;
                break;
            }
        }
    }

    if (!*err) {
        int n = t2 - t1 + 1;

        P = gretl_matrix_alloc(n, m);
        if (P == NULL) {
            *err = E_ALLOC;
        } else {
            S = strings_array_new(n);
        }
    }

    if (!*err) {
        /* allocate required workspace */
        eXbt = malloc(m * sizeof *eXbt);
        if (eXbt == NULL) {
            *err = E_ALLOC;
        }
    }

    if (*err) {
        goto bailout;
    }

    b = pmod->coeff;

    for (t=t1, s=0; t<=t2; t++, s++) {
        ok = 1;
        for (i=2; i<=pmod->list[0]; i++) {
            vi = pmod->list[i];
            if (na(dset->Z[vi][t])) {
                ok = 0;
                break;
            }
        }
        if (!ok) {
            /* one or more regressors missing */
            for (j=0; j<m; j++) {
                gretl_matrix_set(P, s, j, NADBL);
            }
        } else {
            /* base case */
            eXbt[0] = St = 1.0;
            k = 0;
            /* loop across the other y-values */
            for (j=1; j<m; j++) {
                /* accumulate exp(X*beta) */
                eXbt[j] = 0.0;
                for (i=2; i<=pmod->list[0]; i++) {
                    vi = pmod->list[i];
                    eXbt[j] += dset->Z[vi][t] * b[k++];
                }
                eXbt[j] = exp(eXbt[j]);
                St += eXbt[j];
            }
            for (j=0; j<m; j++) {
                ptj = eXbt[j] / St;
                gretl_matrix_set(P, s, j, ptj);
            }
        }
        if (S != NULL) {
            S[s] = retrieve_date_string(t+1, dset, err);
        }
    }

    if (P != NULL) {
        gretl_matrix_set_t1(P, t1);
        gretl_matrix_set_t2(P, t2);
        if (S != NULL) {
            gretl_matrix_set_rownames(P, S);
        }
    }

 bailout:

    free(eXbt);

    return P;
}

/**
 * binary_logit_odds_ratios:
 * @pmod: pointer to binary logit model
 * @dset: dataset struct.
 *
 * Computes odds ratios, their standard errors, and 95 percent
 * confidence intervals for a binary logit model. Attaches to
 * @pmod a labeled matrix representation of the results.
 *
 * Returns: 0 on success, error code on error.
 */

static int binary_logit_odds_ratios (MODEL *pmod,
                                     const DATASET *dset)
{
    CoeffIntervals *cf;
    gretl_matrix *m;
    int err = 0;

    cf = gretl_model_get_coeff_intervals(pmod, dset, OPT_O | OPT_E);
    if (cf != NULL) {
        m = conf_intervals_matrix(cf);
        err = gretl_model_set_matrix_as_data(pmod, "oddsratios", m);
        free_coeff_intervals(cf);
    }

    return err;
}

/* In case the dependent variable is not in canonical form for
   multinomial logit, construct a transformed version */

static int make_canonical_depvar (MODEL *pmod, const double *y,
                                  gretl_matrix *yvec)
{
    struct sorter *s;
    double nexty, bady;
    int i, t, n = pmod->nobs;

    s = malloc(n * sizeof *s);
    if (s == NULL) {
        return E_ALLOC;
    }

    i = 0;
    for (t=pmod->t1; t<=pmod->t2; t++) {
        if (!na(pmod->uhat[t])) {
            s[i].x = y[t];
            s[i].t = i;
            i++;
        }
    }

    qsort(s, n, sizeof *s, gretl_compare_doubles);

    /* normalize to a minimum of zero */
    if (s[0].x != 0) {
        double ymin = s[0].x;

        for (i=0; i<n && s[i].x == ymin; i++) {
            s[i].x = 0.0;
        }
    }

    /* ensure that the sorted values increase by steps of one */
    for (i=1; i<n; i++) {
        if (s[i].x != s[i-1].x) {
            nexty = s[i-1].x + 1;
            if (s[i].x != nexty) {
                bady = s[i].x;
                while (i < n && s[i].x == bady) {
                    s[i++].x = nexty;
                }
                i--; /* compensate for outer i++ */
            }
        }
    }

    /* write canonical version of y into yvec */
    for (i=0; i<n; i++) {
        yvec->val[s[i].t] = s[i].x;
    }

    free(s);

    return 0;
}

/* multinomial logit: count the distinct values taken on by the
   dependent variable.  If the variable does not take the form of a
   sequence of consecutive integers with a base of zero, flag this
   by returning via @yvals the vector of distinct values. To assist
   with later computations, we also return a frequency count for
   the distinct y values in @valcount.
*/

static int mn_value_count (const double *y, MODEL *pmod,
                           int **valcount, int **yvals)
{
    double *sy;
    int *vc = NULL;
    int *v = NULL;
    int want_yvals = 0;
    int s, t, n;

    sy = malloc(pmod->nobs * sizeof *sy);
    if (sy == NULL) {
        pmod->errcode = E_ALLOC;
        return 0;
    }

    s = 0;
    for (t=pmod->t1; t<=pmod->t2; t++) {
        if (!na(pmod->uhat[t])) {
            sy[s++] = y[t];
        }
    }

    qsort(sy, pmod->nobs, sizeof *sy, gretl_compare_doubles);

    n = count_distinct_values(sy, pmod->nobs);

    vc = malloc(n * sizeof *vc);
    v = malloc(n * sizeof *v);

    if (vc == NULL || v == NULL) {
        pmod->errcode = E_ALLOC;
        free(sy);
        free(vc);
        return 0;
    }

    for (s=0; s<n; s++) {
        vc[s] = 0;
    }

    if (sy[0] != 0.0) {
        /* we'll need v later */
        want_yvals = 1;
    }

    v[0] = (int) sy[0];
    s = 0;

    for (t=0; t<pmod->nobs && !pmod->errcode; t++) {
        if (sy[t] != floor(sy[t])) {
            pmod->errcode = E_DATA;
            gretl_errmsg_set(_("logit: the dependent variable must form a sequence of "
                             "integers"));
        } else if (t > 0 && sy[t] != sy[t-1]) {
            v[++s] = (int) sy[t];
            if (sy[t] != sy[t-1] + 1) {
                /* not consecutive: need v later */
                want_yvals = 1;
            }
            vc[s] = 1;
        } else {
            vc[s] += 1;
        }
    }

    if (pmod->errcode) {
        free(vc);
        n = 0;
    } else {
        *valcount = vc;
        if (want_yvals) {
            *yvals = v;
            v = NULL;
        }
    }

    free(v);
    free(sy);

    return n;
}

/* transcribe multinomial logit results into @pmod, which was
   initialized via OLS, and add covariance matrix
*/

static void mnl_finish (mnl_info *mnl, MODEL *pmod,
                        const int *valcount,
                        const int *yvals,
                        const DATASET *dset,
                        gretlopt opt)
{
    int i;

    pmod->errcode = gretl_model_write_coeffs(pmod, mnl->theta, mnl->npar);

    if (!pmod->errcode) {
        pmod->errcode = mnl_add_variance_matrix(pmod, mnl, dset, opt);
    }

    if (!pmod->errcode) {
        pmod->ci = LOGIT;
        pmod->lnL = mn_logit_loglik(mnl->theta, mnl);
        mle_criteria(pmod, 0);

        gretl_model_set_int(pmod, "multinom", mnl->n);
        gretl_model_set_int(pmod, "cblock", mnl->k);

        pmod->ess = pmod->sigma = NADBL;
        pmod->fstt = pmod->rsq = pmod->adjrsq = NADBL;

        gretl_model_allocate_param_names(pmod, mnl->npar);
    }

    if (!pmod->errcode) {
        int j, vj, k = 0;

        for (i=0; i<mnl->n; i++) {
            for (j=0; j<mnl->k; j++) {
                vj = pmod->list[j+2];
                gretl_model_set_param_name(pmod, k++, dset->varname[vj]);
            }
        }
        mn_logit_yhat(pmod, mnl, yvals);
        set_model_id(pmod, opt);
    }

    if (!pmod->errcode) {
        /* add a record of the values of the dependent variable */
        gretl_matrix *yv = gretl_column_vector_alloc(mnl->n + 1);

        if (yv != NULL) {
            for (i=0; i<=mnl->n; i++) {
                if (yvals != NULL) {
                    yv->val[i] = yvals[i];
                } else {
                    yv->val[i] = i;
                }
            }
            gretl_model_set_matrix_as_data(pmod, "yvals", yv);
        }
    }

    if (!pmod->errcode) {
        /* add overall likelihood ratio test */
        int ni, df = pmod->ncoeff;
        double L0 = 0.0;

        if (pmod->ifc) {
            df -= mnl->n;
        }
        for (i=0; i<=mnl->n; i++) {
            ni = valcount[i];
            if (pmod->ifc) {
                L0 += ni * log((double) ni / mnl->T);
            } else {
                L0 += ni * log(1.0 / (mnl->n + 1));
            }
        }
        pmod->chisq = 2.0 * (pmod->lnL - L0);
        pmod->dfn = df;
    }

    clear_model_xpx(pmod);

    pmod->opt |= OPT_M;
}

/* multinomial logit */

static MODEL mnl_model (const int *list, DATASET *dset,
                        gretlopt opt, PRN *prn)
{
    int maxit = 1000;
    int fncount = 0;
    int grcount = 0;
    MODEL mod;
    mnl_info *mnl;
    int *valcount = NULL;
    int *yvals = NULL;
    int n, k = list[0] - 1;
    gretlopt maxopt;
    int use_bfgs = 0;
    int i, vi, t, s;

    /* we'll start with OLS to flush out data issues */
    mod = lsq(list, dset, OLS, OPT_A);
    if (mod.errcode) {
        return mod;
    }

    n = mn_value_count(dset->Z[list[1]], &mod, &valcount, &yvals);
    if (mod.errcode) {
        return mod;
    }

    if (opt & OPT_C) {
        /* cluster implies robust */
        opt |= OPT_R;
    }

    n--; /* exclude the first value */

    if (n * k > mod.nobs) {
        mod.errcode = E_DF;
        return mod;
    }

    mnl = mnl_info_new(n, k, mod.nobs);
    if (mnl == NULL) {
        mod.errcode = E_ALLOC;
        return mod;
    }

    if (yvals != NULL) {
        /* the dependent variable needs transforming */
        mod.errcode = make_canonical_depvar(&mod, dset->Z[list[1]], mnl->y);
        if (mod.errcode) {
            goto bailout;
        }
    } else {
        s = 0;
        for (t=mod.t1; t<=mod.t2; t++) {
            if (!na(mod.yhat[t])) {
                mnl->y->val[s++] = dset->Z[list[1]][t];
            }
        }
    }

    for (i=0; i<k; i++) {
        vi = list[i+2];
        s = 0;
        for (t=mod.t1; t<=mod.t2; t++) {
            if (!na(mod.yhat[t])) {
                gretl_matrix_set(mnl->X, s++, i, dset->Z[vi][t]);
            }
        }
    }

    if (mod.ifc) {
        double lf0 = log(valcount[0]);
        int j = 0;

        for (i=1; i<=mnl->n; i++) {
            mnl->theta[j] = log(valcount[i]) - lf0;
            j += mnl->k;
        }
    }

    if (libset_get_int(GRETL_OPTIM) == OPTIM_BFGS) {
        use_bfgs = 1;
    }

    maxopt = (prn != NULL)? (OPT_U | OPT_V) : OPT_U;

    if (use_bfgs) {
        mod.errcode = BFGS_max(mnl->theta, mnl->npar, maxit, 0.0,
                               &fncount, &grcount, mn_logit_loglik, C_LOGLIK,
                               mn_logit_score, mnl, NULL, maxopt, prn);
    } else {
        double crittol = 1.0e-8;
        double gradtol = 1.0e-7;

        maxit = 100;
        mod.errcode = newton_raphson_max(mnl->theta, mnl->npar, maxit,
                                         crittol, gradtol, &fncount,
                                         C_LOGLIK, mn_logit_loglik,
                                         mn_logit_score, mnl_hessian, mnl,
                                         maxopt, prn);
    }

    if (!mod.errcode) {
        mnl_finish(mnl, &mod, valcount, yvals, dset, opt);
    }

 bailout:

    mnl_info_destroy(mnl);
    free(valcount);
    free(yvals);

    return mod;
}

/**
 * biprobit_model:
 * @list: binary dependent variable 1, binary dependent variable 2,
 * list of regressors for y1. If @list ends here, it is assumed that the
 * explanatory variables for y2 are the same as y1. Otherwise, the list
 * must include a separator and the list of regressors for y2.
 * @dset: dataset struct.
 * @opt: can contain OPT_Q for quiet operation, OPT_V for verbose
 * operation, OPT_R for robust covariance matrix, OPT_G for covariance
 * matrix based on Outer Product of Gradient.
 * @prn: printing struct.
 *
 * Computes estimates of the bivariate probit model specified by @list,
 * using maximum likelihood via Newton-Raphson.
 *
 * Returns: a #MODEL struct, containing the estimates.
 */

MODEL biprobit_model (const int *list, DATASET *dset,
                      gretlopt opt, PRN *prn)
{
    MODEL bpmod;
    MODEL (* biprobit_estimate) (const int *, DATASET *,
                                 gretlopt, PRN *);

    gretl_error_clear();

    biprobit_estimate = get_plugin_function("biprobit_estimate");

    if (biprobit_estimate == NULL) {
        gretl_model_init(&bpmod, dset);
        bpmod.errcode = E_FOPEN;
        return bpmod;
    }

    bpmod = (*biprobit_estimate) (list, dset, opt, prn);
    set_model_id(&bpmod, opt);

    return bpmod;
}

/* struct for holding binary probit/logit info */

typedef struct bin_info_ bin_info;

struct bin_info_ {
    int ci;           /* PROBIT or LOGIT */
    int k;            /* number of parameters */
    int T;            /* number of observations */
    int pp_err;       /* to record perfect-prediction error */
    double *theta;    /* coeffs for Newton-Raphson */
    int *y;           /* dependent variable */
    gretl_matrix *X;  /* regressors */
    gretl_matrix *Ri; /* inverse of R from decomp of X */
    gretl_matrix_block *B;
    gretl_matrix *pX; /* for use with Hessian */
    gretl_matrix *b;  /* coefficients in matrix form */
    gretl_matrix *Xb; /* index function values */
};

static void bin_info_destroy (bin_info *bin)
{
    if (bin != NULL) {
        gretl_matrix_block_destroy(bin->B);
        gretl_matrix_free(bin->X);
        gretl_matrix_free(bin->Ri);
        free(bin->theta);
        free(bin->y);
        free(bin);
    }
}

static bin_info *bin_info_new (int ci, int k, int T)
{
    bin_info *bin = malloc(sizeof *bin);
    int err = 0;

    if (bin == NULL) {
        return NULL;
    }

    bin->X = NULL;
    bin->Ri = NULL;
    bin->B = NULL;
    bin->ci = ci;
    bin->k = k;
    bin->T = T;
    bin->pp_err = 0;
    bin->theta = malloc(k * sizeof *bin->theta);
    bin->y = malloc(T * sizeof *bin->y);
    if (bin->theta == NULL || bin->y == NULL) {
        err = E_ALLOC;
    } else {
        bin->B = gretl_matrix_block_new(&bin->pX, T, k,
                                        &bin->b, k, 1,
                                        &bin->Xb, T, 1,
                                        NULL);
        if (bin->B == NULL) {
            err = E_ALLOC;
        }
    }
    if (err) {
        bin_info_destroy(bin);
        bin = NULL;
    }

    return bin;
}

/* If min1 > max0, then there exists a separating hyperplane between
   all the zeros and all the ones; in this case no MLE exists.
*/

static int perfect_prediction_check (bin_info *bin)
{
    double max0 = -1.0e200;
    double min1 = 1.0e200;
    const double *ndx = bin->Xb->val;
    int t;

    for (t=0; t<bin->T; t++) {
        if (bin->y[t] == 0 && ndx[t] > max0) {
            max0 = ndx[t];
        } else if (bin->y[t] == 1 && ndx[t] < min1) {
            min1 = ndx[t];
        }
    }

    return (min1 > max0);
}

/* compute loglikelihood for binary probit/logit */

static double binary_loglik (const double *theta, void *ptr)
{
    bin_info *bin = (bin_info *) ptr;
    double e, ndx, p, ll = 0.0;
    int yt, i, t;

    for (i=0; i<bin->k; i++) {
        bin->b->val[i] = theta[i];
    }

    gretl_matrix_multiply(bin->X, bin->b, bin->Xb);

    if (perfect_prediction_check(bin)) {
        bin->pp_err = 1;
        return NADBL;
    }

    errno = 0;

    for (t=0; t<bin->T; t++) {
        yt = bin->y[t];
        ndx = gretl_vector_get(bin->Xb, t);
        if (bin->ci == PROBIT) {
            p = yt ? normal_cdf(ndx) : normal_cdf(-ndx);
        } else {
            e = logit(ndx); /* errno check? */
            p = yt ? e : 1-e;
        }
        ll += log(p);
    }

    return ll;
}

static int binary_score (double *theta, double *s, int k,
                         BFGS_CRIT_FUNC ll, void *ptr)
{
    bin_info *bin = (bin_info *) ptr;
    double ndx, w;
    int t, j, yt;
    int err = 0;

    for (j=0; j<bin->k; j++) {
        s[j] = 0.0;
    }

    for (t=0; t<bin->T; t++) {
        yt = bin->y[t];
        ndx = gretl_vector_get(bin->Xb, t);
        if (bin->ci == PROBIT) {
            w = yt ? invmills(-ndx) : -invmills(ndx);
        } else {
            w = yt - logit(ndx);
        }
        for (j=0; j<bin->k; j++) {
            s[j] += w * gretl_matrix_get(bin->X, t, j);
        }
    }

    errno = 0;

    return err;
}

/* binary probit/logit: form the negative of the analytical
   Hessian */

static int binary_hessian (double *theta, gretl_matrix *H,
                           void *data)
{
    bin_info *bin = data;
    double w, p, ndx, xtj;
    int t, j;

    for (t=0; t<bin->T; t++) {
        ndx = gretl_vector_get(bin->Xb, t);
        if (bin->ci == PROBIT) {
            w = bin->y[t] ? invmills(-ndx) : -invmills(ndx);
            p = w * (ndx + w);
        } else {
            p = logit(ndx);
            p = p * (1-p);
        }
        for (j=0; j<bin->k; j++) {
            xtj = gretl_matrix_get(bin->X, t, j);
            gretl_matrix_set(bin->pX, t, j, p * xtj);
        }
    }

    gretl_matrix_multiply_mod(bin->pX, GRETL_MOD_TRANSPOSE,
                              bin->X, GRETL_MOD_NONE,
                              H, GRETL_MOD_NONE);

    return 0;
}

static gretl_matrix *binary_hessian_inverse (bin_info *bin, int *err)
{
    gretl_matrix *H;

    H = gretl_zero_matrix_new(bin->k, bin->k);
    if (H == NULL) {
        *err = E_ALLOC;
    } else {
        *err = binary_hessian(bin->theta, H, bin);
    }

    if (!*err) {
        *err = gretl_invert_symmetric_matrix(H);
        if (*err) {
            /* fallback: is this a good idea? (2025-11-04) */
            fprintf(stderr, "Warning: binary model Hessian is not p.d.\n");
            *err = gretl_invert_general_matrix(H);
        }
        if (*err) {
            gretl_errmsg_set("Failed to invert binary model Hessian");
        }
    }

    return H;
}

static gretl_matrix *binary_score_matrix (bin_info *bin, int *err)
{
    gretl_matrix *G;
    double w, ndx, xtj;
    int yt, j, t;

    G = gretl_matrix_alloc(bin->T, bin->k);

    if (G == NULL) {
        *err = E_ALLOC;
        return NULL;
    }

    /* errno checking? */

    for (t=0; t<bin->T && !errno; t++) {
        yt = bin->y[t];
        ndx = gretl_vector_get(bin->Xb, t);
        if (bin->ci == PROBIT) {
            w = yt ? invmills(-ndx) : -invmills(ndx);
        } else {
            w = yt - logit(ndx);
        }
        for (j=0; j<bin->k; j++) {
            xtj = gretl_matrix_get(bin->X, t, j);
            gretl_matrix_set(G, t, j, w * xtj);
        }
    }

    return G;
}

#define SEPARATE_FINISH 1

static int binary_variance_matrix (MODEL *pmod, bin_info *bin,
                                   const DATASET *dset,
                                   gretlopt opt)
{
    gretl_matrix *H = NULL;
    gretl_matrix *G = NULL;
    int err = 0;

    H = binary_hessian_inverse(bin, &err);

<<<<<<< HEAD
    if (!err && (opt & OPT_R)) {
=======
#if SEPARATE_FINISH == 0
    /* FIXME check robust case */
    if (bin->Ri != NULL) {
        gretl_matrix *RHR = gretl_matrix_alloc(bin->k, bin->k);

        gretl_matrix_qform(bin->Ri, GRETL_MOD_NONE,
                           H, RHR, GRETL_MOD_NONE);
        gretl_matrix_copy_values(H, RHR);
        gretl_matrix_free(RHR);
    }
#endif

    if (opt & OPT_R) {
>>>>>>> a993d578
        G = binary_score_matrix(bin, &err);
    }

    if (!err) {
        if (opt & OPT_R) {
            err = gretl_model_add_QML_vcv(pmod, bin->ci, H, G,
                                          dset, opt, NULL);
        } else {
            err = gretl_model_add_hessian_vcv(pmod, H);
        }
    }

    gretl_matrix_free(H);
    gretl_matrix_free(G);

    return err;
}

static void binary_model_chisq (bin_info *bin, MODEL *pmod,
                                gretlopt opt)
{
    double L0;

    if (pmod->ncoeff == 1 && pmod->ifc) {
        /* constant-only model */
        pmod->chisq = NADBL;
        pmod->rsq = 0;
        pmod->adjrsq = NADBL;
        return;
    }

    L0 = binary_null_loglik(bin->y, bin->T);

    if (!na(L0) && L0 <= pmod->lnL) {
        pmod->chisq = 2.0 * (pmod->lnL - L0);
        add_pseudo_rsquared(pmod, L0, bin->k, bin->T, opt);
    } else {
        pmod->rsq = pmod->adjrsq = pmod->chisq = NADBL;
    }
}

/* Binary probit normality test as in Bera, Jarque and Lee
   (International Economic Review, 1984), also quoted in Verbeek,
   chapter 7: we regress a column of 1s on the products of the
   generalized residual with X, (X\beta)^2 and (X\beta)^3.  The test
   statistic is T times the uncentered R-squared, and is distributed as
   chi-square(2). It can be shown that this test is numerically
   identical to the Chesher-Irish (87) test in the probit case
   (although C&I make no mention of this in their article).
*/

static int binary_probit_normtest (MODEL *pmod, bin_info *bin)
{
    gretl_matrix_block *B;
    gretl_matrix *X, *y, *b;
    double xti, Xb, et;
    int k = bin->k;
    int i, s, t;
    int err = 0;

    B = gretl_matrix_block_new(&X, bin->T, k+2,
                               &y, bin->T, 1,
                               &b, k+2, 1,
                               NULL);
    if (B == NULL) {
        return E_ALLOC;
    }

    for (t=pmod->t1, s=0; t<=pmod->t2; t++) {
        if (model_missing(pmod, t)) {
            continue;
        }
        et = pmod->uhat[t];
        Xb = gretl_vector_get(bin->Xb, s);
        for (i=0; i<k; i++) {
            xti = gretl_matrix_get(bin->X, s, i);
            gretl_matrix_set(X, s, i, et * xti);
        }
        gretl_matrix_set(X, s, k, et * Xb * Xb);
        gretl_matrix_set(X, s, k+1, et * Xb * Xb * Xb);
        gretl_vector_set(y, s, 1);
        s++;
    }

    err = gretl_matrix_ols(y, X, b, NULL, NULL, NULL);

    if (!err) {
        double X2 = bin->T;

        gretl_matrix_multiply(X, b, y);
        for (t=0; t<y->rows; t++) {
            X2 -= (1 - y->val[t]) * (1 - y->val[t]);
        }
        if (X2 > 0) {
            gretl_model_add_normality_test(pmod, X2);
        }
    }

    gretl_matrix_block_destroy(B);

    return err;
}

/* Special "slope" calculation for a dummy regressor in binary model:
   this is F(~Xb + b_j) - F(~Xb) where ~Xb denotes the sum of
   (coefficient times mean) for all regressors other than the dummy in
   question and b_j indicates the coefficient on the dummy.  That is,
   the calculation measures the effect on the probability of Y = 1 of
   the discrete change 0 to 1 in x_j.
*/

static double dumslope (MODEL *pmod, const double *xbar, int j)
{
    double s, Xb = 0.0;
    int i;

    for (i=0; i<pmod->ncoeff; i++) {
        if (i != j) {
            Xb += pmod->coeff[i] * xbar[i];
        }
    }

    if (pmod->ci == LOGIT) {
        s = logit(Xb + pmod->coeff[j]) - logit(Xb);
    } else {
        s = normal_cdf(Xb + pmod->coeff[j]) - normal_cdf(Xb);
    }

    return s;
}

static int binary_model_add_slopes (MODEL *pmod, bin_info *bin,
                                    const DATASET *dset)
{
    double *xbar;
    double *slopes;
    double Xb, fXb;
    size_t ssize;
    int i, vi, t;
    int err = 0;

    xbar = malloc(bin->k * sizeof *xbar);
    ssize = bin->k * sizeof *slopes;
    slopes = malloc(ssize);

    if (slopes == NULL || xbar == NULL) {
        free(xbar);
        free(slopes);
        return E_ALLOC;
    }

    Xb = 0.0;
    for (i=0; i<bin->k; i++) {
        xbar[i] = 0.0;
        vi = pmod->list[i+2];
        for (t=pmod->t1; t<=pmod->t2; t++) {
            if (!na(pmod->uhat[t])) {
                xbar[i] += dset->Z[vi][t];
            }
        }
        xbar[i] /= bin->T;
        Xb += pmod->coeff[i] * xbar[i];
    }

    fXb = (bin->ci == LOGIT)? logit_pdf(Xb) : normal_pdf(Xb);
    gretl_model_set_double(pmod, "fXb", fXb);

    for (i=0; i<bin->k; i++) {
        vi = pmod->list[i+2];
        if (vi == 0) {
            slopes[i] = 0.0;
        } else if (gretl_isdummy(pmod->t1, pmod->t2, dset->Z[vi])) {
            slopes[i] = dumslope(pmod, xbar, i);
        } else {
            slopes[i] = pmod->coeff[i] * fXb;
        }
    }

    err = gretl_model_set_data(pmod, "slopes", slopes,
                               GRETL_TYPE_DOUBLE_ARRAY,
                               ssize);
    free(xbar);
    if (err) {
        free(slopes);
    }

    return err;
}

static double binary_model_fXb (MODEL *pmod, bin_info *bin,
                                const DATASET *dset)
{
    double xbar, Xb = 0.0;
    int i, vi, t;

    if (bin->Ri != NULL) {
        for (i=0; i<bin->k; i++) {
            xbar = 0.0;
            vi = pmod->list[i+2];
            for (t=pmod->t1; t<=pmod->t2; t++) {
                if (!na(pmod->uhat[t])) {
                    xbar += dset->Z[vi][t];
                }
            }
            xbar /= bin->T;
            Xb += pmod->coeff[i] * xbar;
        }
    } else {
        for (i=0; i<bin->k; i++) {
            xbar = 0.0;
            for (t=0; t<bin->T; t++) {
                xbar += gretl_matrix_get(bin->X, t, i);
            }
            xbar /= bin->T;
            Xb += bin->theta[i] * xbar;
        }
    }

    return (bin->ci == LOGIT)? logit_pdf(Xb) : normal_pdf(Xb);
}

void binary_model_hatvars (MODEL *pmod,
                           const gretl_matrix *ndx,
                           const int *y,
                           gretlopt opt)
{
    int *act_pred;
    double *ll = NULL;
    double F;
    int n = pmod->full_n;
    int i, s, t;

    /* add space for actual/predicted matrix */
    act_pred = malloc(4 * sizeof *act_pred);
    if (act_pred != NULL) {
        for (i=0; i<4; i++) {
            act_pred[i] = 0;
        }
    }

    if (!(opt & OPT_E)) {
        /* OPT_E indicates random effects */
        ll = malloc(n * sizeof *ll);
        if (ll != NULL) {
            for (t=0; t<n; t++) {
                ll[t] = NADBL;
            }
        }
    }

    errno = 0;

    for (t=pmod->t1, s=0; t<=pmod->t2; t++) {
        double ndxt, endxt;
        int yt;

        if (model_missing(pmod, t)) {
            continue;
        }

        ndxt = gretl_vector_get(ndx, s);
        yt = y[s++];

        if (act_pred != NULL) {
            i = 2 * yt + (ndxt > 0.0);
            act_pred[i] += 1;
        }

        if (pmod->ci == LOGIT) {
            endxt = exp(ndxt);
            if (errno == ERANGE) {
                F = (ndxt > 0)? 1 : 0;
                errno = 0;
            } else {
                F = endxt / (1.0 + endxt);
            }
            pmod->yhat[t] = F;
            pmod->uhat[t] = yt - pmod->yhat[t];
        } else {
            F = normal_cdf(ndxt);
            pmod->yhat[t] = F;
            pmod->uhat[t] = yt ? invmills(-ndxt) : -invmills(ndxt);
        }

        if (ll != NULL) {
            ll[t] = yt ? log(F) : log(1-F);
        }
    }

    if (act_pred != NULL) {
        gretl_model_set_data(pmod, "discrete_act_pred", act_pred,
                             GRETL_TYPE_INT_ARRAY,
                             4 * sizeof *act_pred);
    }

    if (ll != NULL) {
        gretl_model_set_data(pmod, "llt", ll,
                             GRETL_TYPE_DOUBLE_ARRAY,
                             n * sizeof *ll);
    }
}

static void binary_qr_finish_coeffs (MODEL *pmod, bin_info *bin)
{
    gretl_matrix bt = {0};
    gretl_matrix pc = {0};

    gretl_matrix_init_full(&bt, bin->k, 1, bin->theta);
    gretl_matrix_init_full(&pc, bin->k, 1, pmod->coeff);
    gretl_matrix_multiply(bin->Ri, &bt, &pc);
}

static int binary_qr_finish_vcv (MODEL *pmod, bin_info *bin)
{
    gretl_matrix *V = NULL;
    gretl_matrix *RVR = NULL;
    int err = 0;

    RVR = gretl_matrix_alloc(bin->k, bin->k);
    if (RVR == NULL) {
        err = E_ALLOC;
    } else {
        V = gretl_vcv_matrix_from_model(pmod, NULL, &err);
    }

    if (!err) {
        gretl_matrix_qform(bin->Ri, GRETL_MOD_NONE,
                           V, RVR, GRETL_MOD_NONE);
        gretl_model_write_vcv(pmod, RVR);
    }

    gretl_matrix_free(RVR);
    gretl_matrix_free(V);

    return err;
}

static int binary_model_finish (bin_info *bin,
                                MODEL *pmod,
                                const DATASET *dset,
                                gretlopt opt)
{
    memcpy(pmod->coeff, bin->theta, bin->k * sizeof(double));
    pmod->ci = bin->ci;
    pmod->lnL = binary_loglik(pmod->coeff, bin);

    if (pmod->ci == PROBIT && (opt & OPT_X)) {
        /* this model is just the starting-point for
           random-effects probit estimation
        */
        pmod->opt |= OPT_P;
        return 0;
    }

    binary_model_chisq(bin, pmod, opt);
    pmod->errcode = binary_variance_matrix(pmod, bin, dset, opt);

    if (!pmod->errcode) {
        binary_qr_finish_coeffs(pmod, bin);
        if (opt & OPT_P) {
            /* showing p-values, not slopes */
            double fXb = binary_model_fXb(pmod, bin, dset);

            pmod->opt |= OPT_P;
            gretl_model_set_double(pmod, "fXb", fXb);
        } else {
            pmod->errcode = binary_model_add_slopes(pmod, bin, dset);
        }
    }

    if (!pmod->errcode) {
        binary_model_hatvars(pmod, bin->Xb, bin->y, opt);
        mle_criteria(pmod, 0);
        if (opt & OPT_A) {
            pmod->aux = AUX_AUX;
        } else {
            set_model_id(pmod, opt);
        }
        gretl_model_set_int(pmod, "binary", 1);
    }

<<<<<<< HEAD
    if (!pmod->errcode && bin->Ri != NULL) {
        pmod->errcode = binary_qr_finish_vcv(pmod, bin);
    }

    if (!pmod->errcode) {
        if (pmod->ci == PROBIT) {
            binary_probit_normtest(pmod, bin);
        } else {
            binary_logit_odds_ratios(pmod, dset);
        }
    }
=======
#if SEPARATE_FINISH
    if (!pmod->errcode && bin->Ri != NULL) {
        pmod->errcode = binary_qr_finish_vcv(pmod, bin);
    }
#endif
>>>>>>> a993d578

    return pmod->errcode;
}

<<<<<<< HEAD
#define USE_MOLS 1
=======
#define USE_MOLS 0
>>>>>>> a993d578

/* revise_lpm_coeffs: here we're revising the coefficients we got via
   initial OLS estimation (Linear Probability Model) when it turns out
   OLS used QR decomposition and we're going to use QR in ML estimation
   of the binary model. In the non-QR case we just divide the coeffs by
   pmod->sigma, but in the QR case we have to either re-estimate the LPM
   via mols(), or pre-multiply the coeffs by R.

   Both of these methods work OK; it remains to be seen which is faster
   in a hefty case.
*/

#if USE_MOLS

static int revise_lpm_coeffs (bin_info *bin,
                              MODEL *pmod)
{
    gretl_matrix *y = NULL;
    gretl_matrix b = {};
    int i, err = 0;

    y = gretl_matrix_alloc(bin->T, 1);
    for (i=0; i<pmod->nobs; i++) {
        y->val[i] = bin->y[i];
    }
    gretl_matrix_init_full(&b, bin->k, 1, bin->theta);
    err = gretl_matrix_ols(y, bin->X, &b, NULL, NULL, NULL);
    gretl_matrix_divide_by_scalar(&b, pmod->sigma);
    gretl_matrix_free(y);

#if 0
    for (i=0; i<8; i++) {
        fprintf(stderr, "MOLS theta[%d] = %g\n", i, bin->theta[i]);
    }
#endif

    return err;
}

#else

static int revise_lpm_coeffs (bin_info *bin,
                              MODEL *pmod)
{
    gretl_matrix pc = {0};
    gretl_matrix k1 = {0};
    gretl_matrix *R;
    int err = 0;

    R = gretl_matrix_copy(bin->Ri);
    if (R == NULL) {
        err = E_ALLOC;
    } else {
        /* we need the original R */
        err = gretl_invert_triangular_matrix(R, 'U');
    }
    if (!err) {
        /* bin->theta = (R * pmod->coeff) / pmod->sigma  */
        gretl_matrix_init_full(&pc, bin->k, 1, pmod->coeff);
        gretl_matrix_init_full(&k1, bin->k, 1, bin->theta);
        gretl_matrix_multiply(R, &pc, &k1);
        gretl_matrix_divide_by_scalar(&k1, pmod->sigma);
    }
    gretl_matrix_free(R);

    return err;
}

#endif

static int make_binary_y_and_X (bin_info *bin,
                                MODEL *pmod,
                                DATASET *dset)
{
    int v = pmod->list[1];
    int i, t, s;
    int err = 0;

    for (t=pmod->t1, s=0; t<=pmod->t2; t++) {
        if (!na(pmod->yhat[t])) {
            bin->y[s++] = dset->Z[v][t] ? 1.0 : 0.0;
        }
    }

    if (gretl_model_get_int(pmod, "QR")) {
        fprintf(stderr, "make_binary_y_and_X: QR case\n");
        bin->X = gretl_model_steal_data(pmod, "Q");
        bin->Ri = gretl_model_steal_data(pmod, "R");
        err = revise_lpm_coeffs(bin, pmod);
    } else {
        bin->X = gretl_matrix_alloc(bin->T, bin->k);
        if (bin->X == NULL) {
            err = E_ALLOC;
        }
        for (i=0; i<bin->k && !err; i++) {
            bin->theta[i] = pmod->coeff[i] / pmod->sigma;
        }
        for (i=0; i<bin->k && !err; i++) {
            v = pmod->list[i+2];
            for (t=pmod->t1, s=0; t<=pmod->t2; t++) {
                if (!na(pmod->yhat[t])) {
                    gretl_matrix_set(bin->X, s++, i, dset->Z[v][t]);
                }
            }
        }
    }

    return err;
}

MODEL binary_model (int ci, const int *list,
                    DATASET *dset, gretlopt opt,
                    PRN *prn)
{
    gretlopt maxopt = OPT_NONE;
    int save_t1 = dset->t1;
    int save_t2 = dset->t2;
    int *blist = NULL;
    char *mask = NULL;
    double crittol = 1.0e-8;
    double gradtol = 1.0e-7;
    int maxit = 100;
    int fncount = 0;
    int ndropped = 0;
    MODEL mod;
    bin_info *bin = NULL;
    PRN *vprn = NULL;
    int depvar;

    gretl_model_init(&mod, dset);
    depvar = list[1];

    if (!gretl_isdummy(dset->t1, dset->t2, dset->Z[depvar])) {
        gretl_errmsg_sprintf(_("'%s' is not a binary variable"),
                             dset->varname[depvar]);
        mod.errcode = E_DATA;
        return mod;
    }

    blist = gretl_list_copy(list);
    if (blist == NULL) {
        mod.errcode = E_ALLOC;
        goto bailout;
    }

    /* the cluster option implies robust */
    if (opt & OPT_C) {
        opt |= OPT_R;
    }

    list_adjust_sample(blist, &dset->t1, &dset->t2, dset, NULL);

    mask = classifier_check(blist, dset, prn, &ndropped, &mod.errcode);
    if (mod.errcode) {
        if (mod.errcode == E_NOCONV) {
            gretl_errmsg_set(_("Perfect prediction obtained: no MLE exists"));
        }
    } else if (mask != NULL) {
        mod.errcode = copy_to_reference_missmask(mask);
    }

    if (!mod.errcode) {
        gretlopt ols_opt = OPT_A | OPT_B;

        /* If we're doing logit/probit as an auxiliary regression,
           it might be safer to abort on perfect collinearity;
           otherwise we'll try automatic elimination.
        */
        if (opt & OPT_A) {
            ols_opt |= OPT_Z;
        }
        if (1 /* !(opt & OPT_Y) */) {
            ols_opt |= OPT_B;
        }
        mod = lsq(blist, dset, OLS, ols_opt);
#if LPDEBUG
        printmodel(&mod, dset, OPT_NONE, prn);
#endif
    }

    if (!mod.errcode) {
        bin = bin_info_new(ci, mod.ncoeff, mod.nobs);
        if (bin == NULL) {
            mod.errcode = E_ALLOC;
        } else {
            mod.errcode = make_binary_y_and_X(bin, &mod, dset);
        }
    }
    if (mod.errcode) {
        goto bailout;
    }

    if (opt & OPT_V) {
        /* respect verbosity */
        maxopt = OPT_V;
        vprn = prn;
    }
    if (!(opt & OPT_X)) {
        /* not just an auxiliary estimator: respect user choices
           for Newton parameters
        */
        maxopt |= OPT_U;
    }

    mod.errcode = newton_raphson_max(bin->theta, bin->k, maxit,
                                     crittol, gradtol, &fncount,
                                     C_LOGLIK, binary_loglik,
                                     binary_score, binary_hessian, bin,
                                     maxopt, vprn);
    if (bin->pp_err) {
        /* trash any existing error message */
        gretl_error_clear();
        mod.errcode = E_NOCONV;
        gretl_errmsg_set(_("Perfect prediction obtained: no MLE exists"));
    }
    if (!mod.errcode) {
        binary_model_finish(bin, &mod, dset, opt);
        if (!mod.errcode && ndropped > 0) {
            gretl_model_set_int(&mod, "binary_obs_dropped", ndropped);
        }
    }

 bailout:

    bin_info_destroy(bin);
    free(blist);
    free(mask);

    dset->t1 = save_t1;
    dset->t2 = save_t2;

    return mod;
}

/**
 * binary_logit:
 * @list: binary dependent variable plus list of regressors.
 * @dset: dataset struct.
 * @opt: if includes OPT_R form robust (QML) estimates of standard
 * errors and covariance matrix; if OPT_P arrange for
 * printing of p-values, not slopes at mean; if OPT_A treat as an
 * auxiliary regression.
 * @prn: printing struct in case additional information is
 * wanted (in which case add OPT_V to @opt).
 *
 * Computes estimates of the logit model specified by @list,
 * using Newton-Raphson.
 *
 * Returns: a #MODEL struct, containing the estimates.
 */

MODEL binary_logit (const int *list, DATASET *dset,
                    gretlopt opt, PRN *prn)
{
    return binary_model(LOGIT, list, dset, opt, prn);
}

/**
 * binary_probit:
 * @list: binary dependent variable plus list of regressors.
 * @dset: dataset struct.
 * @opt: if includes OPT_R form robust (QML) estimates of standard
 * errors and covariance matrix; if OPT_P arrange for
 * printing of p-values, not slopes at mean; if OPT_A treat as an
 * auxiliary regression.
 * @prn: printing struct in case additional information is
 * wanted (in which case add OPT_V to @opt).
 *
 * Computes estimates of the probit model specified by @list,
 * using Newton-Raphson.
 *
 * Returns: a #MODEL struct, containing the estimates.
 */

MODEL binary_probit (const int *list, DATASET *dset,
                     gretlopt opt, PRN *prn)
{
    return binary_model(PROBIT, list, dset, opt, prn);
}

/**
 * ordered_logit:
 * @list: ordinal dependent variable plus list of regressors.
 * @dset: dataset struct.
 * @opt: if includes OPT_R form robust (QML) estimates of standard
 * errors and covariance matrix; if includes OPT_V, produce verbose
 * output.
 * @prn: printing struct in case additional information is
 * wanted (OPT_V).
 *
 * Computes ML estimates of the ordered logit model specified by @list.
 *
 * Returns: a #MODEL struct, containing the estimates.
 */

MODEL ordered_logit (const int *list, DATASET *dset,
                     gretlopt opt, PRN *prn)
{
    PRN *vprn = (opt & OPT_V)? prn : NULL;

    return ordered_estimate(LOGIT, list, dset, opt, vprn);
}

/**
 * ordered_probit:
 * @list: ordinal dependent variable plus list of regressors.
 * @dset: dataset struct.
 * @opt: if includes OPT_R form robust (QML) estimates of standard
 * errors and covariance matrix; if includes OPT_V, produce verbose
 * output.
 * @prn: printing struct in case additional information is
 * wanted (OPT_V).
 *
 * Computes ML estimates of the ordered probit model specified by @list.
 *
 * Returns: a #MODEL struct, containing the estimates.
 */

MODEL ordered_probit (const int *list, DATASET *dset,
                      gretlopt opt, PRN *prn)
{
    PRN *vprn = (opt & OPT_V)? prn : NULL;

    return ordered_estimate(PROBIT, list, dset, opt, vprn);
}

/**
 * multinomial_logit:
 * @list: discrete dependent variable plus list of regressors.
 * @dset: dataset struct.
 * @opt: if includes OPT_R form robust (QML) estimates of standard
 * errors and covariance matrix; if includes OPT_V, produce verbose
 * output.
 * @prn: printing struct in case additional information is
 * wanted (OPT_V).
 *
 * Computes ML estimates of the multinomial model specified by @list.
 *
 * Returns: a #MODEL struct, containing the estimates.
 */

MODEL multinomial_logit (const int *list, DATASET *dset,
                         gretlopt opt, PRN *prn)
{
    PRN *vprn = (opt & OPT_V)? prn : NULL;

    return mnl_model(list, dset, opt, vprn);
}

/**
 * logistic_ymax_lmax:
 * @y: data series.
 * @dset: dataset information.
 * @ymax: location to receive max(y).
 * @lmax: location to receive a guess at a suitable
 * asymptote for a logistic curve fitted to @y.
 *
 * Checks that the non-missing values of @y are all positive,
 * and if so writes the maximum value of @y to @ymax. The
 * value written to @lmax is 1 if max(y) < 1, else 100
 * if max(y) < 100, else 1.1 * max(y).
 *
 * Returns: 0 on success, non-zero on error.
 */

int logistic_ymax_lmax (const double *y, const DATASET *dset,
                        double *ymax, double *lmax)
{
    int t;

    *ymax = 0.0;

    for (t=dset->t1; t<=dset->t2; t++) {
        if (na(y[t])) {
            continue;
        }
        if (y[t] <= 0.0) {
            gretl_errmsg_set(_("Illegal non-positive value of the "
                               "dependent variable"));
            return 1;
        }
        if (y[t] > *ymax) {
            *ymax = y[t];
        }
    }

    if (*ymax < 1.0) {
        *lmax = 1.0;
    } else if (*ymax < 100.0) {
        *lmax = 100.0;
    } else {
        /* admittedly arbitrary */
        *lmax = 1.1 * *ymax;
    }

    return 0;
}

static int make_logistic_depvar (DATASET *dset, int dv,
                                 double lmax)
{
    int t, v = dset->v;
    int err;

    err = dataset_add_series(dset, 1);

    if (!err) {
        for (t=0; t<dset->n; t++) {
            double p = dset->Z[dv][t];

            if (na(p)) {
                dset->Z[v][t] = NADBL;
            } else {
                dset->Z[v][t] = log(p / (lmax - p));
            }
        }
    }

    return err;
}

static int rewrite_logistic_stats (const DATASET *dset,
                                   MODEL *pmod, int dv,
                                   double lmax)
{
    double den, lam = M_PI/5.35;
    double x, sigma, ess, jll, jaic;
    int use_approx = 1;
    int t;

    if (pmod->depvar == NULL || *pmod->depvar == '\0') {
        if (pmod->depvar == NULL) {
            free(pmod->depvar);
        }
        pmod->depvar = gretl_strdup(dset->varname[dv]);
    }

    pmod->ybar = gretl_mean(pmod->t1, pmod->t2, dset->Z[dv]);
    pmod->sdy = gretl_stddev(pmod->t1, pmod->t2, dset->Z[dv]);

    if (pmod->vcv == NULL) {
        /* make the VCV matrix before messing with the model stats */
        makevcv(pmod, pmod->sigma);
    }

    if (use_approx) {
        double s2 = pmod->sigma * pmod->sigma;

        den = sqrt(1.0/(lam * lam) + s2);
    }

    ess = 0.0;
    jll = pmod->lnL;

    for (t=pmod->t1; t<=pmod->t2; t++) {
        x = pmod->yhat[t];
        if (!na(x)) {
            if (use_approx) {
                /* approximation via normal CDF */
                pmod->yhat[t] = lmax * normal_cdf(x/den);
            } else {
                /* naive version */
                pmod->yhat[t] = lmax / (1.0 + exp(-x));
            }
            pmod->uhat[t] = dset->Z[dv][t] - pmod->yhat[t];
            ess += pmod->uhat[t] * pmod->uhat[t];
            x = dset->Z[dv][t];
            jll -= log(x * (lmax-x) / lmax);
        }
    }

    sigma = sqrt(ess / pmod->dfd);
    jaic = -2.0 * jll + 2 * pmod->ncoeff;

    pmod->list[1] = dv;
    gretl_model_set_double(pmod, "lmax", lmax);
    gretl_model_set_double(pmod, "ess_orig", ess);
    gretl_model_set_double(pmod, "sigma_orig", sigma);
    gretl_model_set_double(pmod, "jll", jll);
    gretl_model_set_double(pmod, "jaic", jaic);
    pmod->ci = LOGISTIC;

    if (!(pmod->opt & OPT_F)) {
        ls_criteria(pmod);
    }

    return 0;
}

static double get_real_lmax (const double *y,
                             const DATASET *dset,
                             double user_lmax)
{
    double ymax, lmax;
    int err;

    err = logistic_ymax_lmax(y, dset, &ymax, &lmax);
    if (err) {
        return NADBL;
    }

    if (!na(user_lmax)) {
        if (user_lmax <= ymax) {
            gretl_errmsg_set(_("Invalid value for the maximum of the "
                               "dependent variable"));
            lmax = NADBL;
        } else {
            /* respect the user's choice */
            lmax = user_lmax;
        }
    }

    return lmax;
}

/**
 * logistic_model:
 * @list: dependent variable plus list of regressors.
 * @lmax: value for the asymptote of the logistic curve, or
 * %NADBL for automatic treatment of this.
 * @dset: pointer to dataset.
 * @opt: option flags.
 *
 * Estimate the model given in @list using the logistic transformation
 * of the dependent variable.
 *
 * Returns: a #MODEL struct, containing the estimates.
 */

MODEL logistic_model (const int *list, double lmax,
                      DATASET *dset, gretlopt opt)
{
    int *llist = NULL;
    int dv = list[1];
    double real_lmax;
    MODEL lmod;
    int err = 0;

    gretl_model_init(&lmod, dset);

    if ((opt & OPT_F) && !dataset_is_panel(dset)) {
        gretl_errmsg_set(_("This estimator requires panel data"));
        err = E_DATA;
    } else {
        llist = gretl_list_copy(list);
        if (llist == NULL) {
            err = E_ALLOC;
        }
    }

    if (!err) {
        real_lmax = get_real_lmax(dset->Z[dv], dset, lmax);
        if (na(real_lmax)) {
            err = E_DATA;
        }
    }

    if (!err) {
        err = make_logistic_depvar(dset, dv, real_lmax);
    }

    if (err) {
        free(llist);
        lmod.errcode = err;
        return lmod;
    }

    /* replace with transformed dependent variable */
    llist[1] = dset->v - 1;

    if (opt & OPT_C) {
        set_cluster_vcv_ci(LOGISTIC);
    }

    if (opt & OPT_F) {
        lmod = panel_model(llist, dset, opt, NULL);
    } else {
        lmod = lsq(llist, dset, OLS, opt | OPT_A);
    }
    if (!lmod.errcode) {
        rewrite_logistic_stats(dset, &lmod, dv, real_lmax);
        if (!(opt & OPT_F)) {
            /* already done, for the fixed-effects case */
            set_model_id(&lmod, OPT_NONE);
        }
    }

    if (opt & OPT_C) {
        set_cluster_vcv_ci(0);
    }

    dataset_drop_last_variables(dset, 1);
    free(llist);

    return lmod;
}

static double choose (double n, double k, int *err)
{
    double c = 1.0;
    int i;

    for (i=0; i<k; i++) {
        c *= (n - i) / (k - i);
    }

    if (na(c)) {
        *err = 1;
    }

    return c;
}

static double table_prob (double a, double b, double c, double d,
                          double n, int *err)
{
    double p1, p2, p3, P = NADBL;

    p1 = choose(a+b, a, err);
    if (!*err) {
        p2 = choose(c+d, c, err);
    }
    if (!*err) {
        p3 = choose(n, a+c, err);
    }

    if (!*err) {
        P = p1 * p2 / p3;
        if (na(P)) {
            *err = 1;
            P = NADBL;
        }
    }

#if 0
    fprintf(stderr, "\ntable_prob: a=%g, b=%g, c=%g, d=%g, n=%g\n",
            a, b, c, d, n);
    fprintf(stderr, " p1=%g, p2=%g, p3=%g; P = %g\n",
            p1, p2, p3, P);
#endif

    return P;
}

/**
 * fishers_exact_test:
 * @tab: pointer to 2 x 2 cross-tabulation struct.
 * @prn: gretl printer.
 *
 * Computes and prints to @prn the p-value for Fisher's Exact Test for
 * association between the two variables represented in @tab.
 *
 * Returns: 0 on successful completion, error code on error.
 */

int fishers_exact_test (const Xtab *tab, PRN *prn)
{
    double a, b, c, d, n, E0;
    double P0, Pi, PL, PR, P2;
    int err = 0;

    if (tab->rows != 2 || tab->cols != 2) {
        return E_DATA;
    }

    if (tab->n > 1000) {
        /* not worth trying? */
        return E_DATA;
    }

    a = tab->f[0][0];
    b = tab->f[0][1];
    c = tab->f[1][0];
    d = tab->f[1][1];
    n = tab->n;

    E0 = (tab->rtotal[0] * tab->ctotal[0]) / n;

    /* Probability of the observed table */
    PL = PR = P2 = P0 = table_prob(a, b, c, d, n, &err);

    if (!err) {
        while (a > 0 && d > 0) {
            a -= 1; d -= 1;
            c += 1; b += 1;
            Pi = table_prob(a, b, c, d, n, &err);
            if (err) {
                break;
            }
            if (Pi <= P0 || tab->f[0][0] > E0) {
                PL += Pi;
            }
            if (Pi <= P0) {
                P2 += Pi;
            }
        }
    }

    if (!err) {
        a = tab->f[0][0];
        b = tab->f[0][1];
        c = tab->f[1][0];
        d = tab->f[1][1];

        while (c > 0 && b > 0) {
            c -= 1; b -= 1;
            a += 1; d += 1;
            Pi = table_prob(a, b, c, d, n, &err);
            if (err) {
                break;
            }
            if (Pi <= P0 || tab->f[0][0] < E0) {
                PR += Pi;
            }
            if (Pi <= P0) {
                P2 += Pi;
            }
        }
    }

    if (!err) {
        pprintf(prn, "\n%s:\n", _("Fisher's Exact Test"));
        pprintf(prn, _("  Left:   P-value = %g\n"), PL);
        pprintf(prn, _("  Right:  P-value = %g\n"), PR);
        pprintf(prn, _("  2-Tail: P-value = %g\n"), P2);
        pputc(prn, '\n');
    }

    return err;
}

/**
 * interval_model:
 * @list: high/low (2 variables) plus list of regressors.
 * @dset: dataset struct.
 * @opt: if includes %OPT_R form robust (QML) estimates of standard
 * errors and covariance matrix; if includes %OPT_V give verbose
 * operation.
 * @prn: printing struct in case additional information is
 * wanted (signalled via %OPT_V).
 *
 * Returns: a #MODEL struct, containing interval estimates of the
 * model specified by @list.
 */

MODEL interval_model (const int *list, DATASET *dset,
                      gretlopt opt, PRN *prn)
{
    MODEL intmod;
    MODEL (* interval_estimate) (const int *, DATASET *, gretlopt,
                                 PRN *);

    gretl_error_clear();

    interval_estimate = get_plugin_function("interval_estimate");

    if (interval_estimate == NULL) {
        gretl_model_init(&intmod, dset);
        intmod.errcode = E_FOPEN;
        return intmod;
    }

    intmod = (*interval_estimate) (list, dset, opt, prn);
    set_model_id(&intmod, opt);

    return intmod;
}

/**
 * tobit_model:
 * @list: dependent variable plus list of regressors.
 * @llim: left bound on dependent variable; use #NADBL for
 * no left-censoring.
 * @rlim: right bound on dependent variable; use #NADBL for
 * no right-censoring.
 * @dset: dataset struct.
 * @opt: may include OPT_V for verbose operation, OPT_R for
 * robust (QML) standard errors.
 * @prn: printing struct for iteration info (or NULL if this is not
 * wanted).
 *
 * Produce Tobit estimates of the model given in @list.
 *
 * Returns: a #MODEL struct, containing the estimates.
 */

MODEL tobit_model (const int *list, double llim, double rlim,
                   DATASET *dset, gretlopt opt, PRN *prn)
{
    MODEL (* tobit_estimate) (const int *, double, double,
                              DATASET *, gretlopt, PRN *);
    MODEL tmod;

    gretl_error_clear();

    tobit_estimate = get_plugin_function("tobit_via_intreg");
    if (tobit_estimate == NULL) {
        gretl_model_init(&tmod, dset);
        tmod.errcode = E_FOPEN;
        return tmod;
    }

    tmod = (*tobit_estimate) (list, llim, rlim, dset, opt, prn);
    set_model_id(&tmod, opt);

    return tmod;
}

/* run several checks on the data supplied for a duration
   model, before invoking the duration plugin to complete
   the business
*/

static int duration_precheck (const int *list,
                              DATASET *dset, MODEL *pmod,
                              int *pcensvar)
{
    int *olslist = NULL;
    int seppos, censvar = 0;
    int l0 = list[0];
    int err = 0;

    /* such models must contain a constant */
    if (!gretl_list_const_pos(list, 2, dset)) {
        return E_NOCONST;
    }

    /* if there's a separator, it must be in second-last place */
    seppos = gretl_list_separator_position(list);
    if (seppos > 0 && seppos != l0 - 1) {
        return E_PARSE;
    }

    if (seppos) {
        /* the censoring variable, if present, must be a dummy */
        censvar = list[l0];
        if (!gretl_isdummy(dset->t1, dset->t2, dset->Z[censvar])) {
            gretl_errmsg_sprintf(_("The variable '%s' is not a 0/1 variable."),
                                 dset->varname[censvar]);
            err = E_DATA;
        } else {
            olslist = gretl_list_copy(list);
            if (olslist == NULL) {
                err = E_ALLOC;
            } else {
                /* include the censoring dummy. to ensure the
                   sample is right */
                olslist[l0 - 1] = censvar;
                olslist[0] -= 1;
            }
        }
    }

    if (!err) {
        /* run an initial OLS to "set the model up" and check for errors;
           the duration_estimate_driver function will overwrite the
           coefficients etc.
        */
        if (olslist != NULL) {
            *pmod = lsq(olslist, dset, OLS, OPT_A);
            if (!pmod->errcode) {
                /* remove reference to censoring var */
                pmod->list[0] -= 1;
                pmod->ncoeff -= 1;
                pmod->dfn -= 1;
                pmod->dfd += 1;
            }
            free(olslist);
        } else {
            *pmod = lsq(list, dset, OLS, OPT_A);
        }
        err = pmod->errcode;
        *pcensvar = censvar;
    }

    if (!err) {
        int t, yno = pmod->list[1];

        for (t=pmod->t1; t<=pmod->t2; t++) {
            if (!na(pmod->uhat[t]) && dset->Z[yno][t] <= 0) {
                gretl_errmsg_set(_("Durations must be positive"));
                err = E_DATA;
            }
        }
    }

    return err;
}

/**
 * duration_model:
 * @list: dependent variable plus list of regressors.
 * @dset: dataset struct.
 * @opt: may include OPT_R for robust covariance matrix.
 * @prn: printing struct for iteration info (or NULL is this is not
 * wanted).
 *
 * Estimate the duration model given in @list using ML.
 *
 * Returns: a #MODEL struct, containing the estimates.
 */

MODEL duration_model (const int *list, DATASET *dset,
                      gretlopt opt, PRN *prn)
{
    MODEL dmod;
    int censvar = 0;
    int (* duration_estimate) (MODEL *, int, const DATASET *,
                               gretlopt, PRN *);

    gretl_error_clear();
    gretl_model_init(&dmod, dset);

    dmod.errcode = duration_precheck(list, dset, &dmod,
                                     &censvar);
    if (dmod.errcode) {
        return dmod;
    }

    duration_estimate = get_plugin_function("duration_estimate");

    if (duration_estimate == NULL) {
        dmod.errcode = E_FOPEN;
        return dmod;
    }

    (*duration_estimate) (&dmod, censvar, dset, opt, prn);
    set_model_id(&dmod, opt);

    return dmod;
}

static int get_trailing_var (int *list)
{
    int l0 = list[0];
    int ret = 0;

    if (list[l0 - 1] == LISTSEP) {
        ret = list[l0];
        list[0] -= 2;
    }

    return ret;
}

/**
 * count_model:
 * @list: dependent variable plus list of regressors.
 * @ci: either POISSON or NEGBIN.
 * @dset: dataset struct.
 * @opt: may include OPT_R for robust covariance matrix.
 * @prn: printing struct for iteration info (or NULL is this is not
 * wanted).
 *
 * Estimate the count data model given in @list using ML.
 *
 * Returns: a #MODEL struct, containing the estimates.
 */

MODEL count_model (const int *list, int ci, DATASET *dset,
                   gretlopt opt, PRN *prn)
{
    MODEL cmod;
    int *listcpy;
    int offvar;
    int (* count_data_estimate) (MODEL *, int, int,
                                 DATASET *, gretlopt,
                                 PRN *);

    gretl_error_clear();

    gretl_model_init(&cmod, dset);

    if (!gretl_iscount(dset->t1, dset->t2, dset->Z[list[1]])) {
        gretl_errmsg_sprintf(_("%s: the dependent variable must be count data"),
                             gretl_command_word(ci));
        cmod.errcode = E_DATA;
        return cmod;
    }

    listcpy = gretl_list_copy(list);
    if (listcpy == NULL) {
        cmod.errcode = E_ALLOC;
        return cmod;
    }

    offvar = get_trailing_var(listcpy);

    /* run an initial OLS to "set the model up" and check for errors.
       the count_data_estimate_driver function will overwrite the
       coefficients etc.
    */

    cmod = lsq(listcpy, dset, OLS, OPT_A);
    free(listcpy);

    if (cmod.errcode) {
        return cmod;
    }

    count_data_estimate = get_plugin_function("count_data_estimate");
    if (count_data_estimate == NULL) {
        cmod.errcode = E_FOPEN;
        return cmod;
    }

    (*count_data_estimate) (&cmod, ci, offvar, dset, opt, prn);
    set_model_id(&cmod, opt);

    return cmod;
}

/**
 * heckit_model:
 * @list: dependent variable plus list of regressors.
 * @dset: dataset struct.
 * @opt: option flags (may include OPT_V for verbose output).
 * @prn: printing struct for iteration info (or NULL is this is not
 * wanted).
 *
 * Produce Heckit estimates of the model given in @list. The list must
 * include a separator to divide the main equation from the selection
 * equation.
 *
 * Returns: a #MODEL struct, containing the estimates.
 */

MODEL heckit_model (const int *list, DATASET *dset,
                    gretlopt opt, PRN *prn)
{
    MODEL model;
    MODEL (* heckit_estimate) (const int *, DATASET *,
                               gretlopt, PRN *);

    gretl_error_clear();

    heckit_estimate = get_plugin_function("heckit_estimate");
    if (heckit_estimate == NULL) {
        gretl_model_init(&model, dset);
        model.errcode = E_FOPEN;
        return model;
    }

    model = (*heckit_estimate) (list, dset, opt, prn);
    set_model_id(&model, opt);

    return model;
}

/**
 * reprobit_model:
 * @list: dependent variable plus list of regressors.
 * @dset: dataset struct.
 * @opt: option flags (may include OPT_V for verbose output).
 * @prn: printing struct for iteration info (or NULL if this is not
 * wanted).
 *
 * Produce random-effects probit estimates of the model given in @list.
 *
 * Returns: a #MODEL struct, containing the estimates.
 */

MODEL reprobit_model (const int *list, DATASET *dset,
                      gretlopt opt, PRN *prn)
{
    MODEL model;
    MODEL (* reprobit_estimate) (const int *, DATASET *,
                                 gretlopt, PRN *);
    int err = 0;

    gretl_error_clear();

    if (!dataset_is_panel(dset)) {
        err = E_PDWRONG;
    } else {
        reprobit_estimate = get_plugin_function("reprobit_estimate");
        if (reprobit_estimate == NULL) {
            err = E_FOPEN;
        }
    }

    if (err) {
        gretl_model_init(&model, dset);
        model.errcode = err;
        return model;
    }

    model = (*reprobit_estimate) (list, dset, opt, prn);
    set_model_id(&model, opt);

    return model;
}

/* apparatus for computing all permutations of @k 1s in @n bits */

/* The following clever algorithm to calculate the "next permutation"
   of bits in lexicographic order is attributed to Dario Sneidermanis
   at https://stackoverflow.com/questions/1851134/
   generate-all-binary-strings-of-length-n-with-k-bits-set
*/

static guint64 next_perm (guint64 v)
{
    guint64 w; /* next permutation of bits */

    /* t gets v's least significant 0 bits set to 1 */
    guint64 t = v | (v - 1LL);
    /* Next set to 1 the most significant bit to change, set to 0 the
       least significant ones, and add the necessary 1 bits.
    */
    w = (t + 1LL) | (((~t & -~t) - 1LL) >> (__builtin_ctzll(v) + 1LL));

    return w;
}

static void binrow (int i, int n, guint64 val, gretl_matrix *m)
{
    int k, j = 0;

    for (k=n-1; k>=0; k--) {
        if (val & (1LL << k)) {
            gretl_matrix_set(m, i, j, 1);
        }
        j++;
    }
}

static int nperms (int n, int k)
{
    double num = lngamma(n+1);
    double den1 = lngamma(k+1);
    double den2 = lngamma(n-k+1);

    return (int) nearbyint(exp(num - (den1 + den2)));
}

gretl_matrix *bit_permutations (int n, int k, int *err)
{
    gretl_matrix *ret;
    guint64 v = 0, vmax = 0;
    int i, np = 0;

    if (n > 64) {
        gretl_errmsg_set(_("binperms: n must be <= 64"));
        *err = E_INVARG;
        return NULL;
    }

    if (n < 0 || k < 0 || n < k) {
	gretl_errmsg_set(_("binperms: we need n >= k >= 0"));
	*err = E_INVARG;
	return NULL;
    } else if (n == 0 && k == 0) {
	ret = gretl_zero_matrix_new(1, 0);
    } else if (k == n) {
        ret = gretl_unit_matrix_new(1, n);
    } else if (k == 0) {
        ret = gretl_zero_matrix_new(1, n);
    } else if (k == 1) {
        ret = gretl_zero_matrix_new(n, n);
        if (ret != NULL) {
            for (i = n-1; i<n*n-1; i += n-1) {
                ret->val[i] = 1.0;
            }
        }
    } else if (k == n - 1) {
        ret = gretl_unit_matrix_new(n, n);
        if (ret != NULL) {
            for (i=0; i<n; i++) {
                gretl_matrix_set(ret, i, i, 0);
            }
        }
    } else {
        np = nperms(n, k);
        ret = gretl_zero_matrix_new(np, n);
    }

    if (ret == NULL) {
        *err = E_ALLOC;
        return NULL;
    } else if (np == 0) {
        /* result already settled */
        return ret;
    }

    /* set the min and max of @v */
    for (i=0; i<k; i++) {
        v |= (1LL << i);
        vmax |= (1LL << (n-1-i));
    }

    /* run the iteration */
    for (i=0; i<np; i++) {
        binrow(i, n, v, ret);
	if (i < np - 1) {
            v = next_perm(v);
        }
    }

    if (v != vmax) {
	/* "can't happen" */
	fprintf(stderr, "binperms: something went wrong!\n");
    }

    return ret;
}<|MERGE_RESOLUTION|>--- conflicted
+++ resolved
@@ -2850,23 +2850,7 @@
 
     H = binary_hessian_inverse(bin, &err);
 
-<<<<<<< HEAD
     if (!err && (opt & OPT_R)) {
-=======
-#if SEPARATE_FINISH == 0
-    /* FIXME check robust case */
-    if (bin->Ri != NULL) {
-        gretl_matrix *RHR = gretl_matrix_alloc(bin->k, bin->k);
-
-        gretl_matrix_qform(bin->Ri, GRETL_MOD_NONE,
-                           H, RHR, GRETL_MOD_NONE);
-        gretl_matrix_copy_values(H, RHR);
-        gretl_matrix_free(RHR);
-    }
-#endif
-
-    if (opt & OPT_R) {
->>>>>>> a993d578
         G = binary_score_matrix(bin, &err);
     }
 
@@ -3248,7 +3232,6 @@
         gretl_model_set_int(pmod, "binary", 1);
     }
 
-<<<<<<< HEAD
     if (!pmod->errcode && bin->Ri != NULL) {
         pmod->errcode = binary_qr_finish_vcv(pmod, bin);
     }
@@ -3260,22 +3243,11 @@
             binary_logit_odds_ratios(pmod, dset);
         }
     }
-=======
-#if SEPARATE_FINISH
-    if (!pmod->errcode && bin->Ri != NULL) {
-        pmod->errcode = binary_qr_finish_vcv(pmod, bin);
-    }
-#endif
->>>>>>> a993d578
 
     return pmod->errcode;
 }
 
-<<<<<<< HEAD
 #define USE_MOLS 1
-=======
-#define USE_MOLS 0
->>>>>>> a993d578
 
 /* revise_lpm_coeffs: here we're revising the coefficients we got via
    initial OLS estimation (Linear Probability Model) when it turns out
