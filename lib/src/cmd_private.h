--- conflicted
+++ resolved
@@ -118,11 +118,7 @@
 
 int process_command_error (ExecState *s, int err);
 
-<<<<<<< HEAD
 int maybe_exec_line (ExecState *s, DATASET *dset, int *loopstart);
-=======
-int maybe_exec_line (ExecState *s, DATASET *dset, void *ptr);
->>>>>>> 1d552da4
 
 int plausible_genr_start (const char *s, const DATASET *dset);
 
