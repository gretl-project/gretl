--- conflicted
+++ resolved
@@ -71,11 +71,7 @@
     GretlObjType prev_type;
     int prev_model_count;
     char *submask;        /* record of incoming sub-sample for functions */
-<<<<<<< HEAD
-    guint8 padded;           /* record of incoming panel padding, if any */
-=======
     guint8 padded;        /* record of incoming panel padding, if any */
->>>>>>> af1ec2fa
     guint8 in_comment;
     guint8 free_line;
     EXEC_CALLBACK callback;
