--- conflicted
+++ resolved
@@ -8781,34 +8781,20 @@
 static void push_verbosity (fncall *call)
 {
     if (!is_recursing(call)) {
-<<<<<<< HEAD
 	if (gretl_messages_on()) {
 	    call->flags |= FC_PREV_MSGS;
 	}
 	if (gretl_echo_on()) {
 	    call->flags |= FC_PREV_ECHO;
 	}
-=======
-        if (gretl_messages_on()) {
-            call->flags |= FC_PREV_MSGS;
-        }
-        if (gretl_echo_on()) {
-            call->flags |= FC_PREV_ECHO;
-        }
->>>>>>> fda87086
     }
 }
 
 static void pop_verbosity (fncall *call)
 {
     if (!is_recursing(call)) {
-<<<<<<< HEAD
 	set_gretl_messages(call->flags & FC_PREV_MSGS);
 	set_gretl_echo(call->flags & FC_PREV_ECHO);
-=======
-        set_gretl_messages(call->flags & FC_PREV_MSGS);
-        set_gretl_echo(call->flags & FC_PREV_ECHO);
->>>>>>> fda87086
     }
 }
 
@@ -8913,11 +8899,7 @@
 	err = 1;
     }
 
-<<<<<<< HEAD
-    if (call->retname != NULL) {
-=======
     if (call != NULL && call->retname != NULL) {
->>>>>>> fda87086
 	/* we're surely done with this now: avoid potential leak */
 	free(call->retname);
 	call->retname = NULL;
