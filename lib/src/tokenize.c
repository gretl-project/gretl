--- conflicted
+++ resolved
@@ -2588,19 +2588,7 @@
 	    } else if (cmd->context == PLOT && !is_plot_keyword(test, err)) {
 		return 0;
 	    } else {
-<<<<<<< HEAD
-		if (cmd->context == PLOT) {
-		    *err = validate_plot_context(test);
-                    if (*err) {
-                        return 0;
-                    }
-		}
-		if (!*err) {
-		    cmd->ci = cmd->context;
-		}
-=======
 		cmd->ci = cmd->context;
->>>>>>> d1ab01a2
 	    }
 	}
     }
