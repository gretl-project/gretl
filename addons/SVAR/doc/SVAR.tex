--- conflicted
+++ resolved
@@ -87,11 +87,7 @@
 
 \title{The SVAR addon for \app{gretl}}
 \author{Jack Lucchetti and Sven Schreiber}
-<<<<<<< HEAD
-\date{Version 1.98}
-=======
 \date{Version 2.0}
->>>>>>> 80526f4a
 
 \begin{document}
 
@@ -2261,22 +2257,6 @@
 SVAR_SRplain(&mod, "bar", "foo", "-", 3)
 \end{code}
 means that the shock named \texttt{foo} has a negative impact on the
-<<<<<<< HEAD
-observable variable \texttt{bar} over the horizon from 0 for 3 periods
-(so, lag 0 to lag 2). Finally, one can indicate a starting lag for the
-constraint, as in
-\begin{code}
-SVAR_SRplain(&mod, "y", "shock", "+", len, start)
-\end{code}
-and the sign restrictions would be applied to the responses from
-\texttt{start} to \texttt{start+len}-1. For example, the code
-\begin{code}
-SVAR_SRplain(&mod, "quantity", "supply", "+", 4, 2)
-\end{code}
-means that the shock named \texttt{supply} has a positive impact on the
-observable variable \texttt{quantity} over the horizon from 2 to 5;
-note that the number of restricted IRFs is $4 = (5-2+1)$.
-=======
 observable variable \texttt{bar} over the horizon from 0 to 3 (hence,
 four elements of the IRF are constrained). In practice, the number of
 constraints is \texttt{len}+1. 
@@ -2291,7 +2271,6 @@
 observable variable \texttt{quantity} over the horizon from 2 to 6;
 again, note that the number of restricted IRFs is \texttt{len}
 $+1 = 5 = (6-2+1)$.
->>>>>>> 80526f4a
 
 \subsubsection{Interval restrictions}
 
@@ -2430,12 +2409,7 @@
   set restrictions; each accepted draw's IRF is drawn, and one can hopefully judge 
   whether they have the same tendency or are constantly crossing each other.
  \end{itemize}
-<<<<<<< HEAD
- 
- 
-=======
-  
->>>>>>> 80526f4a
+
 \end{enumerate}
 
 \subsection{Historical and forecast error variance decompositions}
@@ -3598,15 +3572,12 @@
 \section{Changelog (after v1.2)}
 \label{sec:changelog}
 
-<<<<<<< HEAD
-=======
 \subsection*{Version 2.0, June 2023}
 \begin{itemize}
 \item Implement mixed (sign- and zero-) restrictions. Deprecate
   \cmd{SRgetbest} in favour of \cmd{SVAR\_SRgetbest}.  
 \end{itemize}
 
->>>>>>> 80526f4a
 \subsection*{Version 1.98, May 2023}
 \begin{itemize}
 \item Fix documentation on sign restrictions.
