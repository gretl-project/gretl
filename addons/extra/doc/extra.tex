--- conflicted
+++ resolved
@@ -189,7 +189,6 @@
 
 \subsection{WSRcritical}
 
-
 \ArgRet{\texttt{int n, scalar prob }(optional)\texttt{, bool forcenorm}
 (optional)}{matrix}
 
@@ -318,20 +317,6 @@
 previous observations; 2: NAs are replaced with a linear
 interpolation. Returns the filled series.
 
-<<<<<<< HEAD
-The method choice defaults to 2 (linear interpolation) if omitted. The
-"0" method (do nothing) may seem useless; however, in the context of
-batch processing you could run something like
-
-\begin{code}
-k = 1
-loop foreach i X
-    series z_$i = gap_filler($i, action[k++])
-endloop
-\end{code}
-
-
-=======
 The very existence of the "0" method for interpolation may look
 bizarre at first sight, but it may make sense to have in the context
 of batch processing, like in the following example (hopefully,
@@ -343,7 +328,6 @@
 endloop
 \end{code}
 
->>>>>>> adfa31fe
 Note that the function only replaces NAs between valid observations;
 therefore, if the origin series has missing values at the beginning or
 the end of the sample, they will be in the returned series too.
