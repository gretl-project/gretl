--- conflicted
+++ resolved
@@ -169,7 +169,7 @@
     endif
     return ret
 end function
-    
+
 ### ------------------------------------------------------------------------
 
 function string build_URL_mid(bundle spec)
@@ -179,46 +179,26 @@
     endif
 
     ret = "dimensions={"
-<<<<<<< HEAD
-    if inbundle(spec, "geo")
-        strings gspec = spec.geo
-        ret ~= sprintf("\"geo\":[")
-        loop i = 1..nelem(gspec) --quiet
-            ret ~= sprintf("\"%s\"", gspec[i])
-            if i < nelem(gspec)
-                ret ~= ","
-            else
-                ret ~= "]}"
-            endif
-        endloop
-    elif inbundle(spec, "moo")
-        #whatever
-    endif
-    # print ret
-
-    return ret ~ "&"
-=======
     strings filters = array()
     strings dims = defarray("freq", "indicator", "geo")
     n = 0
-    loop i = 1 .. nelem(dims) --quiet
+    loop i = 1..nelem(dims) --quiet
 	s = make_dimensions(spec, dims[i])
 	if strlen(s) > 0
 	    n++
-	    filters = filters + defarray(s) 
-	endif
-    endloop
-
-    loop i = 1 .. n --quiet
+	    filters = filters + defarray(s)
+	endif
+    endloop
+
+    loop i = 1..n --quiet
 	ret ~= filters[i]
-	if (i<n)
+	if i < n
 	    ret ~= ", "
 	endif
     endloop
 
     ret = ret ~ "}&"
-    return ret 
->>>>>>> fb58e8ba
+    return ret
 end function
 
 ### ------------------------------------------------------------------------
