--- conflicted
+++ resolved
@@ -704,11 +704,7 @@
 
 #else /* GTK 3.0 */
 
-<<<<<<< HEAD
-void notify_string_not_found (GtkWidget *entry)
-=======
 void notify_string_not_found_not_work (GtkWidget *entry)
->>>>>>> 00ebabb3
 {
     GtkStyleContext *context;
     PangoLayout *layout;
@@ -740,8 +736,6 @@
     cairo_destroy(cr);
 }
 
-<<<<<<< HEAD
-=======
 void notify_string_not_found (GtkWidget *entry)
 {
     GtkCssProvider *prov;
@@ -759,7 +753,6 @@
     g_object_unref(G_OBJECT(prov));
 }
 
->>>>>>> 00ebabb3
 #endif
 
 #define help_index_ok(r) (r == CLI_HELP || \
