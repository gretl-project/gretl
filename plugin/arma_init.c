--- conflicted
+++ resolved
@@ -94,12 +94,8 @@
 	   (y - ybar) / sdy + 1 = (y - (ybar - sdy)) * 1/sdy.
 	*/
 	double abs_ybar = fabs(ybar);
-<<<<<<< HEAD
-	double hi = 100, lo = 0.01; /* @hi was 200 */
-=======
 	double hi = 200, lo = 0.01;
 	// double hi = 1.25, lo = 0.75;
->>>>>>> 46fb909e
 
 	if (abs_ybar > hi || abs_ybar < lo || sdy/abs_ybar < lo) {
 	    ainfo->yshift = ybar - sdy; /* subtract */
